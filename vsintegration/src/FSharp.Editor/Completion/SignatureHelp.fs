--- conflicted
+++ resolved
@@ -454,28 +454,7 @@
             let! parseResults, _, checkFileResults = checker.ParseAndCheckDocument(filePath, textVersionHash, sourceText, options, perfOptions, userOpName = userOpName)
 
             let adjustedColumnInSource =
-<<<<<<< HEAD
-                let rec loop s c =
-                    if String.IsNullOrWhiteSpace(s.ToString()) then
-                        loop (sourceText.GetSubText(c - 1)) (c - 1)
-                    else
-                        c
-                let startText =
-                    if caretPosition = sourceText.Length then
-                        sourceText.GetSubText(caretPosition)
-                    else
-                        sourceText.GetSubText(TextSpan(caretPosition, 1))
-                
-                loop startText caretPosition
-
-            let adjustedColumnString = sourceText.GetSubText(TextSpan(adjustedColumnInSource, 1)).ToString()
-
-            match triggerTypedChar with
-            // Generally ' ' indicates a function application, but it's also used commonly after a comma in a method call.
-            // This means that the adjusted position relative to the caret could be a ',' or a ')' or '>',
-            // which would mean we're already inside of a method call - not a function argument. So we bail if that's the case.
-            | Some ' ' when adjustedColumnString <> "," && adjustedColumnString <> ")" && adjustedColumnString <> ">" ->
-=======
+
                 let rec loop ch pos =
                     if Char.IsWhiteSpace(ch) then
                         loop sourceText.[pos - 1] (pos - 1)
@@ -490,7 +469,6 @@
             // This means that the adjusted position relative to the caret could be a ',' or a '(' or '<',
             // which would mean we're already inside of a method call - not a function argument. So we bail if that's the case.
             | Some ' ' when adjustedColumnChar <> ',' && adjustedColumnChar <> '(' && adjustedColumnChar <> '<' ->
->>>>>>> 3f558143
                 return!
                     FSharpSignatureHelpProvider.ProvideParametersAsyncAux(
                         parseResults,
@@ -512,11 +490,7 @@
                         checkFileResults,
                         documentationBuilder,
                         sourceText,
-<<<<<<< HEAD
-                        caretPosition,
-=======
                         adjustedColumnInSource,
->>>>>>> 3f558143
                         triggerTypedChar)
         }
 
