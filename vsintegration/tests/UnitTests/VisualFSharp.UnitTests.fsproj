﻿<?xml version="1.0" encoding="utf-8"?>
<!-- Copyright (c) Microsoft Corporation.  All Rights Reserved.  See License.txt in the project root for license information.-->
<Project Sdk="Microsoft.NET.Sdk">

  <PropertyGroup>
    <TargetFramework>net46</TargetFramework>
    <OutputType>Library</OutputType>
    <NoWarn>$(NoWarn);58;75</NoWarn>
    <DefineConstants>NO_PROJECTCRACKER;$(DefineConstants)</DefineConstants>
    <DisableImplicitFSharpCoreReference>true</DisableImplicitFSharpCoreReference>
    <DisableImplicitSystemValueTupleReference>true</DisableImplicitSystemValueTupleReference>
    <UsePackageTargetFallbackHack>true</UsePackageTargetFallbackHack>
    <EnableDefaultEmbeddedResourceItems>false</EnableDefaultEmbeddedResourceItems>
  </PropertyGroup>

  <ItemGroup>
    <Compile Include="AssemblyResolver.fs" />
    <Compile Include="$(FSharpSourcesRoot)\fsharp\InternalCollections.fsi">
      <Link>Internal.Utilities.Collections.fsi</Link>
    </Compile>
    <Compile Include="$(FSharpSourcesRoot)\fsharp\InternalCollections.fs">
      <Link>Internal.Utilities.Collections.fs</Link>
    </Compile>
    <Compile Include="$(FSharpSourcesRoot)\utils\CompilerLocationUtils.fs">
      <Link>Internal.Utilities.CompilerLocationUtils.fs</Link>
    </Compile>
    <Compile Include="TestLib.Utils.fs" />
    <Compile Include="TestLib.Salsa.fs" />
    <Compile Include="TestLib.LanguageService.fs" />
    <Compile Include="TestLib.ProjectSystem.fs" />
    <Compile Include="Tests.InternalCollections.fs" />
    <Compile Include="Tests.Build.fs" />
    <Compile Include="Tests.TaskReporter.fs" />
    <Compile Include="Tests.Watson.fs" />
    <Compile Include="Tests.XmlDocComments.fs" />
    <Compile Include="LegacyLanguageService\Tests.LanguageService.General.fs" />
    <Compile Include="LegacyLanguageService\Tests.LanguageService.Completion.fs" />
    <Compile Include="LegacyLanguageService\Tests.LanguageService.IncrementalBuild.fs" />
    <Compile Include="LegacyLanguageService\Tests.LanguageService.GotoDefinition.fs" />
    <Compile Include="LegacyLanguageService\Tests.LanguageService.NavigationBar.fs" />
    <Compile Include="LegacyLanguageService\Tests.LanguageService.ParameterInfo.fs" />
    <Compile Include="LegacyLanguageService\Tests.LanguageService.QuickInfo.fs" />
    <Compile Include="LegacyLanguageService\Tests.LanguageService.QuickParse.fs" />
    <Compile Include="LegacyLanguageService\Tests.LanguageService.Script.fs" />
    <Compile Include="LegacyLanguageService\Tests.LanguageService.TimeStamp.fs" />
    <Compile Include="LegacyLanguageService\Tests.LanguageService.ErrorList.fs" />
    <Compile Include="LegacyLanguageService\Tests.LanguageService.ErrorRecovery.fs" />
    <Compile Include="LegacyProjectSystem\Tests.ProjectSystem.Configs.fs" />
    <Compile Include="LegacyProjectSystem\Tests.ProjectSystem.Miscellaneous.fs" />
    <Compile Include="LegacyProjectSystem\Tests.ProjectSystem.MultiTargeting.fs" />
    <Compile Include="LegacyProjectSystem\Tests.ProjectSystem.ProjectItems.fs" />
    <Compile Include="LegacyProjectSystem\Tests.ProjectSystem.Project.fs" />
    <Compile Include="LegacyProjectSystem\Tests.ProjectSystem.References.fs" />
    <Compile Include="LegacyProjectSystem\Tests.ProjectSystem.RoundTrip.fs" />
    <Compile Include="LegacyProjectSystem\Tests.ProjectSystem.UpToDate.fs" />
    <Compile Include="..\..\..\tests\service\FsUnit.fs">
      <Link>CompilerService\FsUnit.fs</Link>
    </Compile>
    <Compile Include="..\..\..\tests\service\Common.fs">
      <Link>CompilerService\Common.fs</Link>
    </Compile>
    <Compile Include="..\..\..\tests\service\Symbols.fs">
      <Link>CompilerService\Symbols.fs</Link>
    </Compile>
    <Compile Include="..\..\..\tests\service\EditorTests.fs">
      <Link>CompilerService\EditorTests.fs</Link>
    </Compile>
    <Compile Include="..\..\..\tests\service\FileSystemTests.fs">
      <Link>CompilerService\FileSystemTests.fs</Link>
    </Compile>
    <Compile Include="..\..\..\tests\service\ProjectAnalysisTests.fs">
      <Link>CompilerService\ProjectAnalysisTests.fs</Link>
    </Compile>
<!-- TODO:  Fix this test
    <Compile Include="..\..\..\tests\service\MultiProjectAnalysisTests.fs">
      <Link>CompilerService\MultiProjectAnalysisTests.fs</Link>
    </Compile>
-->
    <Compile Include="..\..\..\tests\service\PerfTests.fs">
      <Link>CompilerService\PerfTests.fs</Link>
    </Compile>
    <Compile Include="..\..\..\tests\service\InteractiveCheckerTests.fs">
      <Link>CompilerService\InteractiveCheckerTests.fs</Link>
    </Compile>
<!-- TODO:  Fix this test
    <Compile Include="..\..\..\tests\service\ExprTests.fs">
      <Link>CompilerService\ExprTests.fs</Link>
    </Compile>
-->
    <Compile Include="..\..\..\tests\service\CSharpProjectAnalysis.fs">
      <Link>CompilerService\CSharpProjectAnalysis.fs</Link>
    </Compile>
    <Compile Include="..\..\..\tests\service\ProjectOptionsTests.fs">
      <Link>CompilerService\ProjectOptionsTests.fs</Link>
    </Compile>
    <Compile Include="..\..\..\tests\service\StructureTests.fs">
      <Link>CompilerService\StructureTests.fs</Link>
    </Compile>
    <Compile Include="..\..\..\tests\service\AssemblyContentProviderTests.fs">
      <Link>CompilerService\AssemblyContentProviderTests.fs</Link>
    </Compile>
    <Compile Include="..\..\..\tests\service\ServiceUntypedParseTests.fs">
      <Link>CompilerService\ServiceUntypedParseTests.fs</Link>
    </Compile>
    <Compile Include="UnusedOpensTests.fs">
      <Link>CompilerService\UnusedOpensTests.fs</Link>
    </Compile>
    <Compile Include="SyntacticColorizationServiceTests.fs">
      <Link>Roslyn\SyntacticColorizationServiceTests.fs</Link>
    </Compile>
    <Compile Include="SemanticColorizationServiceTests.fs">
      <Link>Roslyn\SemanticColorizationServiceTests.fs</Link>
    </Compile>
    <Compile Include="BraceMatchingServiceTests.fs">
      <Link>Roslyn\BraceMatchingServiceTests.fs</Link>
    </Compile>
<!--
    <Compile Include="HelpContextServiceTests.fs">
      <Link>Roslyn\HelpContextServiceTests.fs</Link>
    </Compile>
-->
    <Compile Include="EditorFormattingServiceTests.fs">
      <Link>Roslyn\EditorFormattingServiceTests.fs</Link>
    </Compile>
    <Compile Include="IndentationServiceTests.fs">
      <Link>Roslyn\IndentationServiceTests.fs</Link>
    </Compile>
    <Compile Include="BreakpointResolutionService.fs">
      <Link>Roslyn\BreakpointResolutionService.fs</Link>
    </Compile>
    <Compile Include="LanguageDebugInfoServiceTests.fs">
      <Link>Roslyn\LanguageDebugInfoServiceTests.fs</Link>
    </Compile>
    <Compile Include="DocumentDiagnosticAnalyzerTests.fs">
      <Link>Roslyn\DocumentDiagnosticAnalyzerTests.fs</Link>
    </Compile>
    <Compile Include="ProjectDiagnosticAnalyzerTests.fs">
      <Link>Roslyn\ProjectDiagnosticAnalyzerTests.fs</Link>
    </Compile>
    <Compile Include="CompletionProviderTests.fs">
      <Link>Roslyn\CompletionProviderTests.fs</Link>
    </Compile>
    <Compile Include="SignatureHelpProviderTests.fs">
      <Link>Roslyn\SignatureHelpProviderTests.fs</Link>
    </Compile>
    <Compile Include="GoToDefinitionServiceTests.fs">
      <Link>Roslyn\GoToDefinitionServiceTests.fs</Link>
    </Compile>
<!--
    <Compile Include="QuickInfoProviderTests.fs">
      <Link>Roslyn\QuickInfoProviderTests.fs</Link>
    </Compile>
-->
    <Compile Include="DocumentHighlightsServiceTests.fs">
      <Link>Roslyn\DocumentHighlightsServiceTests.fs</Link>
    </Compile>
<<<<<<< HEAD
    <None Include="App.config" CopyToOutputDirectory="None" />
=======
-->
    <None Include="App.config" CopyToOutputDirectory="PreserveNewest" />
>>>>>>> baafb24c
    <None Include="app.runsettings" />
  </ItemGroup>
  <ItemGroup>
    <ProjectReference Include="$(FSharpSourcesRoot)\fsharp\FSharp.Build\FSharp.Build.fsproj" />
    <ProjectReference Include="$(FSharpSourcesRoot)\fsharp\FSharp.Core\FSharp.Core.fsproj" />
    <ProjectReference Include="$(FSharpSourcesRoot)\fsharp\FSharp.Compiler.Private\FSharp.Compiler.Private.fsproj" />
    <ProjectReference Include="..\Salsa\VisualFSharp.Salsa.fsproj" />
    <ProjectReference Include="..\..\src\FSharp.Editor\FSharp.Editor.fsproj" />
    <ProjectReference Include="..\..\src\FSharp.LanguageService.Base\FSharp.LanguageService.Base.csproj" />
    <ProjectReference Include="..\..\src\FSharp.LanguageService\FSharp.LanguageService.fsproj" />
    <ProjectReference Include="..\..\src\FSharp.ProjectSystem.Base\Project\ProjectSystem.Base.csproj" />
    <ProjectReference Include="..\..\src\FSharp.ProjectSystem.FSharp\ProjectSystem.fsproj" />
    <ProjectReference Include="..\..\..\tests\service\data\CSharp_Analysis\CSharp_Analysis.csproj" />
  </ItemGroup>

  <ItemGroup>
    <Reference Include="mscorlib" />
    <Reference Include="PresentationCore" />
    <Reference Include="PresentationFramework" />
    <Reference Include="System" />
    <Reference Include="System.Configuration" />
    <Reference Include="System.Drawing" />
    <Reference Include="System.Numerics" />
    <Reference Include="System.Windows.Forms" />
    <Reference Include="System.Xaml" />
    <Reference Include="System.Xml" />
    <Reference Include="System.Xml.Linq" />
    <Reference Include="UIAutomationTypes" />
    <Reference Include="WindowsBase" />
  </ItemGroup>

  <ItemGroup>
    <PackageReference Include="EnvDTE80" Version="$(EnvDTE80PackageVersion)" PrivateAssets="all" ExcludeAssets="runtime;contentFiles;build;analyzers;native" />
    <PackageReference Include="Microsoft.VisualStudio.CoreUtility" Version="$(MicrosoftVisualStudioCoreUtilityPackageVersion)" PrivateAssets="all" ExcludeAssets="runtime;contentFiles;build;analyzers;native" />
    <PackageReference Include="Microsoft.VisualStudio.Designer.Interfaces" Version="$(MicrosoftVisualStudioDesignerInterfacesPackageVersion)" PrivateAssets="all" ExcludeAssets="runtime;contentFiles;build;analyzers;native" />
    <PackageReference Include="Microsoft.VisualStudio.Imaging" Version="$(MicrosoftVisualStudioImagingPackageVersion)" PrivateAssets="all" ExcludeAssets="runtime;contentFiles;build;analyzers;native" />
    <PackageReference Include="Microsoft.VisualStudio.Editor" Version="$(MicrosoftVisualStudioEditorPackageVersion)" PrivateAssets="all" ExcludeAssets="runtime;contentFiles;build;analyzers;native" />
    <PackageReference Include="Microsoft.VisualStudio.Language" Version="$(MicrosoftVisualStudioLanguagePackageVersion)" PrivateAssets="all" ExcludeAssets="runtime;contentFiles;build;analyzers;native" />
    <PackageReference Include="Microsoft.VisualStudio.LanguageServices" Version="$(MicrosoftVisualStudioLanguageServicesPackageVersion)" PrivateAssets="all" ExcludeAssets="runtime;contentFiles;build;analyzers;native" />
    <PackageReference Include="Microsoft.VisualStudio.Shell.Design" Version="$(MicrosoftVisualStudioShellDesignPackageVersion)" PrivateAssets="all" ExcludeAssets="runtime;contentFiles;build;analyzers;native" />
    <PackageReference Include="Microsoft.VisualStudio.Shell.Framework" Version="$(MicrosoftVisualStudioShellFrameworkPackageVersion)" PrivateAssets="all" ExcludeAssets="runtime;contentFiles;build;analyzers;native" />
    <PackageReference Include="Microsoft.VisualStudio.Shell.Immutable.10.0" Version="$(MicrosoftVisualStudioShellImmutable100PackageVersion)" PrivateAssets="all" ExcludeAssets="runtime;contentFiles;build;analyzers;native" />
    <PackageReference Include="Microsoft.VisualStudio.TextManager.Interop.8.0" Version="$(MicrosoftVisualStudioTextManagerInterop80PackageVersion)" PrivateAssets="all" ExcludeAssets="runtime;contentFiles;build;analyzers;native" />
    <PackageReference Include="Microsoft.VisualStudio.Utilities" Version="$(MicrosoftVisualStudioUtilitiesPackageVersion)" PrivateAssets="all" ExcludeAssets="runtime;contentFiles;build;analyzers;native" />
    <PackageReference Include="Microsoft.VisualStudio.Threading" Version="$(MicrosoftVisualStudioThreadingPackageVersion)" PrivateAssets="all" ExcludeAssets="runtime;contentFiles;build;analyzers;native" />
    <PackageReference Include="Microsoft.VisualStudio.Validation" Version="$(MicrosoftVisualStudioValidationPackageVersion)" PrivateAssets="all" ExcludeAssets="runtime;contentFiles;build;analyzers;native" />
    <PackageReference Include="NUnit" Version="$(NUnitPackageVersion)" />
    <PackageReference Include="VSSDK.VSHelp" Version="$(VSSDKVSHelpPackageVersion)" PrivateAssets="all" ExcludeAssets="runtime;contentFiles;build;analyzers;native" />
    <PackageReference Include="VSSDK.VSLangProj.8" Version="$(VSSDKVSLangProj8PackageVersion)" PrivateAssets="all" ExcludeAssets="runtime;contentFiles;build;analyzers;native" />

    <PackageReference Include="Microsoft.CodeAnalysis.Workspaces.Common" Version="$(MicrosoftCodeAnalysisWorkspacesCommonPackageVersion)" PrivateAssets="all" ExcludeAssets="contentFiles;analyzers;native" />
    <PackageReference Include="Microsoft.CodeAnalysis.EditorFeatures" Version="$(MicrosoftCodeAnalysisEditorFeaturesPackageVersion)" PrivateAssets="all" ExcludeAssets="contentFiles;analyzers;native" />
    <PackageReference Include="Microsoft.CodeAnalysis.EditorFeatures.Text" Version="$(MicrosoftCodeAnalysisEditorFeaturesTextPackageVersion)" PrivateAssets="all" ExcludeAssets="contentFiles;analyzers;native" />
    <PackageReference Include="Microsoft.VisualStudio.OLE.Interop" Version="$(MicrosoftVisualStudioOLEInteropPackageVersion)" PrivateAssets="all" ExcludeAssets="contentFiles;analyzers;native" />
    <PackageReference Include="Microsoft.VisualStudio.Shell.15.0" Version="$(MicrosoftVisualStudioShell150PackageVersion)" PrivateAssets="all" ExcludeAssets="contentFiles;build;analyzers;native" />
    <PackageReference Include="Microsoft.VisualStudio.Shell.Interop" Version="$(MicrosoftVisualStudioShellInteropPackageVersion)" PrivateAssets="all" ExcludeAssets="contentFiles;analyzers;native" />
    <PackageReference Include="Microsoft.VisualStudio.Shell.Interop.8.0" Version="$(MicrosoftVisualStudioShellInterop80PackageVersion)" PrivateAssets="all" ExcludeAssets="contentFiles;build;analyzers;native" />
    <PackageReference Include="Microsoft.VisualStudio.Shell.Interop.9.0" Version="$(MicrosoftVisualStudioShellInterop90PackageVersion)" PrivateAssets="all" ExcludeAssets="contentFiles;build;analyzers;native" />
    <PackageReference Include="Microsoft.VisualStudio.Shell.Interop.10.0" Version="$(MicrosoftVisualStudioShellInterop100PackageVersion)" PrivateAssets="all" ExcludeAssets="contentFiles;build;analyzers;native" />
    <PackageReference Include="Microsoft.VisualStudio.Shell.Interop.11.0" Version="$(MicrosoftVisualStudioShellInterop110PackageVersion)" PrivateAssets="all" ExcludeAssets="contentFiles;build;analyzers;native" />
    <PackageReference Include="Microsoft.VisualStudio.TextManager.Interop" Version="$(MicrosoftVisualStudioTextManagerInteropPackageVersion)" PrivateAssets="all" ExcludeAssets="contentFiles;analyzers;native" />

  </ItemGroup>

</Project><|MERGE_RESOLUTION|>--- conflicted
+++ resolved
@@ -120,7 +120,6 @@
     </Compile>
 -->
     <Compile Include="EditorFormattingServiceTests.fs">
-      <Link>Roslyn\EditorFormattingServiceTests.fs</Link>
     </Compile>
     <Compile Include="IndentationServiceTests.fs">
       <Link>Roslyn\IndentationServiceTests.fs</Link>
@@ -154,12 +153,7 @@
     <Compile Include="DocumentHighlightsServiceTests.fs">
       <Link>Roslyn\DocumentHighlightsServiceTests.fs</Link>
     </Compile>
-<<<<<<< HEAD
-    <None Include="App.config" CopyToOutputDirectory="None" />
-=======
--->
     <None Include="App.config" CopyToOutputDirectory="PreserveNewest" />
->>>>>>> baafb24c
     <None Include="app.runsettings" />
   </ItemGroup>
   <ItemGroup>
