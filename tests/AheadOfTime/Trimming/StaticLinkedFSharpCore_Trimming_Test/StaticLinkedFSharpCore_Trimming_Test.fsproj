--- conflicted
+++ resolved
@@ -2,11 +2,7 @@
 
   <PropertyGroup>
     <OutputType>Exe</OutputType>
-<<<<<<< HEAD
-    <TargetFrameworks>net7.0</TargetFrameworks>
-=======
     <TargetFrameworks>net8.0</TargetFrameworks>
->>>>>>> 719f1658
     <LangVersion>preview</LangVersion>
     <TreatWarningsAsErrors>true</TreatWarningsAsErrors>
     <DotNetBuildOffline>true</DotNetBuildOffline>
