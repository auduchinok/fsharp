﻿
// To run the tests in this file:
//
// Technique 1: Compile VisualFSharp.UnitTests.dll and run it as a set of unit tests
//
// Technique 2:
//
//   Enable some tests in the #if EXE section at the end of the file, 
//   then compile this file as an EXE that has InternalsVisibleTo access into the
//   appropriate DLLs.  This can be the quickest way to get turnaround on updating the tests
//   and capturing large amounts of structured output.
(*
    cd Debug\net40\bin
    .\fsc.exe --define:EXE -r:.\Microsoft.Build.Utilities.Core.dll -o VisualFSharp.UnitTests.exe -g --optimize- -r .\FSharp.LanguageService.Compiler.dll -r nunit.framework.dll ..\..\..\tests\service\FsUnit.fs ..\..\..\tests\service\Common.fs /delaysign /keyfile:..\..\..\src\fsharp\msft.pubkey ..\..\..\tests\service\EditorTests.fs 
    .\VisualFSharp.UnitTests.exe 
*)
// Technique 3: 
// 
//    Use F# Interactive.  This only works for FSHarp.Compiler.Service.dll which has a public API

#if INTERACTIVE
#r "../../artifacts/bin/fcs/net461/FSharp.Compiler.Service.dll" // note, build FSharp.Compiler.Service.Tests.fsproj to generate this, this DLL has a public API so can be used from F# Interactive
#r "../../artifacts/bin/fcs/net461/nunit.framework.dll"
#load "FsUnit.fs"
#load "Common.fs"
#else
module Tests.Service.Editor
#endif

open NUnit.Framework
open FsUnit
open System
open FSharp.Compiler
open FSharp.Compiler.SourceCodeServices
open FSharp.Compiler.Service.Tests.Common

let stringMethods = 
    ["Chars"; "Clone"; "CompareTo"; "Contains"; "CopyTo"; "EndsWith"; "Equals";
    "GetEnumerator"; "GetHashCode"; "GetReverseIndex"; "GetType"; "GetTypeCode"; "IndexOf";
    "IndexOfAny"; "Insert"; "IsNormalized"; "LastIndexOf"; "LastIndexOfAny";
    "Length"; "Normalize"; "PadLeft"; "PadRight"; "Remove"; "Replace"; "Split";
    "StartsWith"; "Substring"; "ToCharArray"; "ToLower"; "ToLowerInvariant";
    "ToString"; "ToUpper"; "ToUpperInvariant"; "Trim"; "TrimEnd"; "TrimStart"]

let input = 
  """
  open System
  
  let foo() = 
    let msg = String.Concat("Hello"," ","world")
    if true then 
      printfn "%s" msg.
  """

[<Test>]
#if COMPILED
[<Ignore("This isn't picking up changes in Fsharp.Core")>]
#endif
let ``Intro test`` () = 

    // Split the input & define file name
    let inputLines = input.Split('\n')
    let file = "/home/user/Test.fsx"
    let parseResult, typeCheckResults =  parseAndCheckScript(file, input) 
    let identToken = FSharpTokenTag.IDENT
//    let projectOptions = checker.GetProjectOptionsFromScript(file, input) |> Async.RunSynchronously

    // So we check that the messages are the same
    for msg in typeCheckResults.Errors do 
        printfn "Got an error, hopefully with the right text: %A" msg

    printfn "typeCheckResults.Errors.Length = %d" typeCheckResults.Errors.Length

    // We only expect one reported error. However,
    // on Unix, using filenames like /home/user/Test.fsx gives a second copy of all parse errors due to the
    // way the load closure for scripts is generated. So this returns two identical errors
    (match typeCheckResults.Errors.Length with 1 | 2 -> true | _ -> false)  |> shouldEqual true

    // So we check that the messages are the same
    for msg in typeCheckResults.Errors do 
        printfn "Good! got an error, hopefully with the right text: %A" msg
        msg.Message.Contains("Missing qualification after '.'") |> shouldEqual true

    // Get tool tip at the specified location
    let tip = typeCheckResults.GetToolTipText(4, 7, inputLines.[1], ["foo"], identToken) |> Async.RunSynchronously
    // (sprintf "%A" tip).Replace("\n","") |> shouldEqual """FSharpToolTipText [Single ("val foo : unit -> unitFull name: Test.foo",None)]"""
    // Get declarations (autocomplete) for a location
    let partialName = { QualifyingIdents = []; PartialIdent = "msg"; EndColumn = 22; LastDotPos = None }
    let decls =  typeCheckResults.GetDeclarationListInfo(Some parseResult, 7, inputLines.[6], partialName, (fun _ -> []))|> Async.RunSynchronously
    CollectionAssert.AreEquivalent(stringMethods,[ for item in decls.Items -> item.Name ])
    // Get overloads of the String.Concat method
    let methods = typeCheckResults.GetMethods(5, 27, inputLines.[4], Some ["String"; "Concat"]) |> Async.RunSynchronously

    methods.MethodName  |> shouldEqual "Concat"

    // Print concatenated parameter lists
    [ for mi in methods.Methods do
        yield methods.MethodName , [ for p in mi.Parameters do yield p.Display ] ]
        |> shouldEqual
              [("Concat", ["[<ParamArray>] args: obj []"]);
               ("Concat", ["[<ParamArray>] values: string []"]);
               ("Concat", ["values: Collections.Generic.IEnumerable<'T>"]);
               ("Concat", ["values: Collections.Generic.IEnumerable<string>"]);
               ("Concat", ["arg0: obj"]); ("Concat", ["arg0: obj"; "arg1: obj"]);
               ("Concat", ["str0: string"; "str1: string"]);
               ("Concat", ["arg0: obj"; "arg1: obj"; "arg2: obj"]);
               ("Concat", ["str0: string"; "str1: string"; "str2: string"]);
#if !NETCOREAPP // TODO: check why this is needed for .NET Core testing of FSharp.Compiler.Service
               ("Concat", ["arg0: obj"; "arg1: obj"; "arg2: obj"; "arg3: obj"]);
#endif               
               ("Concat", ["str0: string"; "str1: string"; "str2: string"; "str3: string"])]


// TODO: check if this can be enabled in .NET Core testing of FSharp.Compiler.Service
#if !INTERACTIVE && !NETCOREAPP // InternalsVisibleTo on IncrementalBuild.LocallyInjectCancellationFault not working for some reason?
[<Test>]
let ``Basic cancellation test`` () = 
   try 
    printfn "locally injecting a cancellation condition in incremental building"
    use _holder = IncrementalBuild.LocallyInjectCancellationFault()
    
    // Split the input & define file name
    let inputLines = input.Split('\n')
    let file = "/home/user/Test.fsx"
    async { 
        checker.ClearLanguageServiceRootCachesAndCollectAndFinalizeAllTransients()
        let! checkOptions, _diagnostics = checker.GetProjectOptionsFromScript(file, FSharp.Compiler.Text.SourceText.ofString input) 
        let! parseResult, typedRes = checker.ParseAndCheckFileInProject(file, 0, FSharp.Compiler.Text.SourceText.ofString input, checkOptions) 
        return parseResult, typedRes
    } |> Async.RunSynchronously
      |> ignore
    Assert.Fail("expected a cancellation")
   with :? OperationCanceledException -> ()
#endif

[<Test>]
let ``GetMethodsAsSymbols should return all overloads of a method as FSharpSymbolUse`` () =

    let extractCurriedParams (symbol:FSharpSymbolUse) =
        match symbol.Symbol with
        | :? FSharpMemberOrFunctionOrValue as mvf ->
            [for pg in mvf.CurriedParameterGroups do 
                for (p:FSharpParameter) in pg do 
                    yield p.DisplayName, p.Type.Format (symbol.DisplayContext)]
        | _ -> []

    // Split the input & define file name
    let inputLines = input.Split('\n')
    let file = "/home/user/Test.fsx"
    let parseResult, typeCheckResults =  parseAndCheckScript(file, input)
    let methodsSymbols = typeCheckResults.GetMethodsAsSymbols(5, 27, inputLines.[4], ["String"; "Concat"]) |> Async.RunSynchronously
    match methodsSymbols with
    | Some methods ->
        [ for ms in methods do
            yield ms.Symbol.DisplayName, extractCurriedParams ms ]
        |> List.sortBy (fun (_name, parameters) -> parameters.Length, (parameters |> List.map snd ))
        |> shouldEqual
            [("Concat", [("values", "Collections.Generic.IEnumerable<'T>")]);
             ("Concat", [("values", "Collections.Generic.IEnumerable<string>")]);
             ("Concat", [("arg0", "obj")]);
             ("Concat", [("args", "obj []")]);
             ("Concat", [("values", "string []")]);
             ("Concat", [("arg0", "obj"); ("arg1", "obj")]);
             ("Concat", [("str0", "string"); ("str1", "string")]);
             ("Concat", [("arg0", "obj"); ("arg1", "obj"); ("arg2", "obj")]);
             ("Concat", [("str0", "string"); ("str1", "string"); ("str2", "string")]);
#if !NETCOREAPP // TODO: check why this is needed for .NET Core testing of FSharp.Compiler.Service
             ("Concat", [("arg0", "obj"); ("arg1", "obj"); ("arg2", "obj"); ("arg3", "obj")]);
#endif
             ("Concat", [("str0", "string"); ("str1", "string"); ("str2", "string"); ("str3", "string")])]
    | None -> failwith "No symbols returned"


let input2 = 
        """
[<System.CLSCompliant(true)>]
let foo(x, y) = 
    let msg = String.Concat("Hello"," ","world")
    if true then 
        printfn "x = %d, y = %d" x y 
        printfn "%s" msg

type C() = 
    member x.P = 1
        """

[<Test>]
let ``Symbols basic test`` () = 

    let file = "/home/user/Test.fsx"
    let untyped2, typeCheckResults2 = parseAndCheckScript(file, input2)

    let partialAssemblySignature = typeCheckResults2.PartialAssemblySignature
    
    partialAssemblySignature.Entities.Count |> shouldEqual 1  // one entity

[<Test>]
let ``Symbols many tests`` () = 

    let file = "/home/user/Test.fsx"
    let untyped2, typeCheckResults2 = parseAndCheckScript(file, input2)

    let partialAssemblySignature = typeCheckResults2.PartialAssemblySignature
    
    partialAssemblySignature.Entities.Count |> shouldEqual 1  // one entity
    let moduleEntity = partialAssemblySignature.Entities.[0]

    moduleEntity.DisplayName |> shouldEqual "Test"

    let classEntity = moduleEntity.NestedEntities.[0]

    let fnVal = moduleEntity.MembersFunctionsAndValues.[0]

    fnVal.Accessibility.IsPublic |> shouldEqual true
    fnVal.Attributes.Count |> shouldEqual 1
    fnVal.CurriedParameterGroups.Count |> shouldEqual 1
    fnVal.CurriedParameterGroups.[0].Count |> shouldEqual 2
    fnVal.CurriedParameterGroups.[0].[0].Name.IsSome |> shouldEqual true
    fnVal.CurriedParameterGroups.[0].[1].Name.IsSome |> shouldEqual true
    fnVal.CurriedParameterGroups.[0].[0].Name.Value |> shouldEqual "x"
    fnVal.CurriedParameterGroups.[0].[1].Name.Value |> shouldEqual "y"
    fnVal.DeclarationLocation.StartLine |> shouldEqual 3
    fnVal.DisplayName |> shouldEqual "foo"
    fnVal.DeclaringEntity.Value.DisplayName |> shouldEqual "Test"
    fnVal.DeclaringEntity.Value.DeclarationLocation.StartLine |> shouldEqual 1
    fnVal.GenericParameters.Count |> shouldEqual 0
    fnVal.InlineAnnotation |> shouldEqual FSharpInlineAnnotation.OptionalInline
    fnVal.IsActivePattern |> shouldEqual false
    fnVal.IsCompilerGenerated |> shouldEqual false
    fnVal.IsDispatchSlot |> shouldEqual false
    fnVal.IsExtensionMember |> shouldEqual false
    fnVal.IsPropertyGetterMethod |> shouldEqual false
    fnVal.IsImplicitConstructor |> shouldEqual false
    fnVal.IsInstanceMember |> shouldEqual false
    fnVal.IsMember |> shouldEqual false
    fnVal.IsModuleValueOrMember |> shouldEqual true
    fnVal.IsMutable |> shouldEqual false
    fnVal.IsPropertySetterMethod |> shouldEqual false
    fnVal.IsTypeFunction |> shouldEqual false

    fnVal.FullType.IsFunctionType |> shouldEqual true // int * int -> unit
    fnVal.FullType.GenericArguments.[0].IsTupleType |> shouldEqual true // int * int 
    let argTy1 = fnVal.FullType.GenericArguments.[0].GenericArguments.[0]

    argTy1.TypeDefinition.DisplayName |> shouldEqual "int" // int

    argTy1.HasTypeDefinition |> shouldEqual true
    argTy1.TypeDefinition.IsFSharpAbbreviation |> shouldEqual true // "int"

    let argTy1b = argTy1.TypeDefinition.AbbreviatedType
    argTy1b.TypeDefinition.Namespace |> shouldEqual (Some "Microsoft.FSharp.Core")
    argTy1b.TypeDefinition.CompiledName |> shouldEqual "int32" 

    let argTy1c = argTy1b.TypeDefinition.AbbreviatedType
    argTy1c.TypeDefinition.Namespace |> shouldEqual (Some "System")
    argTy1c.TypeDefinition.CompiledName |> shouldEqual "Int32" 

    let typeCheckContext = typeCheckResults2.ProjectContext
    
    typeCheckContext.GetReferencedAssemblies() |> List.exists (fun s -> s.FileName.Value.Contains(coreLibAssemblyName)) |> shouldEqual true
    

let input3 = 
  """
let date = System.DateTime.Now.ToString().PadRight(25)
  """

[<Test>]
#if COMPILED
[<Ignore("This isn't picking up changes in Fsharp.Core")>]
#endif
let ``Expression typing test`` () = 

    printfn "------ Expression typing test -----------------"
    // Split the input & define file name
    let inputLines = input3.Split('\n')
    let file = "/home/user/Test.fsx"
    let parseResult, typeCheckResults =  parseAndCheckScript(file, input3) 
    let identToken = FSharpTokenTag.IDENT

    for msg in typeCheckResults.Errors do 
        printfn "***Expression typing test: Unexpected  error: %A" msg.Message

    typeCheckResults.Errors.Length |> shouldEqual 0

    // Get declarations (autocomplete) for a location
    //
    // Getting the declarations at columns 42 to 43 with [], "" for the names and residue 
    // gives the results for the string type. 
    // 
    for col in 42..43 do 
        let decls =  typeCheckResults.GetDeclarationListInfo(Some parseResult, 2, inputLines.[1], PartialLongName.Empty(col), (fun _ -> []))|> Async.RunSynchronously
        let autoCompleteSet = set [ for item in decls.Items -> item.Name ]
        autoCompleteSet |> shouldEqual (set stringMethods)

// The underlying problem is that the parser error recovery doesn't include _any_ information for
// the incomplete member:
//    member x.Test = 

[<Test; Ignore("SKIPPED: see #139")>]
let ``Find function from member 1`` () = 
    let input = 
      """
type Test() = 
    let abc a b c = a + b + c
    member x.Test = """ 

    // Split the input & define file name
    let inputLines = input.Split('\n')
    let file = "/home/user/Test.fsx"
    let parseResult, typeCheckResults =  parseAndCheckScript(file, input) 

    let decls = typeCheckResults.GetDeclarationListInfo(Some parseResult, 4, inputLines.[3], PartialLongName.Empty(20), (fun _ -> []))|> Async.RunSynchronously
<<<<<<< HEAD
    let item = decls.Items |> Array.tryFind (fun d -> d.Name = "abc")
=======
    let item = decls.Items |> Seq.tryFind (fun d -> d.Name = "abc")
>>>>>>> 55d376b4
    decls.Items |> Seq.exists (fun d -> d.Name = "abc") |> shouldEqual true

[<Test>]
let ``Find function from member 2`` () = 
    let input = 
      """
type Test() = 
    let abc a b c = a + b + c
    member x.Test = a""" 

    // Split the input & define file name
    let inputLines = input.Split('\n')
    let file = "/home/user/Test.fsx"
    let parseResult, typeCheckResults =  parseAndCheckScript(file, input) 

    let decls = typeCheckResults.GetDeclarationListInfo(Some parseResult, 4, inputLines.[3], PartialLongName.Empty(21), (fun _ -> []))|> Async.RunSynchronously
<<<<<<< HEAD
    let item = decls.Items |> Array.tryFind (fun d -> d.Name = "abc")
=======
    let item = decls.Items |> Seq.tryFind (fun d -> d.Name = "abc")
>>>>>>> 55d376b4
    decls.Items |> Seq.exists (fun d -> d.Name = "abc") |> shouldEqual true
 
[<Test>]
let ``Find function from var`` () = 
    let input = 
      """
type Test() = 
    let abc a b c = a + b + c
    let test = """ 

    // Split the input & define file name
    let inputLines = input.Split('\n')
    let file = "/home/user/Test.fsx"
    let parseResult, typeCheckResults =  parseAndCheckScript(file, input) 

    let decls = typeCheckResults.GetDeclarationListInfo(Some parseResult, 4, inputLines.[3], PartialLongName.Empty(14), (fun _ -> []))|> Async.RunSynchronously
    decls.Items |> Seq.exists (fun d -> d.Name = "abc") |> shouldEqual true


[<Test>]
let ``Completion in base constructor`` () = 
    let input = 
      """
type A(foo) =
    class
    end

type B(bar) =
    inherit A(bar)""" 

    // Split the input & define file name
    let inputLines = input.Split('\n')
    let file = "/home/user/Test.fsx"
    let parseResult, typeCheckResults =  parseAndCheckScript(file, input) 

    let decls = typeCheckResults.GetDeclarationListInfo(Some parseResult, 7, inputLines.[6], PartialLongName.Empty(17), (fun _ -> []))|> Async.RunSynchronously
    decls.Items |> Seq.exists (fun d -> d.Name = "bar") |> shouldEqual true



[<Test>]
let ``Completion in do in base constructor`` () = 
    let input = 
      """
type A() =
    class
    end

type B(bar) =
    inherit A()
    
    do bar""" 

    // Split the input & define file name
    let inputLines = input.Split('\n')
    let file = "/home/user/Test.fsx"
    let parseResult, typeCheckResults =  parseAndCheckScript(file, input) 

    let decls = typeCheckResults.GetDeclarationListInfo(Some parseResult, 9, inputLines.[8], PartialLongName.Empty(7), (fun _ -> []))|> Async.RunSynchronously
    decls.Items |> Seq.exists (fun d -> d.Name = "bar") |> shouldEqual true


[<Test; Ignore("SKIPPED: see #139")>]
let ``Symbol based find function from member 1`` () = 
    let input = 
      """
type Test() = 
    let abc a b c = a + b + c
    member x.Test = """ 

    // Split the input & define file name
    let inputLines = input.Split('\n')
    let file = "/home/user/Test.fsx"
    let parseResult, typeCheckResults =  parseAndCheckScript(file, input) 

    let decls = typeCheckResults.GetDeclarationListSymbols(Some parseResult, 4, inputLines.[3], PartialLongName.Empty(20), (fun () -> []), fun _ -> false)|> Async.RunSynchronously
    //decls |> List.map (fun d -> d.Head.Symbol.DisplayName) |> printfn "---> decls = %A"
    decls |> Seq.exists (fun d -> d.Head.Symbol.DisplayName = "abc") |> shouldEqual true

[<Test>]
let ``Symbol based find function from member 2`` () = 
    let input = 
      """
type Test() = 
    let abc a b c = a + b + c
    member x.Test = a""" 

    // Split the input & define file name
    let inputLines = input.Split('\n')
    let file = "/home/user/Test.fsx"
    let parseResult, typeCheckResults =  parseAndCheckScript(file, input) 

    let decls = typeCheckResults.GetDeclarationListSymbols(Some parseResult, 4, inputLines.[3], PartialLongName.Empty(21), (fun () -> []), fun _ -> false)|> Async.RunSynchronously
    //decls |> List.map (fun d -> d.Head.Symbol.DisplayName) |> printfn "---> decls = %A"
    decls |> Seq.exists (fun d -> d.Head.Symbol.DisplayName = "abc") |> shouldEqual true

[<Test>]
let ``Symbol based find function from var`` () = 
    let input = 
      """
type Test() = 
    let abc a b c = a + b + c
    let test = """ 

    // Split the input & define file name
    let inputLines = input.Split('\n')
    let file = "/home/user/Test.fsx"
    let parseResult, typeCheckResults =  parseAndCheckScript(file, input) 

    let decls = typeCheckResults.GetDeclarationListSymbols(Some parseResult, 4, inputLines.[3], PartialLongName.Empty(14), (fun () -> []), fun _ -> false)|> Async.RunSynchronously
    //decls |> List.map (fun d -> d.Head.Symbol.DisplayName) |> printfn "---> decls = %A"
    decls |> Seq.exists (fun d -> d.Head.Symbol.DisplayName = "abc") |> shouldEqual true

[<Test>]
let ``Printf specifiers for regular and verbatim strings`` () = 
    let input = 
      """let os = System.Text.StringBuilder()
let _ = Microsoft.FSharp.Core.Printf.printf "%A" 0
let _ = Printf.printf "%A" 0
let _ = Printf.kprintf (fun _ -> ()) "%A" 1
let _ = Printf.bprintf os "%A" 1
let _ = sprintf "%*d" 1
let _ = sprintf "%7.1f" 1.0
let _ = sprintf "%-8.1e+567" 1.0
let _ = sprintf @"%-5s" "value"
let _ = printfn @"%-A" -10
let _ = printf @"
            %-O" -10
let _ = sprintf "

            %-O" -10
let _ = List.map (sprintf @"%A
                           ")
let _ = (10, 12) ||> sprintf "%A
                              %O"
let _ = sprintf "\n%-8.1e+567" 1.0
let _ = sprintf @"%O\n%-5s" "1" "2" 
let _ = sprintf "%%"
let _ = sprintf " %*%" 2
let _ = sprintf "  %.*%" 2
let _ = sprintf "   %*.1%" 2
let _ = sprintf "    %*s" 10 "hello"
let _ = sprintf "     %*.*%" 2 3
let _ = sprintf "      %*.*f" 2 3 4.5
let _ = sprintf "       %.*f" 3 4.5
let _ = sprintf "        %*.1f" 3 4.5
let _ = sprintf "         %6.*f" 3 4.5
let _ = sprintf "          %6.*%" 3
let _ =  printf "           %a" (fun _ _ -> ()) 2
let _ =  printf "            %*a" 3 (fun _ _ -> ()) 2
"""

    let file = "/home/user/Test.fsx"
    let parseResult, typeCheckResults = parseAndCheckScript(file, input) 

    typeCheckResults.Errors |> shouldEqual [||]
    typeCheckResults.GetFormatSpecifierLocationsAndArity() 
    |> Array.map (fun (range,numArgs) -> range.StartLine, range.StartColumn, range.EndLine, range.EndColumn, numArgs)
    |> shouldEqual
         [|(2, 45, 2, 47, 1); (3, 23, 3, 25, 1); (4, 38, 4, 40, 1); (5, 27, 5, 29, 1);
          (6, 17, 6, 20, 2); (7, 17, 7, 22, 1); (8, 17, 8, 23, 1); (9, 18, 9, 22, 1);
          (10, 18, 10, 21, 1); (12, 12, 12, 15, 1); (15, 12, 15, 15, 1);
          (16, 28, 16, 30, 1); (18, 30, 18, 32, 1); (19, 30, 19, 32, 1);
          (20, 19, 20, 25, 1); (21, 18, 21, 20, 1); (21, 22, 21, 26, 1);
          (22, 17, 22, 19, 0); (23, 18, 23, 21, 1); (24, 19, 24, 23, 1);
          (25, 20, 25, 25, 1); (26, 21, 26, 24, 2); (27, 22, 27, 27, 2);
          (28, 23, 28, 28, 3); (29, 24, 29, 28, 2); (30, 25, 30, 30, 2);
          (31, 26, 31, 31, 2); (32, 27, 32, 32, 1); (33, 28, 33, 30, 2);
          (34, 29, 34, 32, 3)|]

[<Test>]
let ``Printf specifiers for triple-quote strings`` () = 
    let input = 
      "
let _ = sprintf \"\"\"%-A\"\"\" -10
let _ = printfn \"\"\"
            %-A
                \"\"\" -10
let _ = List.iter(printfn \"\"\"%-A
                             %i\\n%O
                             \"\"\" 1 2)"

    let file = "/home/user/Test.fsx"
    let parseResult, typeCheckResults = parseAndCheckScript(file, input) 

    typeCheckResults.Errors |> shouldEqual [||]
    typeCheckResults.GetFormatSpecifierLocationsAndArity() 
    |> Array.map (fun (range,numArgs) -> range.StartLine, range.StartColumn, range.EndLine, range.EndColumn, numArgs)
    |> shouldEqual [|(2, 19, 2, 22, 1);
                     (4, 12, 4, 15, 1);
                     (6, 29, 6, 32, 1);
                     (7, 29, 7, 31, 1); 
                     (7, 33, 7, 35,1 )|]
 
[<Test>]
let ``Printf specifiers for user-defined functions`` () = 
    let input = 
      """
let debug msg = Printf.kprintf System.Diagnostics.Debug.WriteLine msg
let _ = debug "Message: %i - %O" 1 "Ok"
let _ = debug "[LanguageService] Type checking fails for '%s' with content=%A and %A.\nResulting exception: %A" "1" "2" "3" "4"
"""

    let file = "/home/user/Test.fsx"
    let parseResult, typeCheckResults = parseAndCheckScript(file, input) 

    typeCheckResults.Errors |> shouldEqual [||]
    typeCheckResults.GetFormatSpecifierLocationsAndArity() 
    |> Array.map (fun (range, numArgs) -> range.StartLine, range.StartColumn, range.EndLine, range.EndColumn, numArgs)
    |> shouldEqual [|(3, 24, 3, 26, 1); 
                     (3, 29, 3, 31, 1);
                     (4, 58, 4, 60, 1); 
                     (4, 75, 4, 77, 1); 
                     (4, 82, 4, 84, 1); 
                     (4, 108, 4, 110, 1)|]

[<Test>]
let ``should not report format specifiers for illformed format strings`` () = 
    let input = 
      """
let _ = sprintf "%.7f %7.1A %7.f %--8.1f"
let _ = sprintf "ABCDE"
"""

    let file = "/home/user/Test.fsx"
    let parseResult, typeCheckResults = parseAndCheckScript(file, input) 
    typeCheckResults.GetFormatSpecifierLocationsAndArity() 
    |> Array.map (fun (range, numArgs) -> range.StartLine, range.StartColumn, range.EndLine, range.EndColumn, numArgs)
    |> shouldEqual [||]

[<Test>]
let ``Single case discreminated union type definition`` () = 
    let input = 
      """
type DU = Case1
"""

    let file = "/home/user/Test.fsx"
    let parseResult, typeCheckResults = parseAndCheckScript(file, input) 
    typeCheckResults.GetAllUsesOfAllSymbolsInFile()
    |> Async.RunSynchronously
    |> Array.map (fun su -> 
        let r = su.RangeAlternate 
        r.StartLine, r.StartColumn, r.EndLine, r.EndColumn)
    |> shouldEqual [|(2, 10, 2, 15); (2, 5, 2, 7); (1, 0, 1, 0)|]

[<Test>]
let ``Synthetic symbols should not be reported`` () = 
    let input = 
      """
let arr = [|1|]
let number1, number2 = 1, 2
let _ = arr.[0..number1]
let _ = arr.[..number2]
"""

    let file = "/home/user/Test.fsx"
    let parseResult, typeCheckResults = parseAndCheckScript(file, input) 
    typeCheckResults.GetAllUsesOfAllSymbolsInFile()
    |> Async.RunSynchronously
    |> Array.map (fun su -> 
        let r = su.RangeAlternate 
        su.Symbol.ToString(), (r.StartLine, r.StartColumn, r.EndLine, r.EndColumn))
    |> shouldEqual 
        [|("val arr", (2, 4, 2, 7))
          ("val number2", (3, 13, 3, 20))
          ("val number1", (3, 4, 3, 11))
          ("val arr", (4, 8, 4, 11))
          ("Microsoft", (4, 11, 4, 12))
          ("OperatorIntrinsics", (4, 11, 4, 12))
          ("Operators", (4, 11, 4, 12))
          ("Core", (4, 11, 4, 12))
          ("FSharp", (4, 11, 4, 12))
          ("val number1", (4, 16, 4, 23))
          ("val arr", (5, 8, 5, 11))
          ("Microsoft", (5, 11, 5, 12))
          ("OperatorIntrinsics", (5, 11, 5, 12))
          ("Operators", (5, 11, 5, 12))
          ("Core", (5, 11, 5, 12))
          ("FSharp", (5, 11, 5, 12)) 
          ("val number2", (5, 15, 5, 22))
          ("Test", (1, 0, 1, 0))|]

[<Test>]
let ``Enums should have fields`` () =
    let input = """
type EnumTest = One = 1 | Two = 2 | Three = 3
let test = EnumTest.One
let test2 = System.StringComparison.CurrentCulture
let test3 = System.Text.RegularExpressions.RegexOptions.Compiled
"""
    let file = "/home/user/Test.fsx"
    let parseResult, typeCheckResults = parseAndCheckScript(file, input) 
    let allSymbols = typeCheckResults.GetAllUsesOfAllSymbolsInFile() |> Async.RunSynchronously
    let enums =
        allSymbols
        |> Array.choose(fun s -> match s.Symbol with :? FSharpEntity as e when e.IsEnum -> Some e | _ -> None)
        |> Array.distinct
        |> Array.map(fun e -> (e.DisplayName, e.FSharpFields
                                              |> Seq.sortBy (fun f -> match f.LiteralValue with None -> -1 | Some x -> unbox x)
                                              |> Seq.map (fun f -> f.Name, f.LiteralValue)
                                              |> Seq.toList))

    enums |> shouldEqual
        [| "EnumTest", [ ("value__", None)
                         ("One", Some (box 1))
                         ("Two", Some (box 2))
                         ("Three", Some (box 3))
                       ]
           "StringComparison", [ ("value__", None)
                                 ("CurrentCulture", Some (box 0))
                                 ("CurrentCultureIgnoreCase", Some (box 1))
                                 ("InvariantCulture", Some (box 2))
                                 ("InvariantCultureIgnoreCase", Some (box 3))
                                 ("Ordinal", Some (box 4))
                                 ("OrdinalIgnoreCase", Some (box 5))
                               ]
           "RegexOptions", [ ("value__", None)
                             ("None", Some (box 0))
                             ("IgnoreCase", Some (box 1))
                             ("Multiline", Some (box 2))
                             ("ExplicitCapture", Some (box 4))
                             ("Compiled", Some (box 8))
                             ("Singleline", Some (box 16))
                             ("IgnorePatternWhitespace", Some (box 32))
                             ("RightToLeft", Some (box 64))
                             ("ECMAScript", Some (box 256))
                             ("CultureInvariant", Some (box 512))
                           ]
        |]

[<Test>]
let ``IL enum fields should be reported`` () = 
    let input = 
      """
open System

let _ =
    match ConsoleKey.Tab with
    | ConsoleKey.OemClear -> ConsoleKey.A
    | _ -> ConsoleKey.B
"""

    let file = "/home/user/Test.fsx"
    let _, typeCheckResults = parseAndCheckScript(file, input) 
    typeCheckResults.GetAllUsesOfAllSymbolsInFile()
    |> Async.RunSynchronously
    |> Array.map (fun su -> 
        let r = su.RangeAlternate 
        su.Symbol.ToString(), (r.StartLine, r.StartColumn, r.EndLine, r.EndColumn))
    |> Array.distinct
    |> shouldEqual 
        // note: these "System" sysbol uses are not duplications because each of them corresponts to different namespaces
        [|("System", (2, 5, 2, 11))
          ("ConsoleKey", (5, 10, 5, 20));
          ("field Tab", (5, 10, 5, 24)); 
          ("ConsoleKey", (6, 6, 6, 16));
          ("field OemClear", (6, 6, 6, 25)); 
          ("ConsoleKey", (6, 29, 6, 39));
          ("field A", (6, 29, 6, 41)); 
          ("ConsoleKey", (7, 11, 7, 21));
          ("field B", (7, 11, 7, 23)); 
          ("Test", (1, 0, 1, 0))|]

[<Test>]
let ``Literal values should be reported`` () = 
    let input = 
      """
module Module1 =
    let [<Literal>] ModuleValue = 1

    let _ =
        match ModuleValue + 1 with
        | ModuleValue -> ModuleValue + 2
        | _ -> 0

type Class1() =
    let [<Literal>] ClassValue = 1
    static let [<Literal>] StaticClassValue = 2
    
    let _ = ClassValue
    let _ = StaticClassValue

    let _ =
        match ClassValue + StaticClassValue with
        | ClassValue -> ClassValue + 1
        | StaticClassValue -> StaticClassValue + 2
        | _ -> 3
"""

    let file = "/home/user/Test.fsx"
    let _, typeCheckResults = parseAndCheckScript(file, input) 
    typeCheckResults.GetAllUsesOfAllSymbolsInFile()
    |> Async.RunSynchronously
    |> Array.map (fun su -> 
        let r = su.RangeAlternate 
        su.Symbol.ToString(), (r.StartLine, r.StartColumn, r.EndLine, r.EndColumn))
    |> shouldEqual 
        [|("LiteralAttribute", (3, 10, 3, 17))
          ("LiteralAttribute", (3, 10, 3, 17))
          ("member .ctor", (3, 10, 3, 17))
          ("val ModuleValue", (3, 20, 3, 31))
          ("val op_Addition", (6, 26, 6, 27))
          ("val ModuleValue", (6, 14, 6, 25))
          ("val ModuleValue", (7, 10, 7, 21))
          ("val op_Addition", (7, 37, 7, 38))
          ("val ModuleValue", (7, 25, 7, 36))
          ("Module1", (2, 7, 2, 14))
          ("Class1", (10, 5, 10, 11))
          ("member .ctor", (10, 5, 10, 11))
          ("LiteralAttribute", (11, 10, 11, 17))
          ("LiteralAttribute", (11, 10, 11, 17))
          ("member .ctor", (11, 10, 11, 17))
          ("val ClassValue", (11, 20, 11, 30))
          ("LiteralAttribute", (12, 17, 12, 24))
          ("LiteralAttribute", (12, 17, 12, 24))
          ("member .ctor", (12, 17, 12, 24))
          ("val StaticClassValue", (12, 27, 12, 43))
          ("val ClassValue", (14, 12, 14, 22))
          ("val StaticClassValue", (15, 12, 15, 28))
          ("val op_Addition", (18, 25, 18, 26))
          ("val ClassValue", (18, 14, 18, 24))
          ("val StaticClassValue", (18, 27, 18, 43))
          ("val ClassValue", (19, 10, 19, 20))
          ("val op_Addition", (19, 35, 19, 36))
          ("val ClassValue", (19, 24, 19, 34))
          ("val StaticClassValue", (20, 10, 20, 26))
          ("val op_Addition", (20, 47, 20, 48))
          ("val StaticClassValue", (20, 30, 20, 46))
          ("member .cctor", (10, 5, 10, 11))
          ("Test", (1, 0, 1, 0))|]

[<Test>]
let ``IsConstructor property should return true for constructors`` () = 
    let input = 
      """
type T(x: int) =
    new() = T(0)
let x: T()
"""
    let file = "/home/user/Test.fsx"
    let _, typeCheckResults = parseAndCheckScript(file, input) 
    typeCheckResults.GetAllUsesOfAllSymbolsInFile()
    |> Async.RunSynchronously
    |> Array.map (fun su -> 
        let r = su.RangeAlternate
        let isConstructor =
            match su.Symbol with
            | :? FSharpMemberOrFunctionOrValue as f -> f.IsConstructor
            | _ -> false
        su.Symbol.ToString(), (r.StartLine, r.StartColumn, r.EndLine, r.EndColumn), isConstructor)
    |> Array.distinct
    |> shouldEqual 
        [|("T", (2, 5, 2, 6), false)
          ("int", (2, 10, 2, 13), false)
          ("val x", (2, 7, 2, 8), false)
          ("member .ctor", (2, 5, 2, 6), true)
          ("member .ctor", (3, 4, 3, 7), true)
          ("member .ctor", (3, 12, 3, 13), true)
          ("T", (4, 7, 4, 8), false)
          ("val x", (4, 4, 4, 5), false)
          ("Test", (1, 0, 1, 0), false)|]

[<Test>]
let ``ValidateBreakpointLocation tests A`` () = 
    let input = 
      """
let f x = 
    let y = z + 1
    y + y
        )"""
    let file = "/home/user/Test.fsx"
    let parseResult, typeCheckResults = parseAndCheckScript(file, input) 
    let lines = input.Replace("\r", "").Split( [| '\n' |])
    let positions = [ for (i,line) in Seq.indexed lines do for (j, c) in Seq.indexed line do yield Range.mkPos (Range.Line.fromZ i) j, line ]
    let results = [ for pos, line in positions do 
                        match parseResult.ValidateBreakpointLocation pos with 
                        | Some r -> yield ((line, pos.Line, pos.Column), (r.StartLine, r.StartColumn, r.EndLine, r.EndColumn))  
                        | None -> ()]
    results |> shouldEqual 
          [(("    let y = z + 1", 3, 0), (3, 4, 3, 17));
           (("    let y = z + 1", 3, 1), (3, 4, 4, 9));
           (("    let y = z + 1", 3, 2), (3, 4, 4, 9));
           (("    let y = z + 1", 3, 3), (3, 4, 4, 9));
           (("    let y = z + 1", 3, 4), (3, 4, 3, 17));
           (("    let y = z + 1", 3, 5), (3, 4, 3, 17));
           (("    let y = z + 1", 3, 6), (3, 4, 3, 17));
           (("    let y = z + 1", 3, 7), (3, 4, 3, 17));
           (("    let y = z + 1", 3, 8), (3, 4, 3, 17));
           (("    let y = z + 1", 3, 9), (3, 4, 3, 17));
           (("    let y = z + 1", 3, 10), (3, 4, 3, 17));
           (("    let y = z + 1", 3, 11), (3, 4, 3, 17));
           (("    let y = z + 1", 3, 12), (3, 4, 3, 17));
           (("    let y = z + 1", 3, 13), (3, 4, 3, 17));
           (("    let y = z + 1", 3, 14), (3, 4, 3, 17));
           (("    let y = z + 1", 3, 15), (3, 4, 3, 17));
           (("    let y = z + 1", 3, 16), (3, 4, 3, 17));
           (("    y + y", 4, 0), (4, 4, 4, 9)); (("    y + y", 4, 1), (3, 4, 4, 9));
           (("    y + y", 4, 2), (3, 4, 4, 9)); (("    y + y", 4, 3), (3, 4, 4, 9));
           (("    y + y", 4, 4), (4, 4, 4, 9)); (("    y + y", 4, 5), (4, 4, 4, 9));
           (("    y + y", 4, 6), (4, 4, 4, 9)); (("    y + y", 4, 7), (4, 4, 4, 9));
           (("    y + y", 4, 8), (4, 4, 4, 9))]


[<Test>]
let ``ValidateBreakpointLocation tests for object expressions`` () = 
// fsi.PrintLength <- 1000
    let input = 
      """
type IFoo =
    abstract member Foo: int -> int

type FooBase(foo:IFoo) =
    do ()

type FooImpl() =
    inherit FooBase
        (
            {
                new IFoo with
                    member this.Foo x =
                        let y = x * x
                        z
            }
        )"""
    let file = "/home/user/Test.fsx"
    let parseResult, typeCheckResults = parseAndCheckScript(file, input) 
    let lines = input.Replace("\r", "").Split( [| '\n' |])
    let positions = [ for (i,line) in Seq.indexed lines do for (j, c) in Seq.indexed line do yield Range.mkPos (Range.Line.fromZ i) j, line ]
    let results = [ for pos, line in positions do 
                        match parseResult.ValidateBreakpointLocation pos with 
                        | Some r -> yield ((line, pos.Line, pos.Column), (r.StartLine, r.StartColumn, r.EndLine, r.EndColumn))  
                        | None -> ()]
    results |> shouldEqual 
          [(("type FooBase(foo:IFoo) =", 5, 5), (5, 5, 5, 12));
           (("type FooBase(foo:IFoo) =", 5, 6), (5, 5, 5, 12));
           (("type FooBase(foo:IFoo) =", 5, 7), (5, 5, 5, 12));
           (("type FooBase(foo:IFoo) =", 5, 8), (5, 5, 5, 12));
           (("type FooBase(foo:IFoo) =", 5, 9), (5, 5, 5, 12));
           (("type FooBase(foo:IFoo) =", 5, 10), (5, 5, 5, 12));
           (("type FooBase(foo:IFoo) =", 5, 11), (5, 5, 5, 12));
           (("type FooBase(foo:IFoo) =", 5, 12), (5, 5, 5, 12));
           (("    do ()", 6, 4), (6, 7, 6, 9)); (("    do ()", 6, 5), (6, 7, 6, 9));
           (("    do ()", 6, 6), (6, 7, 6, 9)); (("    do ()", 6, 7), (6, 7, 6, 9));
           (("    do ()", 6, 8), (6, 7, 6, 9));
           (("type FooImpl() =", 8, 5), (8, 5, 8, 12));
           (("type FooImpl() =", 8, 6), (8, 5, 8, 12));
           (("type FooImpl() =", 8, 7), (8, 5, 8, 12));
           (("type FooImpl() =", 8, 8), (8, 5, 8, 12));
           (("type FooImpl() =", 8, 9), (8, 5, 8, 12));
           (("type FooImpl() =", 8, 10), (8, 5, 8, 12));
           (("type FooImpl() =", 8, 11), (8, 5, 8, 12));
           (("type FooImpl() =", 8, 12), (8, 5, 8, 12));
           (("    inherit FooBase", 9, 4), (9, 4, 17, 9));
           (("    inherit FooBase", 9, 5), (9, 4, 17, 9));
           (("    inherit FooBase", 9, 6), (9, 4, 17, 9));
           (("    inherit FooBase", 9, 7), (9, 4, 17, 9));
           (("    inherit FooBase", 9, 8), (9, 4, 17, 9));
           (("    inherit FooBase", 9, 9), (9, 4, 17, 9));
           (("    inherit FooBase", 9, 10), (9, 4, 17, 9));
           (("    inherit FooBase", 9, 11), (9, 4, 17, 9));
           (("    inherit FooBase", 9, 12), (9, 4, 17, 9));
           (("    inherit FooBase", 9, 13), (9, 4, 17, 9));
           (("    inherit FooBase", 9, 14), (9, 4, 17, 9));
           (("    inherit FooBase", 9, 15), (9, 4, 17, 9));
           (("    inherit FooBase", 9, 16), (9, 4, 17, 9));
           (("    inherit FooBase", 9, 17), (9, 4, 17, 9));
           (("    inherit FooBase", 9, 18), (9, 4, 17, 9));
           (("        (", 10, 0), (9, 4, 17, 9));
           (("        (", 10, 1), (9, 4, 17, 9));
           (("        (", 10, 2), (9, 4, 17, 9));
           (("        (", 10, 3), (9, 4, 17, 9));
           (("        (", 10, 4), (9, 4, 17, 9));
           (("        (", 10, 5), (9, 4, 17, 9));
           (("        (", 10, 6), (9, 4, 17, 9));
           (("        (", 10, 7), (9, 4, 17, 9));
           (("        (", 10, 8), (10, 8, 17, 9));
           (("            {", 11, 0), (10, 8, 17, 9));
           (("            {", 11, 1), (10, 8, 17, 9));
           (("            {", 11, 2), (10, 8, 17, 9));
           (("            {", 11, 3), (10, 8, 17, 9));
           (("            {", 11, 4), (10, 8, 17, 9));
           (("            {", 11, 5), (10, 8, 17, 9));
           (("            {", 11, 6), (10, 8, 17, 9));
           (("            {", 11, 7), (10, 8, 17, 9));
           (("            {", 11, 8), (10, 8, 17, 9));
           (("            {", 11, 9), (10, 8, 17, 9));
           (("            {", 11, 10), (10, 8, 17, 9));
           (("            {", 11, 11), (10, 8, 17, 9));
           (("            {", 11, 12), (10, 8, 17, 9));
           (("                new IFoo with", 12, 0), (10, 8, 17, 9));
           (("                new IFoo with", 12, 1), (10, 8, 17, 9));
           (("                new IFoo with", 12, 2), (10, 8, 17, 9));
           (("                new IFoo with", 12, 3), (10, 8, 17, 9));
           (("                new IFoo with", 12, 4), (10, 8, 17, 9));
           (("                new IFoo with", 12, 5), (10, 8, 17, 9));
           (("                new IFoo with", 12, 6), (10, 8, 17, 9));
           (("                new IFoo with", 12, 7), (10, 8, 17, 9));
           (("                new IFoo with", 12, 8), (10, 8, 17, 9));
           (("                new IFoo with", 12, 9), (10, 8, 17, 9));
           (("                new IFoo with", 12, 10), (10, 8, 17, 9));
           (("                new IFoo with", 12, 11), (10, 8, 17, 9));
           (("                new IFoo with", 12, 12), (10, 8, 17, 9));
           (("                new IFoo with", 12, 13), (10, 8, 17, 9));
           (("                new IFoo with", 12, 14), (10, 8, 17, 9));
           (("                new IFoo with", 12, 15), (10, 8, 17, 9));
           (("                new IFoo with", 12, 16), (10, 8, 17, 9));
           (("                new IFoo with", 12, 17), (10, 8, 17, 9));
           (("                new IFoo with", 12, 18), (10, 8, 17, 9));
           (("                new IFoo with", 12, 19), (10, 8, 17, 9));
           (("                new IFoo with", 12, 20), (10, 8, 17, 9));
           (("                new IFoo with", 12, 21), (10, 8, 17, 9));
           (("                new IFoo with", 12, 22), (10, 8, 17, 9));
           (("                new IFoo with", 12, 23), (10, 8, 17, 9));
           (("                new IFoo with", 12, 24), (10, 8, 17, 9));
           (("                new IFoo with", 12, 25), (10, 8, 17, 9));
           (("                new IFoo with", 12, 26), (10, 8, 17, 9));
           (("                new IFoo with", 12, 27), (10, 8, 17, 9));
           (("                new IFoo with", 12, 28), (10, 8, 17, 9));
           (("                    member this.Foo x =", 13, 0), (10, 8, 17, 9));
           (("                    member this.Foo x =", 13, 1), (10, 8, 17, 9));
           (("                    member this.Foo x =", 13, 2), (10, 8, 17, 9));
           (("                    member this.Foo x =", 13, 3), (10, 8, 17, 9));
           (("                    member this.Foo x =", 13, 4), (10, 8, 17, 9));
           (("                    member this.Foo x =", 13, 5), (10, 8, 17, 9));
           (("                    member this.Foo x =", 13, 6), (10, 8, 17, 9));
           (("                    member this.Foo x =", 13, 7), (10, 8, 17, 9));
           (("                    member this.Foo x =", 13, 8), (10, 8, 17, 9));
           (("                    member this.Foo x =", 13, 9), (10, 8, 17, 9));
           (("                    member this.Foo x =", 13, 10), (10, 8, 17, 9));
           (("                    member this.Foo x =", 13, 11), (10, 8, 17, 9));
           (("                    member this.Foo x =", 13, 12), (10, 8, 17, 9));
           (("                    member this.Foo x =", 13, 13), (10, 8, 17, 9));
           (("                    member this.Foo x =", 13, 14), (10, 8, 17, 9));
           (("                    member this.Foo x =", 13, 15), (10, 8, 17, 9));
           (("                    member this.Foo x =", 13, 16), (10, 8, 17, 9));
           (("                    member this.Foo x =", 13, 17), (10, 8, 17, 9));
           (("                    member this.Foo x =", 13, 18), (10, 8, 17, 9));
           (("                    member this.Foo x =", 13, 19), (10, 8, 17, 9));
           (("                    member this.Foo x =", 13, 20), (10, 8, 17, 9));
           (("                    member this.Foo x =", 13, 21), (10, 8, 17, 9));
           (("                    member this.Foo x =", 13, 22), (10, 8, 17, 9));
           (("                    member this.Foo x =", 13, 23), (10, 8, 17, 9));
           (("                    member this.Foo x =", 13, 24), (10, 8, 17, 9));
           (("                    member this.Foo x =", 13, 25), (10, 8, 17, 9));
           (("                    member this.Foo x =", 13, 26), (10, 8, 17, 9));
           (("                    member this.Foo x =", 13, 27), (10, 8, 17, 9));
           (("                    member this.Foo x =", 13, 28), (10, 8, 17, 9));
           (("                    member this.Foo x =", 13, 29), (10, 8, 17, 9));
           (("                    member this.Foo x =", 13, 30), (10, 8, 17, 9));
           (("                    member this.Foo x =", 13, 31), (10, 8, 17, 9));
           (("                    member this.Foo x =", 13, 32), (10, 8, 17, 9));
           (("                    member this.Foo x =", 13, 33), (10, 8, 17, 9));
           (("                    member this.Foo x =", 13, 34), (10, 8, 17, 9));
           (("                    member this.Foo x =", 13, 35), (10, 8, 17, 9));
           (("                    member this.Foo x =", 13, 36), (10, 8, 17, 9));
           (("                    member this.Foo x =", 13, 37), (10, 8, 17, 9));
           (("                    member this.Foo x =", 13, 38), (10, 8, 17, 9));
           (("                        let y = x * x", 14, 0), (14, 24, 14, 37));
           (("                        let y = x * x", 14, 1), (10, 8, 17, 9));
           (("                        let y = x * x", 14, 2), (10, 8, 17, 9));
           (("                        let y = x * x", 14, 3), (10, 8, 17, 9));
           (("                        let y = x * x", 14, 4), (10, 8, 17, 9));
           (("                        let y = x * x", 14, 5), (10, 8, 17, 9));
           (("                        let y = x * x", 14, 6), (10, 8, 17, 9));
           (("                        let y = x * x", 14, 7), (10, 8, 17, 9));
           (("                        let y = x * x", 14, 8), (10, 8, 17, 9));
           (("                        let y = x * x", 14, 9), (10, 8, 17, 9));
           (("                        let y = x * x", 14, 10), (10, 8, 17, 9));
           (("                        let y = x * x", 14, 11), (10, 8, 17, 9));
           (("                        let y = x * x", 14, 12), (10, 8, 17, 9));
           (("                        let y = x * x", 14, 13), (10, 8, 17, 9));
           (("                        let y = x * x", 14, 14), (10, 8, 17, 9));
           (("                        let y = x * x", 14, 15), (10, 8, 17, 9));
           (("                        let y = x * x", 14, 16), (10, 8, 17, 9));
           (("                        let y = x * x", 14, 17), (10, 8, 17, 9));
           (("                        let y = x * x", 14, 18), (10, 8, 17, 9));
           (("                        let y = x * x", 14, 19), (10, 8, 17, 9));
           (("                        let y = x * x", 14, 20), (10, 8, 17, 9));
           (("                        let y = x * x", 14, 21), (10, 8, 17, 9));
           (("                        let y = x * x", 14, 22), (10, 8, 17, 9));
           (("                        let y = x * x", 14, 23), (10, 8, 17, 9));
           (("                        let y = x * x", 14, 24), (14, 24, 14, 37));
           (("                        let y = x * x", 14, 25), (14, 24, 14, 37));
           (("                        let y = x * x", 14, 26), (14, 24, 14, 37));
           (("                        let y = x * x", 14, 27), (14, 24, 14, 37));
           (("                        let y = x * x", 14, 28), (14, 24, 14, 37));
           (("                        let y = x * x", 14, 29), (14, 24, 14, 37));
           (("                        let y = x * x", 14, 30), (14, 24, 14, 37));
           (("                        let y = x * x", 14, 31), (14, 24, 14, 37));
           (("                        let y = x * x", 14, 32), (14, 24, 14, 37));
           (("                        let y = x * x", 14, 33), (14, 24, 14, 37));
           (("                        let y = x * x", 14, 34), (14, 24, 14, 37));
           (("                        let y = x * x", 14, 35), (14, 24, 14, 37));
           (("                        let y = x * x", 14, 36), (14, 24, 14, 37));
           (("                        z", 15, 0), (15, 24, 15, 25));
           (("                        z", 15, 1), (10, 8, 17, 9));
           (("                        z", 15, 2), (10, 8, 17, 9));
           (("                        z", 15, 3), (10, 8, 17, 9));
           (("                        z", 15, 4), (10, 8, 17, 9));
           (("                        z", 15, 5), (10, 8, 17, 9));
           (("                        z", 15, 6), (10, 8, 17, 9));
           (("                        z", 15, 7), (10, 8, 17, 9));
           (("                        z", 15, 8), (10, 8, 17, 9));
           (("                        z", 15, 9), (10, 8, 17, 9));
           (("                        z", 15, 10), (10, 8, 17, 9));
           (("                        z", 15, 11), (10, 8, 17, 9));
           (("                        z", 15, 12), (10, 8, 17, 9));
           (("                        z", 15, 13), (10, 8, 17, 9));
           (("                        z", 15, 14), (10, 8, 17, 9));
           (("                        z", 15, 15), (10, 8, 17, 9));
           (("                        z", 15, 16), (10, 8, 17, 9));
           (("                        z", 15, 17), (10, 8, 17, 9));
           (("                        z", 15, 18), (10, 8, 17, 9));
           (("                        z", 15, 19), (10, 8, 17, 9));
           (("                        z", 15, 20), (10, 8, 17, 9));
           (("                        z", 15, 21), (10, 8, 17, 9));
           (("                        z", 15, 22), (10, 8, 17, 9));
           (("                        z", 15, 23), (10, 8, 17, 9));
           (("                        z", 15, 24), (15, 24, 15, 25));
           (("            }", 16, 0), (10, 8, 17, 9));
           (("            }", 16, 1), (10, 8, 17, 9));
           (("            }", 16, 2), (10, 8, 17, 9));
           (("            }", 16, 3), (10, 8, 17, 9));
           (("            }", 16, 4), (10, 8, 17, 9));
           (("            }", 16, 5), (10, 8, 17, 9));
           (("            }", 16, 6), (10, 8, 17, 9));
           (("            }", 16, 7), (10, 8, 17, 9));
           (("            }", 16, 8), (10, 8, 17, 9));
           (("            }", 16, 9), (10, 8, 17, 9));
           (("            }", 16, 10), (10, 8, 17, 9));
           (("            }", 16, 11), (10, 8, 17, 9));
           (("            }", 16, 12), (10, 8, 17, 9));
           (("        )", 17, 0), (10, 8, 17, 9));
           (("        )", 17, 1), (10, 8, 17, 9));
           (("        )", 17, 2), (10, 8, 17, 9));
           (("        )", 17, 3), (10, 8, 17, 9));
           (("        )", 17, 4), (10, 8, 17, 9));
           (("        )", 17, 5), (10, 8, 17, 9));
           (("        )", 17, 6), (10, 8, 17, 9));
           (("        )", 17, 7), (10, 8, 17, 9));
           (("        )", 17, 8), (10, 8, 17, 9))]

[<Test>]
let ``Partially valid namespaces should be reported`` () = 
    let input = 
      """
open System.Threading.Foo
open System

let _: System.Threading.Tasks.Bar = null
let _ = Threading.Buzz = null
"""

    let file = "/home/user/Test.fsx"
    let _, typeCheckResults = parseAndCheckScript(file, input) 
    typeCheckResults.GetAllUsesOfAllSymbolsInFile()
    |> Async.RunSynchronously
    |> Array.map (fun su -> 
        let r = su.RangeAlternate 
        su.Symbol.ToString(), (r.StartLine, r.StartColumn, r.EndLine, r.EndColumn))
    |> Array.distinct
    |> shouldEqual 
        // note: these "System" sysbol uses are not duplications because each of them corresponts to different namespaces
        [|("System", (2, 5, 2, 11))
          ("Threading", (2, 12, 2, 21))
          ("System", (3, 5, 3, 11))
          ("System", (5, 7, 5, 13))
          ("Threading", (5, 14, 5, 23))
          ("Tasks", (5, 24, 5, 29))
          ("val op_Equality", (6, 23, 6, 24))
          ("Threading", (6, 8, 6, 17))
          ("Test", (1, 0, 1, 0))|]

[<Test>]
let ``GetDeclarationLocation should not require physical file`` () = 
    let input = "let abc = 1\nlet xyz = abc"
    let file = "/home/user/Test.fsx"
    let _, typeCheckResults = parseAndCheckScript(file, input) 
    let location = typeCheckResults.GetDeclarationLocation(2, 13, "let xyz = abc", ["abc"]) |> Async.RunSynchronously
    match location with
    | FSharpFindDeclResult.DeclFound r -> Some (r.StartLine, r.StartColumn, r.EndLine, r.EndColumn, "<=== Found here."                             ) 
    | _                                -> Some (0          , 0            , 0        , 0          , "Not Found. Should not require physical file." )
    |> shouldEqual                       (Some (1          , 4            , 1        , 7          , "<=== Found here."                             ))


//-------------------------------------------------------------------------------


#if TEST_TP_PROJECTS
module internal TPProject = 
    open System.IO

    let fileName1 = Path.ChangeExtension(Path.GetTempFileName(), ".fs")
    let base2 = Path.GetTempFileName()
    let dllName = Path.ChangeExtension(base2, ".dll")
    let projFileName = Path.ChangeExtension(base2, ".fsproj")
    let fileSource1 = """
module M
open Samples.FSharp.RegexTypeProvider
[<Literal>]
let REGEX = "ABC"
let _ = RegexTypedStatic.IsMatch  // TEST: intellisense when typing "<"
let _ = RegexTypedStatic.IsMatch<REGEX>( ) // TEST: param info on "("
let _ = RegexTypedStatic.IsMatch<"ABC" >( ) // TEST: param info on "("
let _ = RegexTypedStatic.IsMatch<"ABC" >( (*$*) ) // TEST: meth info on ctrl-alt-space at $
let _ = RegexTypedStatic.IsMatch<"ABC" >( null (*$*) ) // TEST: param info on "," at $
let _ = RegexTypedStatic.IsMatch< > // TEST: intellisense when typing "<"
let _ = RegexTypedStatic.IsMatch< (*$*) > // TEST: param info when typing ctrl-alt-space at $
let _ = RegexTypedStatic.IsMatch<"ABC" (*$*) > // TEST: param info on Ctrl-alt-space at $
let _ = RegexTypedStatic.IsMatch<"ABC" (*$*) >(  ) // TEST: param info on Ctrl-alt-space at $
let _ = RegexTypedStatic.IsMatch<"ABC", (*$ *) >(  ) // TEST: param info on Ctrl-alt-space at $
let _ = RegexTypedStatic.IsMatch<"ABC" >(  (*$*) ) // TEST: no assert on Ctrl-space at $
    """

    File.WriteAllText(fileName1, fileSource1)
    let fileLines1 = File.ReadAllLines(fileName1)
    let fileNames = [fileName1]
    let args = Array.append (mkProjectCommandLineArgs (dllName, fileNames)) [| "-r:" + PathRelativeToTestAssembly(@"DummyProviderForLanguageServiceTesting.dll") |]
    let options =  checker.GetProjectOptionsFromCommandLineArgs (projFileName, args)
    let cleanFileName a = if a = fileName1 then "file1" else "??"

[<Test>]
let ``Test TPProject all symbols`` () = 

    let wholeProjectResults = checker.ParseAndCheckProject(TPProject.options) |> Async.RunSynchronously
    let allSymbolUses = wholeProjectResults.GetAllUsesOfAllSymbols() |> Async.RunSynchronously
    let allSymbolUsesInfo =  [ for s in allSymbolUses -> s.Symbol.DisplayName, tups s.RangeAlternate, attribsOfSymbol s.Symbol ]
    //printfn "allSymbolUsesInfo = \n----\n%A\n----" allSymbolUsesInfo

    allSymbolUsesInfo |> shouldEqual
        [("LiteralAttribute", ((4, 2), (4, 9)), ["class"]);
         ("LiteralAttribute", ((4, 2), (4, 9)), ["class"]);
         ("LiteralAttribute", ((4, 2), (4, 9)), ["member"]);
         ("REGEX", ((5, 4), (5, 9)), ["val"]);
         ("RegexTypedStatic", ((6, 8), (6, 24)), ["class"; "provided"; "erased"]);
         ("IsMatch", ((6, 8), (6, 32)), ["member"]);
         ("RegexTypedStatic", ((7, 8), (7, 24)), ["class"; "provided"; "erased"]);
         ("REGEX", ((7, 33), (7, 38)), ["val"]);
         ("IsMatch", ((7, 8), (7, 32)), ["member"]);
         ("RegexTypedStatic", ((8, 8), (8, 24)), ["class"; "provided"; "erased"]);
         ("IsMatch", ((8, 8), (8, 32)), ["member"]);
         ("RegexTypedStatic", ((9, 8), (9, 24)), ["class"; "provided"; "erased"]);
         ("IsMatch", ((9, 8), (9, 32)), ["member"]);
         ("RegexTypedStatic", ((10, 8), (10, 24)), ["class"; "provided"; "erased"]);
         ("IsMatch", ((10, 8), (10, 32)), ["member"]);
         ("RegexTypedStatic", ((11, 8), (11, 24)), ["class"; "provided"; "erased"]);
         ("IsMatch", ((11, 8), (11, 32)), ["member"]);
         ("RegexTypedStatic", ((12, 8), (12, 24)), ["class"; "provided"; "erased"]);
         ("IsMatch", ((12, 8), (12, 32)), ["member"]);
         ("RegexTypedStatic", ((13, 8), (13, 24)), ["class"; "provided"; "erased"]);
         ("IsMatch", ((13, 8), (13, 32)), ["member"]);
         ("RegexTypedStatic", ((14, 8), (14, 24)), ["class"; "provided"; "erased"]);
         ("IsMatch", ((14, 8), (14, 32)), ["member"]);
         ("RegexTypedStatic", ((15, 8), (15, 24)), ["class"; "provided"; "erased"]);
         ("IsMatch", ((15, 8), (15, 32)), ["member"]);
         ("RegexTypedStatic", ((16, 8), (16, 24)), ["class"; "provided"; "erased"]);
         ("IsMatch", ((16, 8), (16, 32)), ["member"]);
         ("M", ((2, 7), (2, 8)), ["module"])]


[<Test>]
let ``Test TPProject errors`` () = 
    let wholeProjectResults = checker.ParseAndCheckProject(TPProject.options) |> Async.RunSynchronously
    let parseResult, typeCheckAnswer = checker.ParseAndCheckFileInProject(TPProject.fileName1, 0, TPProject.fileSource1, TPProject.options) |> Async.RunSynchronously
    let typeCheckResults = 
        match typeCheckAnswer with
        | FSharpCheckFileAnswer.Succeeded(res) -> res
        | res -> failwithf "Parsing did not finish... (%A)" res

    let errorMessages = [ for msg in typeCheckResults.Errors -> msg.StartLineAlternate, msg.StartColumn, msg.EndLineAlternate, msg.EndColumn, msg.Message.Replace("\r","").Replace("\n","") ]
    //printfn "errorMessages = \n----\n%A\n----" errorMessages

    errorMessages |> shouldEqual
        [(15, 47, 15, 48, "Expected type argument or static argument");
         (6, 8, 6, 32, "This provided method requires static parameters");
         (7, 39, 7, 42, "This expression was expected to have type    'string'    but here has type    'unit'    ");
         (8, 40, 8, 43, "This expression was expected to have type    'string'    but here has type    'unit'    ");
         (9, 40, 9, 49, "This expression was expected to have type    'string'    but here has type    'unit'    ");
         (11, 8, 11, 35, "The static parameter 'pattern1' of the provided type or method 'IsMatch' requires a value. Static parameters to type providers may be optionally specified using named arguments, e.g. 'IsMatch<pattern1=...>'.");
         (12, 8, 12, 41, "The static parameter 'pattern1' of the provided type or method 'IsMatch' requires a value. Static parameters to type providers may be optionally specified using named arguments, e.g. 'IsMatch<pattern1=...>'.");
         (14, 46, 14, 50, "This expression was expected to have type    'string'    but here has type    'unit'    ");
         (15, 33, 15, 38, "No static parameter exists with name ''");
         (16, 40, 16, 50, "This expression was expected to have type    'string'    but here has type    'unit'    ")]

let internal extractToolTipText (FSharpToolTipText(els)) = 
    [ for e in els do 
        match e with
        | FSharpToolTipElement.Group txts -> for item in txts do yield item.MainDescription
        | FSharpToolTipElement.CompositionError err -> yield err
        | FSharpToolTipElement.None -> yield "NONE!" ] 

[<Test>]
let ``Test TPProject quick info`` () = 
    let wholeProjectResults = checker.ParseAndCheckProject(TPProject.options) |> Async.RunSynchronously
    let parseResult, typeCheckAnswer = checker.ParseAndCheckFileInProject(TPProject.fileName1, 0, TPProject.fileSource1, TPProject.options) |> Async.RunSynchronously
    let typeCheckResults = 
        match typeCheckAnswer with
        | FSharpCheckFileAnswer.Succeeded(res) -> res
        | res -> failwithf "Parsing did not finish... (%A)" res

    let toolTips  =
      [ for lineNum in 0 .. TPProject.fileLines1.Length - 1 do 
         let lineText = TPProject.fileLines1.[lineNum]
         if lineText.Contains(".IsMatch") then 
            let colAtEndOfNames = lineText.IndexOf(".IsMatch") + ".IsMatch".Length
            let res = typeCheckResults.GetToolTipTextAlternate(lineNum, colAtEndOfNames, lineText, ["RegexTypedStatic";"IsMatch"], FSharpTokenTag.IDENT) |> Async.RunSynchronously 
            yield lineNum, extractToolTipText  res ]
    //printfn "toolTips = \n----\n%A\n----" toolTips

    toolTips |> shouldEqual
        [(5, ["RegexTypedStatic.IsMatch() : int"]);
         (6, ["RegexTypedStatic.IsMatch() : int"]);
         // NOTE: This tool tip is sub-optimal, it would be better to show RegexTypedStatic.IsMatch<"ABC">
         //       This is a little tricky to implement
         (7, ["RegexTypedStatic.IsMatch,pattern1=\"ABC\"(input: string) : bool"]);
         (8, ["RegexTypedStatic.IsMatch,pattern1=\"ABC\"(input: string) : bool"]);
         (9, ["RegexTypedStatic.IsMatch,pattern1=\"ABC\"(input: string) : bool"]);
         (10, ["RegexTypedStatic.IsMatch,pattern1=\"ABC\"(input: string) : bool"]);
         (11, ["RegexTypedStatic.IsMatch() : int"]);
         (12, ["RegexTypedStatic.IsMatch() : int"]);
         (13, ["RegexTypedStatic.IsMatch,pattern1=\"ABC\"(input: string) : bool"]);
         (14, ["RegexTypedStatic.IsMatch,pattern1=\"ABC\"(input: string) : bool"]);
         (15, ["RegexTypedStatic.IsMatch() : int"])]


[<Test>]
let ``Test TPProject param info`` () = 
    let wholeProjectResults = checker.ParseAndCheckProject(TPProject.options) |> Async.RunSynchronously
    let parseResult, typeCheckAnswer = checker.ParseAndCheckFileInProject(TPProject.fileName1, 0, TPProject.fileSource1, TPProject.options) |> Async.RunSynchronously
    let typeCheckResults = 
        match typeCheckAnswer with
        | FSharpCheckFileAnswer.Succeeded(res) -> res
        | res -> failwithf "Parsing did not finish... (%A)" res

    let paramInfos =
      [ for lineNum in 0 .. TPProject.fileLines1.Length - 1 do 
         let lineText = TPProject.fileLines1.[lineNum]
         if lineText.Contains(".IsMatch") then 
            let colAtEndOfNames = lineText.IndexOf(".IsMatch")  + ".IsMatch".Length
            let meths = typeCheckResults.GetMethodsAlternate(lineNum, colAtEndOfNames, lineText, Some ["RegexTypedStatic";"IsMatch"]) |> Async.RunSynchronously 
            let elems = 
                [ for meth in meths.Methods do 
                   yield extractToolTipText  meth.Description, meth.HasParameters, [ for p in meth.Parameters -> p.ParameterName ], [ for p in meth.StaticParameters -> p.ParameterName ] ]
            yield lineNum, elems]
    //printfn "paramInfos = \n----\n%A\n----" paramInfos 

    // This tests that properly statically-instantiated methods have the right method lists and parameter info
    paramInfos |> shouldEqual
        [(5, [(["RegexTypedStatic.IsMatch() : int"], true, [], ["pattern1"])]);
         (6, [(["RegexTypedStatic.IsMatch() : int"], true, [], ["pattern1"])]);
         // NOTE: this method description is sub-optimal, it would be better to show RegexTypedStatic.IsMatch<"ABC">
         (7,[(["RegexTypedStatic.IsMatch,pattern1=\"ABC\"(input: string) : bool"], true,["input"], ["pattern1"])]);
         (8,[(["RegexTypedStatic.IsMatch,pattern1=\"ABC\"(input: string) : bool"], true,["input"], ["pattern1"])]);
         (9,[(["RegexTypedStatic.IsMatch,pattern1=\"ABC\"(input: string) : bool"], true,["input"], ["pattern1"])]);
         (10,[(["RegexTypedStatic.IsMatch,pattern1=\"ABC\"(input: string) : bool"], true, ["input"], ["pattern1"])]);
         (11, [(["RegexTypedStatic.IsMatch() : int"], true, [], ["pattern1"])]);
         (12, [(["RegexTypedStatic.IsMatch() : int"], true, [], ["pattern1"])]);
         (13,[(["RegexTypedStatic.IsMatch,pattern1=\"ABC\"(input: string) : bool"], true,["input"], ["pattern1"])]);
         (14,[(["RegexTypedStatic.IsMatch,pattern1=\"ABC\"(input: string) : bool"], true,["input"], ["pattern1"])]);
         (15, [(["RegexTypedStatic.IsMatch() : int"], true, [], ["pattern1"])])]

#endif // TEST_TP_PROJECTS


[<Test>]
let ``FSharpField.IsNameGenerated`` () =
    let checkFields source =
        let file = "/home/user/Test.fsx"
        let _, typeCheckResults = parseAndCheckScript(file, source) 
        let symbols =
            typeCheckResults.GetAllUsesOfAllSymbolsInFile()
            |> Async.RunSynchronously
        symbols
        |> Array.choose (fun su ->
            match su.Symbol with
            | :? FSharpEntity as entity -> Some entity.FSharpFields
            | :? FSharpUnionCase as unionCase -> Some unionCase.UnionCaseFields 
            | _ -> None)
        |> Seq.concat
        |> Seq.map (fun (field: FSharpField) -> field.Name, field.IsNameGenerated)
        |> List.ofSeq
        
    ["exception E of string", ["Data0", true]
     "exception E of Data0: string", ["Data0", false]
     "exception E of Name: string", ["Name", false]
     "exception E of string * Data2: string * Data1: string * Name: string * Data4: string",
        ["Data0", true; "Data2", false; "Data1", false; "Name", false; "Data4", false]
    
     "type U = Case of string", ["Item", true]
     "type U = Case of Item: string", ["Item", false]
     "type U = Case of Name: string", ["Name", false]
     "type U = Case of string * Item2: string * string * Name: string",
        ["Item1", true; "Item2", false; "Item3", true; "Name", false]]
    |> List.iter (fun (source, expected) -> checkFields source |> shouldEqual expected)


[<Test>]
let ``ValNoMutable recovery`` () =
    let _, checkResults = getParseAndCheckResults """
let x = 1
x <-
    let y = 1
    y
"""
    assertHasSymbolUsages ["y"] checkResults


[<Test>]
let ``PropertyCannotBeSet recovery`` () =
    let _, checkResults = getParseAndCheckResults """
type T =
    static member P = 1

T.P <-
    let y = 1
    y
"""
    assertHasSymbolUsages ["y"] checkResults


[<Test>]
let ``FieldNotMutable recovery`` () =
    let _, checkResults = getParseAndCheckResults """
type R =
    { F: int }

{ F = 1 }.F <-
    let y = 1
    y
"""
    assertHasSymbolUsages ["y"] checkResults


[<Test>]
let ``Inherit ctor arg recovery`` () =
    let _, checkResults = getParseAndCheckResults """
    type T() as this =
        inherit System.Exception('a', 'a')

        let x = this
    """
    assertHasSymbolUsages ["x"] checkResults<|MERGE_RESOLUTION|>--- conflicted
+++ resolved
@@ -311,11 +311,7 @@
     let parseResult, typeCheckResults =  parseAndCheckScript(file, input) 
 
     let decls = typeCheckResults.GetDeclarationListInfo(Some parseResult, 4, inputLines.[3], PartialLongName.Empty(20), (fun _ -> []))|> Async.RunSynchronously
-<<<<<<< HEAD
-    let item = decls.Items |> Array.tryFind (fun d -> d.Name = "abc")
-=======
     let item = decls.Items |> Seq.tryFind (fun d -> d.Name = "abc")
->>>>>>> 55d376b4
     decls.Items |> Seq.exists (fun d -> d.Name = "abc") |> shouldEqual true
 
 [<Test>]
@@ -332,11 +328,7 @@
     let parseResult, typeCheckResults =  parseAndCheckScript(file, input) 
 
     let decls = typeCheckResults.GetDeclarationListInfo(Some parseResult, 4, inputLines.[3], PartialLongName.Empty(21), (fun _ -> []))|> Async.RunSynchronously
-<<<<<<< HEAD
-    let item = decls.Items |> Array.tryFind (fun d -> d.Name = "abc")
-=======
     let item = decls.Items |> Seq.tryFind (fun d -> d.Name = "abc")
->>>>>>> 55d376b4
     decls.Items |> Seq.exists (fun d -> d.Name = "abc") |> shouldEqual true
  
 [<Test>]
