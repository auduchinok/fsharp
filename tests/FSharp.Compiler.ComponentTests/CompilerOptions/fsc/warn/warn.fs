--- conflicted
+++ resolved
@@ -11,11 +11,7 @@
     [<Theory; Directory(__SOURCE_DIRECTORY__, Includes=[|"warn_level0.fs"|])>]
     let ``warn_level0_fs --warn:0`` compilation =
         compilation
-<<<<<<< HEAD
-        |> withLangVersionPreview
-=======
         |> withLangVersion80
->>>>>>> 2c7c1ebb
         |> asExe
         |> withOptions ["--warn:0"]
         |> compileAndRun
