--- conflicted
+++ resolved
@@ -45,21 +45,13 @@
   // Offset: 0x00000390 Length: 0x0000011E
 }
 .module Linq101SetOperators01.exe
-<<<<<<< HEAD
-// MVID: {60B68B80-4EE5-349F-A745-0383808BB660}
-=======
-// MVID: {60A8401D-4EE5-349F-A745-03831D40A860}
->>>>>>> 0cafa211
+// MVID: {60B78A59-4EE5-349F-A745-0383598AB760}
 .imagebase 0x00400000
 .file alignment 0x00000200
 .stackreserve 0x00100000
 .subsystem 0x0003       // WINDOWS_CUI
 .corflags 0x00000001    //  ILONLY
-<<<<<<< HEAD
-// Image base: 0x07260000
-=======
-// Image base: 0x06AC0000
->>>>>>> 0cafa211
+// Image base: 0x06940000
 
 
 // =============== CLASS MEMBERS DECLARATION ===================
@@ -157,31 +149,17 @@
       IL_004f:  callvirt   instance !0 class [mscorlib]System.Collections.Generic.IEnumerator`1<int32>::get_Current()
       IL_0054:  stloc.0
       .line 13,13 : 9,33 ''
-<<<<<<< HEAD
       IL_0055:  ldloc.0
       IL_0056:  stloc.1
+      .line 14,14 : 9,17 ''
       IL_0057:  ldarg.0
       IL_0058:  ldc.i4.2
       IL_0059:  stfld      int32 Linq101SetOperators01/uniqueFactors@13::pc
-      .line 14,14 : 9,17 ''
       IL_005e:  ldarg.0
       IL_005f:  ldloc.1
       IL_0060:  stfld      int32 Linq101SetOperators01/uniqueFactors@13::current
       IL_0065:  ldc.i4.1
       IL_0066:  ret
-=======
-      IL_005b:  ldloc.0
-      IL_005c:  stloc.1
-      .line 14,14 : 9,17 ''
-      IL_005d:  ldarg.0
-      IL_005e:  ldc.i4.2
-      IL_005f:  stfld      int32 Linq101SetOperators01/uniqueFactors@13::pc
-      IL_0064:  ldarg.0
-      IL_0065:  ldloc.1
-      IL_0066:  stfld      int32 Linq101SetOperators01/uniqueFactors@13::current
-      IL_006b:  ldc.i4.1
-      IL_006c:  ret
->>>>>>> 0cafa211
 
       .line 100001,100001 : 0,0 ''
       IL_0067:  nop
@@ -511,7 +489,6 @@
       IL_0040:  ldc.i4.1
       IL_0041:  stfld      int32 Linq101SetOperators01/categoryNames@23::pc
       .line 23,23 : 9,26 ''
-<<<<<<< HEAD
       IL_0046:  ldarg.0
       IL_0047:  ldfld      class [mscorlib]System.Collections.Generic.IEnumerator`1<class [Utils]Utils/Product> Linq101SetOperators01/categoryNames@23::'enum'
       IL_004c:  callvirt   instance bool [mscorlib]System.Collections.IEnumerator::MoveNext()
@@ -521,37 +498,16 @@
       IL_0054:  ldfld      class [mscorlib]System.Collections.Generic.IEnumerator`1<class [Utils]Utils/Product> Linq101SetOperators01/categoryNames@23::'enum'
       IL_0059:  callvirt   instance !0 class [mscorlib]System.Collections.Generic.IEnumerator`1<class [Utils]Utils/Product>::get_Current()
       IL_005e:  stloc.0
+      .line 23,23 : 16,26 ''
       IL_005f:  ldarg.0
       IL_0060:  ldc.i4.2
       IL_0061:  stfld      int32 Linq101SetOperators01/categoryNames@23::pc
-      .line 23,23 : 16,26 ''
       IL_0066:  ldarg.0
       IL_0067:  ldloc.0
       IL_0068:  callvirt   instance string [Utils]Utils/Product::get_Category()
       IL_006d:  stfld      string Linq101SetOperators01/categoryNames@23::current
       IL_0072:  ldc.i4.1
       IL_0073:  ret
-=======
-      IL_004c:  ldarg.0
-      IL_004d:  ldfld      class [mscorlib]System.Collections.Generic.IEnumerator`1<class [Utils]Utils/Product> Linq101SetOperators01/categoryNames@23::'enum'
-      IL_0052:  callvirt   instance bool [mscorlib]System.Collections.IEnumerator::MoveNext()
-      IL_0057:  brfalse.s  IL_007d
-
-      IL_0059:  ldarg.0
-      IL_005a:  ldfld      class [mscorlib]System.Collections.Generic.IEnumerator`1<class [Utils]Utils/Product> Linq101SetOperators01/categoryNames@23::'enum'
-      IL_005f:  callvirt   instance !0 class [mscorlib]System.Collections.Generic.IEnumerator`1<class [Utils]Utils/Product>::get_Current()
-      IL_0064:  stloc.0
-      .line 23,23 : 16,26 ''
-      IL_0065:  ldarg.0
-      IL_0066:  ldc.i4.2
-      IL_0067:  stfld      int32 Linq101SetOperators01/categoryNames@23::pc
-      IL_006c:  ldarg.0
-      IL_006d:  ldloc.0
-      IL_006e:  callvirt   instance string [Utils]Utils/Product::get_Category()
-      IL_0073:  stfld      string Linq101SetOperators01/categoryNames@23::current
-      IL_0078:  ldc.i4.1
-      IL_0079:  ret
->>>>>>> 0cafa211
 
       .line 100001,100001 : 0,0 ''
       IL_0074:  nop
@@ -881,7 +837,6 @@
       IL_0043:  ldc.i4.1
       IL_0044:  stfld      int32 Linq101SetOperators01/productFirstChars@33::pc
       .line 33,33 : 9,33 ''
-<<<<<<< HEAD
       IL_0049:  ldarg.0
       IL_004a:  ldfld      class [mscorlib]System.Collections.Generic.IEnumerator`1<class [Utils]Utils/Product> Linq101SetOperators01/productFirstChars@33::'enum'
       IL_004f:  callvirt   instance bool [mscorlib]System.Collections.IEnumerator::MoveNext()
@@ -891,10 +846,10 @@
       IL_0057:  ldfld      class [mscorlib]System.Collections.Generic.IEnumerator`1<class [Utils]Utils/Product> Linq101SetOperators01/productFirstChars@33::'enum'
       IL_005c:  callvirt   instance !0 class [mscorlib]System.Collections.Generic.IEnumerator`1<class [Utils]Utils/Product>::get_Current()
       IL_0061:  stloc.0
+      .line 33,33 : 29,30 ''
       IL_0062:  ldarg.0
       IL_0063:  ldc.i4.2
       IL_0064:  stfld      int32 Linq101SetOperators01/productFirstChars@33::pc
-      .line 33,33 : 29,30 ''
       IL_0069:  ldarg.0
       IL_006a:  ldloc.0
       IL_006b:  callvirt   instance string [Utils]Utils/Product::get_ProductName()
@@ -911,37 +866,6 @@
       IL_0080:  ldarg.0
       IL_0081:  ldc.i4.3
       IL_0082:  stfld      int32 Linq101SetOperators01/productFirstChars@33::pc
-=======
-      IL_004f:  ldarg.0
-      IL_0050:  ldfld      class [mscorlib]System.Collections.Generic.IEnumerator`1<class [Utils]Utils/Product> Linq101SetOperators01/productFirstChars@33::'enum'
-      IL_0055:  callvirt   instance bool [mscorlib]System.Collections.IEnumerator::MoveNext()
-      IL_005a:  brfalse.s  IL_0086
-
-      IL_005c:  ldarg.0
-      IL_005d:  ldfld      class [mscorlib]System.Collections.Generic.IEnumerator`1<class [Utils]Utils/Product> Linq101SetOperators01/productFirstChars@33::'enum'
-      IL_0062:  callvirt   instance !0 class [mscorlib]System.Collections.Generic.IEnumerator`1<class [Utils]Utils/Product>::get_Current()
-      IL_0067:  stloc.0
-      .line 33,33 : 29,30 ''
-      IL_0068:  ldarg.0
-      IL_0069:  ldc.i4.2
-      IL_006a:  stfld      int32 Linq101SetOperators01/productFirstChars@33::pc
-      IL_006f:  ldarg.0
-      IL_0070:  ldloc.0
-      IL_0071:  callvirt   instance string [Utils]Utils/Product::get_ProductName()
-      IL_0076:  ldc.i4.0
-      IL_0077:  callvirt   instance char [netstandard]System.String::get_Chars(int32)
-      IL_007c:  stfld      char Linq101SetOperators01/productFirstChars@33::current
-      IL_0081:  ldc.i4.1
-      IL_0082:  ret
-
-      .line 100001,100001 : 0,0 ''
-      IL_0083:  nop
-      IL_0084:  br.s       IL_004f
-
-      IL_0086:  ldarg.0
-      IL_0087:  ldc.i4.3
-      IL_0088:  stfld      int32 Linq101SetOperators01/productFirstChars@33::pc
->>>>>>> 0cafa211
       .line 33,33 : 9,33 ''
       IL_0087:  ldarg.0
       IL_0088:  ldfld      class [mscorlib]System.Collections.Generic.IEnumerator`1<class [Utils]Utils/Product> Linq101SetOperators01/productFirstChars@33::'enum'
@@ -1263,7 +1187,6 @@
       IL_0043:  ldc.i4.1
       IL_0044:  stfld      int32 Linq101SetOperators01/customerFirstChars@39::pc
       .line 39,39 : 9,33 ''
-<<<<<<< HEAD
       IL_0049:  ldarg.0
       IL_004a:  ldfld      class [mscorlib]System.Collections.Generic.IEnumerator`1<class [Utils]Utils/Customer> Linq101SetOperators01/customerFirstChars@39::'enum'
       IL_004f:  callvirt   instance bool [mscorlib]System.Collections.IEnumerator::MoveNext()
@@ -1273,10 +1196,10 @@
       IL_0057:  ldfld      class [mscorlib]System.Collections.Generic.IEnumerator`1<class [Utils]Utils/Customer> Linq101SetOperators01/customerFirstChars@39::'enum'
       IL_005c:  callvirt   instance !0 class [mscorlib]System.Collections.Generic.IEnumerator`1<class [Utils]Utils/Customer>::get_Current()
       IL_0061:  stloc.0
+      .line 39,39 : 29,30 ''
       IL_0062:  ldarg.0
       IL_0063:  ldc.i4.2
       IL_0064:  stfld      int32 Linq101SetOperators01/customerFirstChars@39::pc
-      .line 39,39 : 29,30 ''
       IL_0069:  ldarg.0
       IL_006a:  ldloc.0
       IL_006b:  callvirt   instance string [Utils]Utils/Customer::get_CompanyName()
@@ -1293,37 +1216,6 @@
       IL_0080:  ldarg.0
       IL_0081:  ldc.i4.3
       IL_0082:  stfld      int32 Linq101SetOperators01/customerFirstChars@39::pc
-=======
-      IL_004f:  ldarg.0
-      IL_0050:  ldfld      class [mscorlib]System.Collections.Generic.IEnumerator`1<class [Utils]Utils/Customer> Linq101SetOperators01/customerFirstChars@39::'enum'
-      IL_0055:  callvirt   instance bool [mscorlib]System.Collections.IEnumerator::MoveNext()
-      IL_005a:  brfalse.s  IL_0086
-
-      IL_005c:  ldarg.0
-      IL_005d:  ldfld      class [mscorlib]System.Collections.Generic.IEnumerator`1<class [Utils]Utils/Customer> Linq101SetOperators01/customerFirstChars@39::'enum'
-      IL_0062:  callvirt   instance !0 class [mscorlib]System.Collections.Generic.IEnumerator`1<class [Utils]Utils/Customer>::get_Current()
-      IL_0067:  stloc.0
-      .line 39,39 : 29,30 ''
-      IL_0068:  ldarg.0
-      IL_0069:  ldc.i4.2
-      IL_006a:  stfld      int32 Linq101SetOperators01/customerFirstChars@39::pc
-      IL_006f:  ldarg.0
-      IL_0070:  ldloc.0
-      IL_0071:  callvirt   instance string [Utils]Utils/Customer::get_CompanyName()
-      IL_0076:  ldc.i4.0
-      IL_0077:  callvirt   instance char [netstandard]System.String::get_Chars(int32)
-      IL_007c:  stfld      char Linq101SetOperators01/customerFirstChars@39::current
-      IL_0081:  ldc.i4.1
-      IL_0082:  ret
-
-      .line 100001,100001 : 0,0 ''
-      IL_0083:  nop
-      IL_0084:  br.s       IL_004f
-
-      IL_0086:  ldarg.0
-      IL_0087:  ldc.i4.3
-      IL_0088:  stfld      int32 Linq101SetOperators01/customerFirstChars@39::pc
->>>>>>> 0cafa211
       .line 39,39 : 9,33 ''
       IL_0087:  ldarg.0
       IL_0088:  ldfld      class [mscorlib]System.Collections.Generic.IEnumerator`1<class [Utils]Utils/Customer> Linq101SetOperators01/customerFirstChars@39::'enum'
