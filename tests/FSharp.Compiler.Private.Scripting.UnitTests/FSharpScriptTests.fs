// Copyright (c) Microsoft Corporation.  All Rights Reserved.  See License.txt in the project root for license information.

namespace FSharp.Compiler.Scripting.UnitTests

open System
open System.IO
open System.Threading
open FSharp.Compiler.Interactive.Shell
open FSharp.Compiler.Scripting
open FSharp.Compiler.SourceCodeServices
open NUnit.Framework

[<TestFixture>]
type InteractiveTests() =

    let getValue ((value: Result<FsiValue option, exn>), (errors: FSharpErrorInfo[])) =
        if errors.Length > 0 then
            failwith <| sprintf "Evaluation returned %d errors:\r\n\t%s" errors.Length (String.Join("\r\n\t", errors))
        match value with
        | Ok(value) -> value
        | Error ex -> raise ex

    let ignoreValue = getValue >> ignore

    [<Test>]
    member __.``Eval object value``() =
        use script = new FSharpScript()
        let opt = script.Eval("1+1") |> getValue
        let value = opt.Value
        Assert.AreEqual(typeof<int>, value.ReflectionType)
        Assert.AreEqual(2, value.ReflectionValue :?> int)

    [<Test>]
    member __.``Declare and eval object value``() =
        use script = new FSharpScript()
        let opt = script.Eval("let x = 1 + 2\r\nx") |> getValue
        let value = opt.Value
        Assert.AreEqual(typeof<int>, value.ReflectionType)
        Assert.AreEqual(3, value.ReflectionValue :?> int)

    [<Test>]
    member __.``Capture console input``() =
        use script = new FSharpScript(captureInput=true)
        script.ProvideInput "stdin:1234\r\n"
        let opt = script.Eval("System.Console.ReadLine()") |> getValue
        let value = opt.Value
        Assert.AreEqual(typeof<string>, value.ReflectionType)
        Assert.AreEqual("stdin:1234", value.ReflectionValue)

    [<Test>]
    member __.``Capture console output/error``() =
        use script = new FSharpScript(captureOutput=true)
        use sawOutputSentinel = new ManualResetEvent(false)
        use sawErrorSentinel = new ManualResetEvent(false)
        script.OutputProduced.Add (fun line -> if line = "stdout:1234" then sawOutputSentinel.Set() |> ignore)
        script.ErrorProduced.Add (fun line -> if line = "stderr:5678" then sawErrorSentinel.Set() |> ignore)
        script.Eval("printfn \"stdout:1234\"; eprintfn \"stderr:5678\"") |> ignoreValue
        Assert.True(sawOutputSentinel.WaitOne(TimeSpan.FromSeconds(5.0)), "Expected to see output sentinel value written")
        Assert.True(sawErrorSentinel.WaitOne(TimeSpan.FromSeconds(5.0)), "Expected to see error sentinel value written")

    [<Test>]
    member __.``Maintain state between submissions``() =
        use script = new FSharpScript()
        script.Eval("let add x y = x + y") |> ignoreValue
        let opt = script.Eval("add 2 3") |> getValue
        let value = opt.Value
        Assert.AreEqual(typeof<int>, value.ReflectionType)
        Assert.AreEqual(5, value.ReflectionValue :?> int)

    [<Test>]
    member __.``Assembly reference event successful``() =
        use script = new FSharpScript()
        let testAssembly = "System.dll"
        let mutable assemblyResolveEventCount = 0
        let mutable foundAssemblyReference = false
        Event.add (fun (assembly: string) ->
            assemblyResolveEventCount <- assemblyResolveEventCount + 1
            foundAssemblyReference <- String.Compare(testAssembly, Path.GetFileName(assembly), StringComparison.OrdinalIgnoreCase) = 0)
            script.AssemblyReferenceAdded
        script.Eval(sprintf "#r \"%s\"" testAssembly) |> ignoreValue
        Assert.AreEqual(1, assemblyResolveEventCount)
        Assert.True(foundAssemblyReference)

    [<Test>]
    member __.``Assembly reference event unsuccessful``() =
        use script = new FSharpScript()
        let testAssembly = "not-an-assembly-that-can-be-found.dll"
        let mutable foundAssemblyReference = false
        Event.add (fun _ -> foundAssemblyReference <- true) script.AssemblyReferenceAdded
        let _result, errors = script.Eval(sprintf "#r \"%s\"" testAssembly)
        Assert.AreEqual(1, errors.Length)
        Assert.False(foundAssemblyReference)

    [<Test>]
<<<<<<< HEAD
    member _.``Compilation errors report a specific exception``() =
        use script = new FSharpScript()
        let result, _errors = script.Eval("abc")
        match result with
        | Ok(_) -> Assert.Fail("expected a failure")
        | Error(ex) -> Assert.IsInstanceOf<FsiCompilationException>(ex)

    [<Test>]
    member _.``Runtime exceptions are propagated``() =
        use script = new FSharpScript()
        let result, errors = script.Eval("System.IO.File.ReadAllText(\"not-a-file-path-that-can-be-found-on-disk.txt\")")
        Assert.IsEmpty(errors)
        match result with
        | Ok(_) -> Assert.Fail("expected a failure")
        | Error(ex) -> Assert.IsInstanceOf<FileNotFoundException>(ex)
=======
    member __.``Nuget reference fires multiple events``() =
        use script = new FSharpScript(additionalArgs=[|"/langversion:preview"|])
        let mutable assemblyRefCount = 0;
        Event.add (fun _ -> assemblyRefCount <- assemblyRefCount + 1) script.AssemblyReferenceAdded
        script.Eval("#r \"nuget:include=NUnitLite, version=3.11.0\"") |> ignoreValue
        script.Eval("0") |> ignoreValue
        Assert.GreaterOrEqual(assemblyRefCount, 2)
>>>>>>> 558cc19a
<|MERGE_RESOLUTION|>--- conflicted
+++ resolved
@@ -92,7 +92,6 @@
         Assert.False(foundAssemblyReference)
 
     [<Test>]
-<<<<<<< HEAD
     member _.``Compilation errors report a specific exception``() =
         use script = new FSharpScript()
         let result, _errors = script.Eval("abc")
@@ -108,12 +107,12 @@
         match result with
         | Ok(_) -> Assert.Fail("expected a failure")
         | Error(ex) -> Assert.IsInstanceOf<FileNotFoundException>(ex)
-=======
+
+    [<Test>]
     member __.``Nuget reference fires multiple events``() =
         use script = new FSharpScript(additionalArgs=[|"/langversion:preview"|])
         let mutable assemblyRefCount = 0;
         Event.add (fun _ -> assemblyRefCount <- assemblyRefCount + 1) script.AssemblyReferenceAdded
         script.Eval("#r \"nuget:include=NUnitLite, version=3.11.0\"") |> ignoreValue
         script.Eval("0") |> ignoreValue
-        Assert.GreaterOrEqual(assemblyRefCount, 2)
->>>>>>> 558cc19a
+        Assert.GreaterOrEqual(assemblyRefCount, 2)