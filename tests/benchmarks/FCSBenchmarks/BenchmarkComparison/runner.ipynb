--- conflicted
+++ resolved
@@ -18,11 +18,7 @@
         "#r \"nuget: Plotly.NET.Interactive, 3.0.0\"\n",
         "#r \"nuget: LibGit2Sharp, 0.26.2\"\n",
         "#r \"nuget: BenchmarkDotnet, 0.13.1\"\n",
-<<<<<<< HEAD
-        "#r \"../../../../artifacts/bin/HistoricalBenchmark.Runner/Release/net7.0/HistoricalBenchmark.Runner.dll\"\n",
-=======
         "#r \"../../../../artifacts/bin/HistoricalBenchmark.Runner/Release/net8.0/HistoricalBenchmark.Runner.dll\"\n",
->>>>>>> 9bf50f79
         "\n",
         "open HistoricalBenchmark.Runner\n",
         "\n",
