# Development Guide

This document details more advanced options for developing in this codebase. It is not quite necessary to follow it, but it is likely that you'll find something you'll need from here.

## Recommended workflow

We recommend the following overall workflow when developing for this repository:

* Fork this repository
* Always work in your fork
* Always keep your fork up to date

This will make management of multiple forks and your own work easier over time.

## Updating your fork

We recommend the following commands to update your fork:

```
git checkout master
git clean -xdf
git fetch upstream
git rebase upstream/master
git push
```

Or more succinctly:

```
git checkout master && git clean -xdf && git fetch upstream && git rebase upstream/master && git push
```

This will update your fork with the latest from `dotnet/fsharp` on your machine and push those updates to your remote fork.

## Developing on Windows

Install the latest released [Visual Studio](https://www.visualstudio.com/downloads/), as that is what the `master` branch's tools are synced with. Select the following workloads:

* .NET desktop development (also check F# desktop support, as this will install some legacy templates)
* Visual Studio extension development

Building is simple:

    build.cmd

Desktop tests can be run with:

    build.cmd -test

After you build the first time you can open and use this solution in Visual Studio:

    .\VisualFSharp.sln
    
If you don't have everything installed yet, you'll get prompted by Visual Studio to install a few more things. This is because we use a `.vsconfig` file that specifies all our dependencies.

<<<<<<< HEAD
## Developing on Windows - No Visual Studio
=======
If you are just developing the core compiler and library then building ``FSharp.sln`` will be enough.

### Developing the F# Compiler (Linux/macOS)

For Linux/Mac:

    ./build.sh

Running tests:

    ./build.sh --test
>>>>>>> 8b66074d

We recommend installing the latest released Visual Studio and using that if you are on Windows. However, if you prefer not to do that, you will need to install the following:

* [.NET Framework 4.7.2](https://dotnet.microsoft.com/download/dotnet-framework/net472)
* [.NET Core 3 SDK](https://dotnet.microsoft.com/download/dotnet-core/3.0)

You'll need to pass an additional flag to the build script:

    build.cmd -noVisualStudio
    
You can open `FSharp.sln` in your editor of choice.

## Developing on Linux or macOS

For Linux/Mac:

    ./build.sh

Running tests:

    ./build.sh --test
    
You can then open `FSharp.sln` in your editor of choice.

## Testing from the command line

You can find all test options as separate flags. For example:

```
build -testDesktop                          -- test all net472 target frameworks
build -testCoreClr                          -- test all netstandard and netcoreapp target frameworks
build -testFSharpQA                         -- test all F# Cambridge tests
build -testVs                               -- test all VS integration points
build -testFcs                              -- test F# compiler service components
build -testAll                              -- all of the above
```

Running any of the above will build the latest changes and run tests against them.

## Updating FSComp.fs, FSComp.resx and XLF

If your changes involve modifying the list of language keywords in any way, (e.g. when implementing a new keyword), the XLF localization files need to be synced with the corresponding resx files. This can be done automatically by running

    pushd src\fsharp\FSharp.Compiler.Private
    msbuild FSharp.Compiler.Private.fsproj /t:UpdateXlf
    popd

This only works on Windows/.NETStandard framework, so changing this from any other platform requires editing and syncing all of the XLF files manually.

## Developing the F# tools for Visual Studio

As you would expect, doing this requires both Windows and Visual Studio are installed.

See (DEVGUIDE.md#Developing on Windows) for instructions to install what is needed; it's the same prerequisites.

### Quickly see your changes locally

First, ensure that `VisualFSharpFull` is the startup project.

Then, use the **f5** or **ctrl+f5** keyboard shortcuts to test your tooling changes. The former will debug a new instance of Visual Studio. The latter will launch a new instance of Visual Studio, but with your changes installed.

Alternatively, you can do this entirely via the command line if you prefer that:

    devenv.exe /rootsuffix RoslynDev

### Install your changes into a current Visual Studio installation

If you'd like to "run with your changes", you can produce a VSIX and install it into your current Visual Studio instance:

```
VSIXInstaller.exe /u:"VisualFSharp"
VSIXInstaller.exe artifacts\VSSetup\Release\VisualFSharpFull.vsix
```

It's important to use `Release` if you want to see if your changes have had a noticable performance impact.

### Performance and debugging

Use the `Debug` configuration to test your changes locally. It is the default. Do not use the `Release` configuration! Local development and testing of Visual Studio tooling is not designed for the `Release` configuration.

### Troubleshooting a failed build of the tools

You may run into an issue with a somewhat difficult or cryptic error message, like:

> error VSSDK1077: Unable to locate the extensions directory. "ExternalSettingsManager::GetScopePaths failed to initialize PkgDefManager for C:\Program Files (x86)\Microsoft Visual Studio\2019\Community\Common7\IDE\devenv.exe".

Or hard crash on launch ("Unknown Error").

To fix this, delete these folders:

- `%localappdata%\Microsoft\VisualStudio\<version>_(some number here)RoslynDev`
- `%localappdata%\Microsoft\VisualStudio\<version>_(some number here)`

Where `<version>` corresponds to the latest Visual Studio version on your machine.

## Additional resources

The primary technical guide to the core compiler code is [The F# Compiler Technical Guide](https://fsharp.github.io/2015/09/29/fsharp-compiler-guide.html). Please read and contribute to that guide.

See the "Debugging The Compiler" section of this [article](https://medium.com/@willie.tetlow/f-mentorship-week-1-36f51d3812d4) for some examples.

## Addendum: configuring a proxy server

If you are behind a proxy server, NuGet client tool must be configured to use it:

```
.nuget\nuget.exe config -set http_proxy=proxy.domain.com:8080 -ConfigFile NuGet.Config
.nuget\nuget.exe config -set http_proxy.user=user_name -ConfigFile NuGet.Config
.nuget\nuget.exe config -set http_proxy.password=user_password -ConfigFile NuGet.Config
```
Where you should set proper proxy address, user name and password.<|MERGE_RESOLUTION|>--- conflicted
+++ resolved
@@ -53,9 +53,6 @@
     
 If you don't have everything installed yet, you'll get prompted by Visual Studio to install a few more things. This is because we use a `.vsconfig` file that specifies all our dependencies.
 
-<<<<<<< HEAD
-## Developing on Windows - No Visual Studio
-=======
 If you are just developing the core compiler and library then building ``FSharp.sln`` will be enough.
 
 ### Developing the F# Compiler (Linux/macOS)
@@ -67,7 +64,6 @@
 Running tests:
 
     ./build.sh --test
->>>>>>> 8b66074d
 
 We recommend installing the latest released Visual Studio and using that if you are on Windows. However, if you prefer not to do that, you will need to install the following:
 
