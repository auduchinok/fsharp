--- conflicted
+++ resolved
@@ -4,36 +4,24 @@
 <UsageData>
   <IgnorePatterns>
     <!-- Ignoring the known prebuilts. -->
-
     <!--
       These will go away when repo updates targeting to net8.0
       Tracked with https://github.com/dotnet/fsharp/issues/14765
     -->
-<<<<<<< HEAD
     <UsagePattern IdentityGlob="Microsoft.AspNetCore.App.Ref/8.0.*" />
     <UsagePattern IdentityGlob="Microsoft.NETCore.App.Host.linux-x64/8.0.*" />
     <UsagePattern IdentityGlob="Microsoft.NETCore.App.Ref/8.0.*" />
-    <UsagePattern IdentityGlob="System.Configuration.ConfigurationManager/7.0.0" />
-    <UsagePattern IdentityGlob="System.Diagnostics.EventLog/7.0.0" />
-    <UsagePattern IdentityGlob="System.Security.Cryptography.ProtectedData/7.0.0" />
-=======
-    <UsagePattern IdentityGlob="Microsoft.AspNetCore.App.Ref/8.0.2" />
-    <UsagePattern IdentityGlob="Microsoft.NETCore.App.Host.linux-x64/8.0.2" />
-    <UsagePattern IdentityGlob="Microsoft.NETCore.App.Ref/8.0.2" />
     <UsagePattern IdentityGlob="System.Configuration.ConfigurationManager/8.0.0" />
     <UsagePattern IdentityGlob="System.Diagnostics.EventLog/8.0.0" />
     <UsagePattern IdentityGlob="System.Security.Cryptography.ProtectedData/8.0.0" />
     <UsagePattern IdentityGlob="System.CodeDom/8.0.0" />
     <UsagePattern IdentityGlob="System.Resources.Extensions/8.0.0" />
-
     <UsagePattern IdentityGlob="System.Diagnostics.DiagnosticSource/8.0.0" />
->>>>>>> 924abef5
 
     <UsagePattern IdentityGlob="Microsoft.AspNetCore.App.Runtime.linux-x64/8.0.*" />
     <UsagePattern IdentityGlob="Microsoft.NETCore.App.Crossgen2.linux-x64/8.0.*" />
     <UsagePattern IdentityGlob="Microsoft.NETCore.App.Runtime.linux-x64/8.0.*" />
 
-
     <!-- Tracked in https://github.com/dotnet/source-build/issues/3438 -->
     <UsagePattern IdentityGlob="Microsoft.VisualStudio.Setup.Configuration.Interop/3.2.2146" />
   </IgnorePatterns>
