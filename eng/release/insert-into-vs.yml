--- conflicted
+++ resolved
@@ -15,11 +15,7 @@
   - job: Insert_VS
     pool:
       name: NetCore1ESPool-Svc-Internal
-<<<<<<< HEAD
-      demands: ImageOverride -equals build.windows.10.amd64.vs2019
-=======
       demands: ImageOverride -equals windows.vs2019.amd64
->>>>>>> 3ff020ff
     variables:
     - group: DotNet-VSTS-Infra-Access
     - name: InsertAccessToken
