<Project>
  <PropertyGroup>
    <!-- opt-out properties -->
    <UsingToolXUnit>false</UsingToolXUnit>
    <!-- opt-in properties -->
    <UsingToolNetFrameworkReferenceAssemblies>true</UsingToolNetFrameworkReferenceAssemblies>
    <UsingToolNuGetRepack>true</UsingToolNuGetRepack>
    <UsingToolSourceLink>true</UsingToolSourceLink>
    <UsingToolSymbolUploader>true</UsingToolSymbolUploader>
    <UsingToolVSSDK>true</UsingToolVSSDK>
  </PropertyGroup>
  <!-- Version number computation -->
  <PropertyGroup>
    <PreReleaseVersionLabel>beta</PreReleaseVersionLabel>
    <!-- F# Version components -->
    <FSMajorVersion>7</FSMajorVersion>
    <FSMinorVersion>0</FSMinorVersion>
    <FSBuildVersion>1</FSBuildVersion>
    <FSRevisionVersion>0</FSRevisionVersion>
    <!-- -->
    <!-- F# Language version -->
    <FSLanguageVersion>$(FSMajorVersion).$(FSMinorVersion)</FSLanguageVersion>
    <FSLanguageReleaseNotesVersion>$(FSMajorVersion)-$(FSMinorVersion)</FSLanguageReleaseNotesVersion>
    <!-- -->
    <!-- FSharp.Core version -->
    <FSCoreProductVersion>$(FSMajorVersion).$(FSMinorVersion)</FSCoreProductVersion>
    <FSCorePackageVersionValue>$(FSMajorVersion).$(FSMinorVersion).$(FSBuildVersion)</FSCorePackageVersionValue>
    <FSCoreReleaseNotesVersion>$(FSMajorVersion)-$(FSMinorVersion)-$(FSBuildVersion)</FSCoreReleaseNotesVersion>
    <FSCoreVersionPrefix>$(FSMajorVersion).$(FSMinorVersion).$(FSBuildVersion)</FSCoreVersionPrefix>
    <FSCoreVersion>$(FSMajorVersion).$(FSMinorVersion).0.0</FSCoreVersion>
    <FSCoreShippedVersion>6.0.0.0</FSCoreShippedVersion>
    <!-- -->
    <!-- FSharp.Compiler.Service version -->
    <FCSMajorVersion>42</FCSMajorVersion>
    <FCSMinorVersion>7</FCSMinorVersion>
    <FCSBuildVersion>200</FCSBuildVersion>
    <FCSRevisionVersion>$(FSRevisionVersion)</FCSRevisionVersion>
    <FSharpCompilerServicePackageVersion>$(FCSMajorVersion).$(FCSMinorVersion).$(FCSBuildVersion)</FSharpCompilerServicePackageVersion>
    <FSharpCompilerServiceVersion>$(FCSMajorVersion).$(FCSMinorVersion).$(FCSBuildVersion).$(FCSRevisionVersion)</FSharpCompilerServiceVersion>
    <FSharpCompilerServiceReleaseNotesVersion>$(FCSMajorVersion)$(FCSMinorVersion)$(FCSBuildVersion)</FSharpCompilerServiceReleaseNotesVersion>
    <!-- -->
    <!-- The current published nuget package -->
    <FSharpCoreShippedPackageVersionValue>6.0.6</FSharpCoreShippedPackageVersionValue>
    <!-- -->
    <!-- The pattern for specifying the preview package -->
    <FSharpCorePreviewPackageVersionValue>$(FSCorePackageVersionValue)-$(PreReleaseVersionLabel).*</FSharpCorePreviewPackageVersionValue>
    <!-- -->
    <!-- FSharp tools for Visual Studio version number -->
    <FSToolsMajorVersion>12</FSToolsMajorVersion>
<<<<<<< HEAD
    <FSToolsMinorVersion>4</FSToolsMinorVersion>
=======
    <FSToolsMinorVersion>5</FSToolsMinorVersion>
>>>>>>> 5c1f59fe
    <FSToolsBuildVersion>0</FSToolsBuildVersion>
    <FSToolsRevisionVersion>$(FSRevisionVersion)</FSToolsRevisionVersion>
    <FSProductVersionPrefix>$(FSToolsMajorVersion).$(FSToolsMinorVersion).$(FSToolsBuildVersion)</FSProductVersionPrefix>
    <FSProductVersionReleaseNotesVersion>$(FSToolsMajorVersion)-$(FSToolsMinorVersion)-$(FSToolsBuildVersion)</FSProductVersionReleaseNotesVersion>
    <FSProductVersion>$(FSToolsMajorVersion).$(FSToolsMinorVersion).$(FSToolsBuildVersion).$(FSToolsRevisionVersion)</FSProductVersion>
  </PropertyGroup>
  <PropertyGroup>
    <VSMajorVersion>17</VSMajorVersion>

    <VSMinorVersion>5</VSMinorVersion>

    <VSGeneralVersion>$(VSMajorVersion).0</VSGeneralVersion>
    <VSAssemblyVersionPrefix>$(VSMajorVersion).$(VSMinorVersion).0</VSAssemblyVersionPrefix>
    <VSAssemblyVersion>$(VSAssemblyVersionPrefix).0</VSAssemblyVersion>
  </PropertyGroup>
  <!-- version number assignment -->
  <PropertyGroup Condition="'$(UseFSharpPackageVersion)' == 'true'">
    <VersionPrefix>$(FSCoreVersionPrefix)</VersionPrefix>
    <AssemblyVersion>$(FSCoreVersion)</AssemblyVersion>
  </PropertyGroup>
  <PropertyGroup Condition="'$(UseFSharpPackageVersion)' != 'true'">
    <VersionPrefix>$(FSCoreVersionPrefix)</VersionPrefix>
    <VersionPrefix Condition="'$(UseFSharpProductVersion)' == 'true'">$(FSProductVersionPrefix)</VersionPrefix>
    <VersionPrefix Condition="'$(UseVsMicroBuildAssemblyVersion)' == 'true'">$(VSAssemblyVersionPrefix)</VersionPrefix>
    <VersionPrefix Condition="'$(UseFSharpCompilerServiceVersion)' == 'true'">$(FSharpCompilerServicePackageVersion)</VersionPrefix>
    <AssemblyVersion>$(VersionPrefix).0</AssemblyVersion>
    <!-- PR builds should explicitly specify a version number -->
  </PropertyGroup>
  <PropertyGroup>
    <!-- default package sources -->
    <RestoreSources Condition="'$(DotNetBuildOffline)' != 'true'">
      $(RestoreSources);
      https://pkgs.dev.azure.com/dnceng/public/_packaging/dotnet-public/nuget/v3/index.json;
      https://pkgs.dev.azure.com/azure-public/vside/_packaging/vssdk/nuget/v3/index.json;
      https://pkgs.dev.azure.com/azure-public/vside/_packaging/vs-impl/nuget/v3/index.json;
    </RestoreSources>
    <!-- System.* packages -->
    <!-- If a System.* package is stuck on version 4.3.x, targets .NET Standard 1.x and hasn't been
    updated in years, you most likely DON'T need it, please exercise caution when adding it to the list. -->
    <SystemBuffersVersion>4.5.1</SystemBuffersVersion>
    <SystemCollectionsImmutableVersion>6.0.0</SystemCollectionsImmutableVersion>
    <MicrosoftDiaSymReaderPortablePdbVersion>1.6.0</MicrosoftDiaSymReaderPortablePdbVersion>
    <SystemMemoryVersion>4.5.5</SystemMemoryVersion>
    <SystemReflectionEmitVersion>4.7.0</SystemReflectionEmitVersion>
    <SystemReflectionMetadataVersion>6.0.0</SystemReflectionMetadataVersion>
    <SystemThreadingTasksDataflow>4.11.1</SystemThreadingTasksDataflow>
    <SystemRuntimeCompilerServicesUnsafeVersion>6.0.0</SystemRuntimeCompilerServicesUnsafeVersion>
    <SystemValueTupleVersion>4.5.0</SystemValueTupleVersion>
    <!-- Versions for package groups -->
    <RoslynVersion>4.4.0-3.22470.1</RoslynVersion>
    <VisualStudioEditorPackagesVersion>17.4.196-preview</VisualStudioEditorPackagesVersion>
    <MicrosoftVisualStudioShellPackagesVersion>17.4.0-preview-3-32916-145</MicrosoftVisualStudioShellPackagesVersion>
    <VisualStudioProjectSystemPackagesVersion>17.4.342-pre</VisualStudioProjectSystemPackagesVersion>
    <MicrosoftVisualStudioThreadingPackagesVersion>17.4.23-alpha</MicrosoftVisualStudioThreadingPackagesVersion>
    <MicrosoftBuildOverallPackagesVersion>17.4.0-preview-22469-04</MicrosoftBuildOverallPackagesVersion>
    <!-- Roslyn packages -->
    <MicrosoftCodeAnalysisEditorFeaturesVersion>$(RoslynVersion)</MicrosoftCodeAnalysisEditorFeaturesVersion>
    <MicrosoftCodeAnalysisEditorFeaturesTextVersion>$(RoslynVersion)</MicrosoftCodeAnalysisEditorFeaturesTextVersion>
    <MicrosoftCodeAnalysisEditorFeaturesWpfVersion>$(RoslynVersion)</MicrosoftCodeAnalysisEditorFeaturesWpfVersion>
    <MicrosoftCodeAnalysisExternalAccessFSharpVersion>$(RoslynVersion)</MicrosoftCodeAnalysisExternalAccessFSharpVersion>
    <MicrosoftCodeAnalysisVersion>$(RoslynVersion)</MicrosoftCodeAnalysisVersion>
    <MicrosoftCodeAnalysisCSharpVersion>$(RoslynVersion)</MicrosoftCodeAnalysisCSharpVersion>
    <MicrosoftVisualStudioLanguageServicesVersion>$(RoslynVersion)</MicrosoftVisualStudioLanguageServicesVersion>
    <MicrosoftCodeAnalysisTestResourcesProprietaryVersion>2.0.28</MicrosoftCodeAnalysisTestResourcesProprietaryVersion>
    <MicrosoftCodeAnalysisCompilersVersion>$(RoslynVersion)</MicrosoftCodeAnalysisCompilersVersion>
    <!-- Visual Studio Shell packages -->
    <MicrosoftVisualStudioInteropVersion>$(MicrosoftVisualStudioShellPackagesVersion)</MicrosoftVisualStudioInteropVersion>
    <MicrosoftInternalVisualStudioInteropVersion>$(MicrosoftVisualStudioShellPackagesVersion)</MicrosoftInternalVisualStudioInteropVersion>
    <MicrosoftVisualStudioImagingInterop140DesignTimeVersion>17.4.0-preview-3-32916-053</MicrosoftVisualStudioImagingInterop140DesignTimeVersion>
    <MicrosoftVisualStudioShellInterop80Version>$(MicrosoftVisualStudioShellPackagesVersion)</MicrosoftVisualStudioShellInterop80Version>
    <MicrosoftVisualStudioShellInterop90Version>$(MicrosoftVisualStudioShellPackagesVersion)</MicrosoftVisualStudioShellInterop90Version>
    <MicrosoftVisualStudioShellInterop100Version>$(MicrosoftVisualStudioShellPackagesVersion)</MicrosoftVisualStudioShellInterop100Version>
    <MicrosoftVisualStudioShellInterop110Version>$(MicrosoftVisualStudioShellPackagesVersion)</MicrosoftVisualStudioShellInterop110Version>
    <MicrosoftVisualStudioShellInterop120Version>$(MicrosoftVisualStudioShellPackagesVersion)</MicrosoftVisualStudioShellInterop120Version>
    <MicrosoftVisualStudioImageCatalogVersion>$(MicrosoftVisualStudioShellPackagesVersion)</MicrosoftVisualStudioImageCatalogVersion>
    <MicrosoftVisualStudioShellInteropVersion>$(MicrosoftVisualStudioShellPackagesVersion)</MicrosoftVisualStudioShellInteropVersion>
    <MicrosoftVisualStudioTextManagerInteropVersion>$(MicrosoftVisualStudioShellPackagesVersion)</MicrosoftVisualStudioTextManagerInteropVersion>
    <MicrosoftVisualStudioTextManagerInterop80Version>$(MicrosoftVisualStudioShellPackagesVersion)</MicrosoftVisualStudioTextManagerInterop80Version>
    <MicrosoftVisualStudioTextManagerInterop100Version>$(MicrosoftVisualStudioShellPackagesVersion)</MicrosoftVisualStudioTextManagerInterop100Version>
    <MicrosoftVisualStudioTextManagerInterop120Version>$(MicrosoftVisualStudioShellPackagesVersion)</MicrosoftVisualStudioTextManagerInterop120Version>
    <MicrosoftVisualStudioOLEInteropVersion>$(MicrosoftVisualStudioShellPackagesVersion)</MicrosoftVisualStudioOLEInteropVersion>
    <MicrosoftVisualStudioShell150Version>$(MicrosoftVisualStudioShellPackagesVersion)</MicrosoftVisualStudioShell150Version>
    <MicrosoftVisualStudioShellDesignVersion>$(MicrosoftVisualStudioShellPackagesVersion)</MicrosoftVisualStudioShellDesignVersion>
    <MicrosoftVisualStudioShellFrameworkVersion>$(MicrosoftVisualStudioShellPackagesVersion)</MicrosoftVisualStudioShellFrameworkVersion>
    <MicrosoftVisualStudioPackageLanguageService150Version>$(MicrosoftVisualStudioShellPackagesVersion)</MicrosoftVisualStudioPackageLanguageService150Version>
    <MicrosoftVisualStudioManagedInterfacesVersion>17.4.0-preview-3-32916-053</MicrosoftVisualStudioManagedInterfacesVersion>
    <MicrosoftVisualStudioProjectAggregatorVersion>17.4.0-preview-3-32916-053</MicrosoftVisualStudioProjectAggregatorVersion>
    <MicrosoftVisualStudioGraphModelVersion>$(MicrosoftVisualStudioShellPackagesVersion)</MicrosoftVisualStudioGraphModelVersion>
    <MicrosoftVisualStudioImagingVersion>$(MicrosoftVisualStudioShellPackagesVersion)</MicrosoftVisualStudioImagingVersion>
    <MicrosoftVisualStudioDesignerInterfacesVersion>$(MicrosoftVisualStudioShellPackagesVersion)</MicrosoftVisualStudioDesignerInterfacesVersion>
    <MicrosoftVisualStudioUtilitiesVersion>$(MicrosoftVisualStudioShellPackagesVersion)</MicrosoftVisualStudioUtilitiesVersion>
    <EnvDTEVersion>$(MicrosoftVisualStudioShellPackagesVersion)</EnvDTEVersion>
    <EnvDTE80Version>$(MicrosoftVisualStudioShellPackagesVersion)</EnvDTE80Version>
    <MicrosoftVisualStudioShell140Version>14.3.25407</MicrosoftVisualStudioShell140Version>
    <MicrosoftVisualStudioShellImmutable100Version>10.0.30319</MicrosoftVisualStudioShellImmutable100Version>
    <MicrosoftVisualStudioShellImmutable110Version>11.0.50727</MicrosoftVisualStudioShellImmutable110Version>
    <MicrosoftVisualStudioShellImmutable150Version>15.0.25123-Dev15Preview</MicrosoftVisualStudioShellImmutable150Version>
    <MicrosoftVisualStudioShellInterop160DesignTimeVersion>16.0.1</MicrosoftVisualStudioShellInterop160DesignTimeVersion>
    <MicrosoftVisualStudioShellInterop16DesignTimeVersion>16.0.28924.11111</MicrosoftVisualStudioShellInterop16DesignTimeVersion>
    <!-- Microsoft Build packages -->
    <MicrosoftBuildVersion>$(MicrosoftBuildOverallPackagesVersion)</MicrosoftBuildVersion>
    <MicrosoftBuildFrameworkVersion>$(MicrosoftBuildOverallPackagesVersion)</MicrosoftBuildFrameworkVersion>
    <MicrosoftBuildTasksCoreVersion>$(MicrosoftBuildOverallPackagesVersion)</MicrosoftBuildTasksCoreVersion>
    <MicrosoftBuildUtilitiesCoreVersion>$(MicrosoftBuildOverallPackagesVersion)</MicrosoftBuildUtilitiesCoreVersion>
    <!-- Visual Studio Editor packages -->
    <MicrosoftVisualStudioCoreUtilityVersion>$(VisualStudioEditorPackagesVersion)</MicrosoftVisualStudioCoreUtilityVersion>
    <MicrosoftVisualStudioEditorVersion>$(VisualStudioEditorPackagesVersion)</MicrosoftVisualStudioEditorVersion>
    <MicrosoftVisualStudioLanguageStandardClassificationVersion>$(VisualStudioEditorPackagesVersion)</MicrosoftVisualStudioLanguageStandardClassificationVersion>
    <MicrosoftVisualStudioLanguageVersion>$(VisualStudioEditorPackagesVersion)</MicrosoftVisualStudioLanguageVersion>
    <MicrosoftVisualStudioLanguageIntellisenseVersion>$(VisualStudioEditorPackagesVersion)</MicrosoftVisualStudioLanguageIntellisenseVersion>
    <MicrosoftVisualStudioPlatformVSEditorVersion>$(VisualStudioEditorPackagesVersion)</MicrosoftVisualStudioPlatformVSEditorVersion>
    <MicrosoftVisualStudioTextUIVersion>$(VisualStudioEditorPackagesVersion)</MicrosoftVisualStudioTextUIVersion>
    <MicrosoftVisualStudioTextUIWpfVersion>$(VisualStudioEditorPackagesVersion)</MicrosoftVisualStudioTextUIWpfVersion>
    <MicrosoftVisualStudioTextDataVersion>$(VisualStudioEditorPackagesVersion)</MicrosoftVisualStudioTextDataVersion>
    <MicrosoftVisualStudioTextInternalVersion>$(VisualStudioEditorPackagesVersion)</MicrosoftVisualStudioTextInternalVersion>
    <MicrosoftVisualStudioComponentModelHostVersion>$(VisualStudioEditorPackagesVersion)</MicrosoftVisualStudioComponentModelHostVersion>
    <!-- Visual Studio Threading packags -->
    <MicrosoftVisualStudioThreadingVersion>$(MicrosoftVisualStudioThreadingPackagesVersion)</MicrosoftVisualStudioThreadingVersion>
    <!-- Visual Studio Project System packages-->
    <MicrosoftVisualStudioProjectSystemVersion>$(VisualStudioProjectSystemPackagesVersion)</MicrosoftVisualStudioProjectSystemVersion>
    <MicrosoftVisualStudioProjectSystemManagedVersion>2.3.6152103</MicrosoftVisualStudioProjectSystemManagedVersion>
    <!-- Misc. Visual Studio packages -->
    <MicrosoftVSSDKBuildToolsVersion>17.1.4054</MicrosoftVSSDKBuildToolsVersion>
    <MicrosoftVisualStudioRpcContractsVersion>17.4.7-alpha</MicrosoftVisualStudioRpcContractsVersion>
    <MicrosoftVisualFSharpMicrosoftVisualStudioShellUIInternalVersion>17.0.0</MicrosoftVisualFSharpMicrosoftVisualStudioShellUIInternalVersion>
    <MicrosoftVisualStudioValidationVersion>17.0.64</MicrosoftVisualStudioValidationVersion>
    <MicrosoftVisualStudioWCFReferenceInteropVersion>9.0.30729</MicrosoftVisualStudioWCFReferenceInteropVersion>
    <SystemRuntimeCompilerServicesUnsafeVersion>6.0.0</SystemRuntimeCompilerServicesUnsafeVersion>
    <VSSDKDebuggerVisualizersVersion>12.0.4</VSSDKDebuggerVisualizersVersion>
    <VSSDKVSLangProjVersion>7.0.4</VSSDKVSLangProjVersion>
    <VSSDKVSLangProj8Version>8.0.4</VSSDKVSLangProj8Version>
    <VSSDKVSLangProj11Version>11.0.4</VSSDKVSLangProj11Version>
    <VSSDKVSHelpVersion>7.0.4</VSSDKVSHelpVersion>
    <!-- setup packages -->
    <MicroBuildCoreVersion>0.2.0</MicroBuildCoreVersion>
    <MicroBuildCoreSentinelVersion>1.0.0</MicroBuildCoreSentinelVersion>
    <MicroBuildPluginsSwixBuildVersion>1.1.33</MicroBuildPluginsSwixBuildVersion>
    <!-- other packages -->
    <BenchmarkDotNetVersion>0.13.2</BenchmarkDotNetVersion>
    <FsCheckVersion>2.16.5</FsCheckVersion>
    <FSharpDataTypeProvidersVersion>4.3.0.0</FSharpDataTypeProvidersVersion>
    <MicrosoftCompositionVersion>1.0.31</MicrosoftCompositionVersion>
    <SystemComponentModelCompositionVersion>6.0.0</SystemComponentModelCompositionVersion>
    <MicrosoftMSXMLVersion>8.0.0</MicrosoftMSXMLVersion>
    <MicrosoftNetCompilersVersion>4.3.0-1.22220.8</MicrosoftNetCompilersVersion>
    <MicrosoftNETCoreAppRefVersion>3.1.0</MicrosoftNETCoreAppRefVersion>
    <MicrosoftNETCoreILDAsmVersion>5.0.0-preview.7.20364.11</MicrosoftNETCoreILDAsmVersion>
    <MicrosoftNETCoreILAsmVersion>5.0.0-preview.7.20364.11</MicrosoftNETCoreILAsmVersion>
    <MicrosoftNETTestSdkVersion>16.11.0</MicrosoftNETTestSdkVersion>
    <MicrosoftWin32RegistryVersion>5.0.0</MicrosoftWin32RegistryVersion>
    <NewtonsoftJsonVersion>13.0.1</NewtonsoftJsonVersion>
    <NUnitVersion>3.13.2</NUnitVersion>
    <NUnit3TestAdapterVersion>4.1.0</NUnit3TestAdapterVersion>
    <NUnitLiteVersion>3.11.0</NUnitLiteVersion>
    <NunitXmlTestLoggerVersion>2.1.80</NunitXmlTestLoggerVersion>
    <RoslynToolsSignToolVersion>1.0.0-beta2-dev3</RoslynToolsSignToolVersion>
    <StreamJsonRpcVersion>2.13.23-alpha</StreamJsonRpcVersion>
    <NerdbankStreamsVersion>2.9.87-alpha</NerdbankStreamsVersion>
    <XUnitVersion>2.4.1</XUnitVersion>
    <XUnitRunnerVersion>2.4.2</XUnitRunnerVersion>
    <FluentAssertionsVersion>5.10.3</FluentAssertionsVersion>
    <HumanizerCoreVersion>2.2.0</HumanizerCoreVersion>
  </PropertyGroup>
</Project><|MERGE_RESOLUTION|>--- conflicted
+++ resolved
@@ -47,11 +47,8 @@
     <!-- -->
     <!-- FSharp tools for Visual Studio version number -->
     <FSToolsMajorVersion>12</FSToolsMajorVersion>
-<<<<<<< HEAD
-    <FSToolsMinorVersion>4</FSToolsMinorVersion>
-=======
+
     <FSToolsMinorVersion>5</FSToolsMinorVersion>
->>>>>>> 5c1f59fe
     <FSToolsBuildVersion>0</FSToolsBuildVersion>
     <FSToolsRevisionVersion>$(FSRevisionVersion)</FSToolsRevisionVersion>
     <FSProductVersionPrefix>$(FSToolsMajorVersion).$(FSToolsMinorVersion).$(FSToolsBuildVersion)</FSProductVersionPrefix>
