<Project>
  <PropertyGroup>
    <!-- opt-out properties -->
    <UsingToolXUnit>false</UsingToolXUnit>
    <!-- opt-in properties -->
    <UsingToolNuGetRepack>true</UsingToolNuGetRepack>
    <UsingToolSymbolUploader>true</UsingToolSymbolUploader>
    <UsingToolVSSDK>true</UsingToolVSSDK>
  </PropertyGroup>
  <!-- Version number computation -->
  <PropertyGroup>
    <PreReleaseVersionLabel>beta</PreReleaseVersionLabel>
    <!-- These have to be in sync with latest release branch -->
    <!-- F# Version components -->
    <FSMajorVersion>9</FSMajorVersion>
    <FSMinorVersion>0</FSMinorVersion>
<<<<<<< HEAD
    <FSBuildVersion>402</FSBuildVersion>
=======
    <FSBuildVersion>100</FSBuildVersion>
>>>>>>> 6b652cd1
    <FSRevisionVersion>0</FSRevisionVersion>
    <!-- -->
    <!-- F# Language version -->
    <FSLanguageVersion>$(FSMajorVersion).$(FSMinorVersion)</FSLanguageVersion>
    <!-- -->
    <!-- FSharp.Core version -->
    <FSCoreProductVersion>$(FSMajorVersion).$(FSMinorVersion)</FSCoreProductVersion>
    <FSCorePackageVersionValue>$(FSMajorVersion).$(FSMinorVersion).$(FSBuildVersion)</FSCorePackageVersionValue>
    <FSCoreVersionPrefix>$(FSMajorVersion).$(FSMinorVersion).$(FSBuildVersion)</FSCoreVersionPrefix>
    <FSCoreVersion>$(FSMajorVersion).$(FSMinorVersion).0.0</FSCoreVersion>
    <FSCoreShippedVersion>8.0.0.0</FSCoreShippedVersion>
    <!-- -->
    <!-- FSharp.Compiler.Service version -->
    <FCSMajorVersion>43</FCSMajorVersion>
    <FCSMinorVersion>9</FCSMinorVersion>
    <FCSBuildVersion>$(FSBuildVersion)</FCSBuildVersion>
    <FCSRevisionVersion>$(FSRevisionVersion)</FCSRevisionVersion>
    <FSharpCompilerServicePackageVersion>$(FCSMajorVersion).$(FCSMinorVersion).$(FCSBuildVersion)</FSharpCompilerServicePackageVersion>
    <FSharpCompilerServiceVersion>$(FCSMajorVersion).$(FCSMinorVersion).$(FCSBuildVersion).$(FCSRevisionVersion)</FSharpCompilerServiceVersion>
    <FSharpLibrariesChangelogVersion>$(FSMajorVersion).$(FSMinorVersion).$(FSBuildVersion)</FSharpLibrariesChangelogVersion>
    <!-- -->
    <!-- The current published nuget package -->
    <FSharpCoreShippedPackageVersionValue>8.0.400</FSharpCoreShippedPackageVersionValue>
    <!-- -->
    <!-- The pattern for specifying the preview package -->
    <FSharpCorePreviewPackageVersionValue>$(FSCorePackageVersionValue)-$(PreReleaseVersionLabel).*</FSharpCorePreviewPackageVersionValue>
    <!-- -->
    <!-- FSharp tools for Visual Studio version number -->
    <FSToolsMajorVersion>12</FSToolsMajorVersion>
    <FSToolsMinorVersion>9</FSToolsMinorVersion>
    <FSToolsBuildVersion>$(FSBuildVersion)</FSToolsBuildVersion>
    <FSToolsRevisionVersion>$(FSRevisionVersion)</FSToolsRevisionVersion>
    <FSProductVersionPrefix>$(FSToolsMajorVersion).$(FSToolsMinorVersion).$(FSToolsBuildVersion)</FSProductVersionPrefix>
    <FSProductVersion>$(FSToolsMajorVersion).$(FSToolsMinorVersion).$(FSToolsBuildVersion).$(FSToolsRevisionVersion)</FSProductVersion>
  </PropertyGroup>
  <PropertyGroup>
    <!-- These have to be in sync with latest release branch -->
    <VSMajorVersion>17</VSMajorVersion>
    <VSMinorVersion>12</VSMinorVersion>
    <VSGeneralVersion>$(VSMajorVersion).0</VSGeneralVersion>
    <VSAssemblyVersionPrefix>$(VSMajorVersion).$(VSMinorVersion).0</VSAssemblyVersionPrefix>
    <VSAssemblyVersion>$(VSAssemblyVersionPrefix).0</VSAssemblyVersion>
  </PropertyGroup>
  <!-- version number assignment -->
  <PropertyGroup Condition="'$(UseFSharpPackageVersion)' == 'true'">
    <VersionPrefix>$(FSCoreVersionPrefix)</VersionPrefix>
    <AssemblyVersion>$(FSCoreVersion)</AssemblyVersion>
  </PropertyGroup>
  <PropertyGroup Condition="'$(UseFSharpPackageVersion)' != 'true'">
    <VersionPrefix>$(FSCoreVersionPrefix)</VersionPrefix>
    <VersionPrefix Condition="'$(UseFSharpProductVersion)' == 'true'">$(FSProductVersionPrefix)</VersionPrefix>
    <VersionPrefix Condition="'$(UseVsMicroBuildAssemblyVersion)' == 'true'">$(VSAssemblyVersionPrefix)</VersionPrefix>
    <VersionPrefix Condition="'$(UseFSharpCompilerServiceVersion)' == 'true'">$(FSharpCompilerServicePackageVersion)</VersionPrefix>
    <AssemblyVersion>$(VersionPrefix).0</AssemblyVersion>
    <!-- PR builds should explicitly specify a version number -->
  </PropertyGroup>
  <PropertyGroup>
    <!-- System.* packages -->
    <!-- If a System.* package is stuck on version 4.3.x, targets .NET Standard 1.x and hasn't been
    updated in years, you most likely DON'T need it, please exercise caution when adding it to the list. -->
    <SystemPackageVersionVersion>8.0.0</SystemPackageVersionVersion>
    <SystemBuffersVersion>4.5.1</SystemBuffersVersion>
    <SystemCollectionsImmutableVersion>$(SystemPackageVersionVersion)</SystemCollectionsImmutableVersion>
    <SystemComponentModelCompositionVersion>$(SystemPackageVersionVersion)</SystemComponentModelCompositionVersion>
    <SystemCompositionVersion>$(SystemPackageVersionVersion)</SystemCompositionVersion>
    <SystemDiagnosticsDiagnosticSourceVersion>$(SystemPackageVersionVersion)</SystemDiagnosticsDiagnosticSourceVersion>
    <SystemMemoryVersion>4.5.5</SystemMemoryVersion>
    <SystemReflectionEmitVersion>4.7.0</SystemReflectionEmitVersion>
    <SystemReflectionMetadataVersion>$(SystemPackageVersionVersion)</SystemReflectionMetadataVersion>
    <SystemRuntimeCompilerServicesUnsafeVersion>6.0.0</SystemRuntimeCompilerServicesUnsafeVersion>
    <SystemThreadingTasksDataflow>$(SystemPackageVersionVersion)</SystemThreadingTasksDataflow>
    <SystemValueTupleVersion>4.5.0</SystemValueTupleVersion>
    <MicrosoftDiaSymReaderPortablePdbVersion>1.6.0</MicrosoftDiaSymReaderPortablePdbVersion>
    <!-- Versions for package groups -->
    <RoslynVersion>4.11.0-2.24264.2</RoslynVersion>
    <VisualStudioEditorPackagesVersion>17.10.191</VisualStudioEditorPackagesVersion>
    <MicrosoftVisualStudioShellPackagesVersion>17.10.40152</MicrosoftVisualStudioShellPackagesVersion>
    <VisualStudioProjectSystemPackagesVersion>17.10.526-pre-g1b474069f5</VisualStudioProjectSystemPackagesVersion>
    <MicrosoftVisualStudioThreadingPackagesVersion>17.10.41</MicrosoftVisualStudioThreadingPackagesVersion>
    <MicrosoftBuildVersion>17.11.0-preview-24178-03</MicrosoftBuildVersion>
    <!-- Roslyn packages -->
    <MicrosoftCodeAnalysisEditorFeaturesVersion>$(RoslynVersion)</MicrosoftCodeAnalysisEditorFeaturesVersion>
    <MicrosoftCodeAnalysisEditorFeaturesTextVersion>$(RoslynVersion)</MicrosoftCodeAnalysisEditorFeaturesTextVersion>
    <MicrosoftCodeAnalysisEditorFeaturesWpfVersion>$(RoslynVersion)</MicrosoftCodeAnalysisEditorFeaturesWpfVersion>
    <MicrosoftCodeAnalysisExternalAccessFSharpVersion>$(RoslynVersion)</MicrosoftCodeAnalysisExternalAccessFSharpVersion>
    <MicrosoftCodeAnalysisVersion>$(RoslynVersion)</MicrosoftCodeAnalysisVersion>
    <MicrosoftCodeAnalysisCSharpVersion>$(RoslynVersion)</MicrosoftCodeAnalysisCSharpVersion>
    <MicrosoftVisualStudioLanguageServicesVersion>$(RoslynVersion)</MicrosoftVisualStudioLanguageServicesVersion>
    <MicrosoftCodeAnalysisTestResourcesProprietaryVersion>2.0.28</MicrosoftCodeAnalysisTestResourcesProprietaryVersion>
    <MicrosoftCodeAnalysisCompilersVersion>$(RoslynVersion)</MicrosoftCodeAnalysisCompilersVersion>
    <!-- -->
    <!-- Visual Studio Shell packages -->
    <MicrosoftVisualStudioInteropVersion>$(MicrosoftVisualStudioShellPackagesVersion)</MicrosoftVisualStudioInteropVersion>
    <MicrosoftInternalVisualStudioInteropVersion>$(MicrosoftVisualStudioShellPackagesVersion)</MicrosoftInternalVisualStudioInteropVersion>
    <MicrosoftVisualStudioImagingInterop140DesignTimeVersion>$(MicrosoftVisualStudioShellPackagesVersion)</MicrosoftVisualStudioImagingInterop140DesignTimeVersion>
    <MicrosoftVisualStudioImageCatalogVersion>$(MicrosoftVisualStudioShellPackagesVersion)</MicrosoftVisualStudioImageCatalogVersion>
    <MicrosoftVisualStudioShellInteropVersion>$(MicrosoftVisualStudioShellPackagesVersion)</MicrosoftVisualStudioShellInteropVersion>
    <MicrosoftVisualStudioTextManagerInteropVersion>$(MicrosoftVisualStudioShellPackagesVersion)</MicrosoftVisualStudioTextManagerInteropVersion>
    <MicrosoftVisualStudioOLEInteropVersion>$(MicrosoftVisualStudioShellPackagesVersion)</MicrosoftVisualStudioOLEInteropVersion>
    <MicrosoftVisualStudioShell150Version>$(MicrosoftVisualStudioShellPackagesVersion)</MicrosoftVisualStudioShell150Version>
    <MicrosoftVisualStudioShellDesignVersion>$(MicrosoftVisualStudioShellPackagesVersion)</MicrosoftVisualStudioShellDesignVersion>
    <MicrosoftVisualStudioShellFrameworkVersion>$(MicrosoftVisualStudioShellPackagesVersion)</MicrosoftVisualStudioShellFrameworkVersion>
    <MicrosoftInternalVisualStudioShellFrameworkVersion>$(MicrosoftVisualStudioShellPackagesVersion)</MicrosoftInternalVisualStudioShellFrameworkVersion>
    <MicrosoftVisualStudioPackageLanguageService150Version>$(MicrosoftVisualStudioShellPackagesVersion)</MicrosoftVisualStudioPackageLanguageService150Version>
    <MicrosoftVisualStudioManagedInterfacesVersion>$(MicrosoftVisualStudioShellPackagesVersion)</MicrosoftVisualStudioManagedInterfacesVersion>
    <MicrosoftVisualStudioProjectAggregatorVersion>$(MicrosoftVisualStudioShellPackagesVersion)</MicrosoftVisualStudioProjectAggregatorVersion>
    <MicrosoftVisualStudioGraphModelVersion>$(MicrosoftVisualStudioShellPackagesVersion)</MicrosoftVisualStudioGraphModelVersion>
    <MicrosoftVisualStudioImagingVersion>$(MicrosoftVisualStudioShellPackagesVersion)</MicrosoftVisualStudioImagingVersion>
    <MicrosoftVisualStudioDesignerInterfacesVersion>$(MicrosoftVisualStudioShellPackagesVersion)</MicrosoftVisualStudioDesignerInterfacesVersion>
    <MicrosoftVisualStudioUtilitiesVersion>$(MicrosoftVisualStudioShellPackagesVersion)</MicrosoftVisualStudioUtilitiesVersion>
    <MicrosoftVisualStudioShellImmutable100Version>10.0.30319</MicrosoftVisualStudioShellImmutable100Version>
    <MicrosoftVisualStudioShellImmutable110Version>11.0.50727</MicrosoftVisualStudioShellImmutable110Version>
    <MicrosoftVisualStudioShellImmutable150Version>15.0.25123-Dev15Preview</MicrosoftVisualStudioShellImmutable150Version>
    <!-- -->
    <!-- Microsoft Build packages -->
    <MicrosoftBuildFrameworkVersion>$(MicrosoftBuildVersion)</MicrosoftBuildFrameworkVersion>
    <MicrosoftBuildTasksCoreVersion>$(MicrosoftBuildVersion)</MicrosoftBuildTasksCoreVersion>
    <MicrosoftBuildUtilitiesCoreVersion>$(MicrosoftBuildVersion)</MicrosoftBuildUtilitiesCoreVersion>
    <!-- -->
    <!-- Visual Studio Editor packages -->
    <MicrosoftVisualStudioCoreUtilityVersion>$(VisualStudioEditorPackagesVersion)</MicrosoftVisualStudioCoreUtilityVersion>
    <MicrosoftVisualStudioEditorVersion>$(VisualStudioEditorPackagesVersion)</MicrosoftVisualStudioEditorVersion>
    <MicrosoftVisualStudioLanguageStandardClassificationVersion>$(VisualStudioEditorPackagesVersion)</MicrosoftVisualStudioLanguageStandardClassificationVersion>
    <MicrosoftVisualStudioLanguageVersion>$(VisualStudioEditorPackagesVersion)</MicrosoftVisualStudioLanguageVersion>
    <MicrosoftVisualStudioLanguageIntellisenseVersion>$(VisualStudioEditorPackagesVersion)</MicrosoftVisualStudioLanguageIntellisenseVersion>
    <MicrosoftVisualStudioPlatformVSEditorVersion>$(VisualStudioEditorPackagesVersion)</MicrosoftVisualStudioPlatformVSEditorVersion>
    <MicrosoftVisualStudioTextUIVersion>$(VisualStudioEditorPackagesVersion)</MicrosoftVisualStudioTextUIVersion>
    <MicrosoftVisualStudioTextUIWpfVersion>$(VisualStudioEditorPackagesVersion)</MicrosoftVisualStudioTextUIWpfVersion>
    <MicrosoftVisualStudioTextDataVersion>$(VisualStudioEditorPackagesVersion)</MicrosoftVisualStudioTextDataVersion>
    <MicrosoftVisualStudioTextInternalVersion>$(VisualStudioEditorPackagesVersion)</MicrosoftVisualStudioTextInternalVersion>
    <MicrosoftVisualStudioComponentModelHostVersion>$(VisualStudioEditorPackagesVersion)</MicrosoftVisualStudioComponentModelHostVersion>
    <NuGetSolutionRestoreManagerInteropVersion>5.6.0</NuGetSolutionRestoreManagerInteropVersion>
    <MicrosoftVisualStudioExtensibilityTestingVersion>0.1.169-beta</MicrosoftVisualStudioExtensibilityTestingVersion>
    <MicrosoftVisualStudioExtensibilityTestingSourceGeneratorVersion>$(MicrosoftVisualStudioExtensibilityTestingVersion)</MicrosoftVisualStudioExtensibilityTestingSourceGeneratorVersion>
    <MicrosoftVisualStudioExtensibilityTestingXunitVersion>$(MicrosoftVisualStudioExtensibilityTestingVersion)</MicrosoftVisualStudioExtensibilityTestingXunitVersion>
    <!-- -->
    <!-- Visual Studio Threading packags -->
    <MicrosoftVisualStudioThreadingVersion>$(MicrosoftVisualStudioThreadingPackagesVersion)</MicrosoftVisualStudioThreadingVersion>
    <!-- -->
    <!-- Visual Studio Project System packages-->
    <MicrosoftVisualStudioProjectSystemVersion>$(VisualStudioProjectSystemPackagesVersion)</MicrosoftVisualStudioProjectSystemVersion>
    <MicrosoftVisualStudioProjectSystemManagedVersion>2.3.6152103</MicrosoftVisualStudioProjectSystemManagedVersion>
    <!-- -->
    <!-- Misc. Visual Studio packages -->
    <MicrosoftVSSDKBuildToolsVersion>17.10.2179</MicrosoftVSSDKBuildToolsVersion>
    <MicrosoftVisualStudioRpcContractsVersion>17.10.21</MicrosoftVisualStudioRpcContractsVersion>
    <MicrosoftVisualFSharpMicrosoftVisualStudioShellUIInternalVersion>17.0.0</MicrosoftVisualFSharpMicrosoftVisualStudioShellUIInternalVersion>
    <MicrosoftVisualStudioValidationVersion>17.8.8</MicrosoftVisualStudioValidationVersion>
    <VSSDKDebuggerVisualizersVersion>12.0.4</VSSDKDebuggerVisualizersVersion>
    <VSSDKVSLangProjVersion>7.0.4</VSSDKVSLangProjVersion>
    <VSSDKVSLangProj8Version>8.0.4</VSSDKVSLangProj8Version>
    <VSSDKVSLangProj11Version>11.0.4</VSSDKVSLangProj11Version>
    <VSSDKVSHelpVersion>7.0.4</VSSDKVSHelpVersion>
    <!-- -->
    <!-- setup packages -->
    <MicroBuildCoreVersion>0.2.0</MicroBuildCoreVersion>
    <MicroBuildCoreSentinelVersion>1.0.0</MicroBuildCoreSentinelVersion>
    <MicroBuildPluginsSwixBuildVersion>1.1.33</MicroBuildPluginsSwixBuildVersion>
    <!-- -->
    <!-- other packages -->
    <BenchmarkDotNetVersion>0.13.10</BenchmarkDotNetVersion>
    <FsCheckVersion>2.16.5</FsCheckVersion>
    <FSharpDataTypeProvidersVersion>4.3.0.0</FSharpDataTypeProvidersVersion>
    <MicrosoftCompositionVersion>1.0.31</MicrosoftCompositionVersion>
    <MicrosoftMSXMLVersion>$(SystemPackageVersionVersion)</MicrosoftMSXMLVersion>
    <MicrosoftNetCompilersVersion>4.3.0-1.22220.8</MicrosoftNetCompilersVersion>
    <MicrosoftNETCoreAppRefVersion>3.1.0</MicrosoftNETCoreAppRefVersion>
    <MicrosoftNETCoreILDAsmVersion>5.0.0-preview.7.20364.11</MicrosoftNETCoreILDAsmVersion>
    <MicrosoftNETCoreILAsmVersion>5.0.0-preview.7.20364.11</MicrosoftNETCoreILAsmVersion>
    <MicrosoftNETTestSdkVersion>17.4.0</MicrosoftNETTestSdkVersion>
    <NewtonsoftJsonVersion>13.0.3</NewtonsoftJsonVersion>
    <NUnitVersion>3.13.2</NUnitVersion>
    <NUnit3TestAdapterVersion>4.1.0</NUnit3TestAdapterVersion>
    <NUnitLiteVersion>3.11.0</NUnitLiteVersion>
    <NunitXmlTestLoggerVersion>2.1.80</NunitXmlTestLoggerVersion>
    <RoslynToolsSignToolVersion>1.0.0-beta2-dev3</RoslynToolsSignToolVersion>
    <StreamJsonRpcVersion>2.18.48</StreamJsonRpcVersion>
    <NerdbankStreamsVersion>2.10.69</NerdbankStreamsVersion>
    <XUnitVersion>2.9.0</XUnitVersion>
    <XUnitRunnerVersion>2.8.2</XUnitRunnerVersion>
    <FluentAssertionsVersion>5.10.3</FluentAssertionsVersion>
    <HumanizerCoreVersion>2.2.0</HumanizerCoreVersion>
    <!-- -->
    <!-- MIBC profile packages -->
    <optimizationwindows_ntx64MIBCRuntimeVersion>1.0.0-prerelease.23614.4</optimizationwindows_ntx64MIBCRuntimeVersion>
    <optimizationwindows_ntx86MIBCRuntimeVersion>1.0.0-prerelease.23614.4</optimizationwindows_ntx86MIBCRuntimeVersion>
    <optimizationwindows_ntarm64MIBCRuntimeVersion>1.0.0-prerelease.23614.4</optimizationwindows_ntarm64MIBCRuntimeVersion>
    <optimizationlinuxx64MIBCRuntimeVersion>1.0.0-prerelease.23614.4</optimizationlinuxx64MIBCRuntimeVersion>
    <optimizationlinuxarm64MIBCRuntimeVersion>1.0.0-prerelease.23614.4</optimizationlinuxarm64MIBCRuntimeVersion>
  </PropertyGroup>
</Project><|MERGE_RESOLUTION|>--- conflicted
+++ resolved
@@ -14,11 +14,7 @@
     <!-- F# Version components -->
     <FSMajorVersion>9</FSMajorVersion>
     <FSMinorVersion>0</FSMinorVersion>
-<<<<<<< HEAD
-    <FSBuildVersion>402</FSBuildVersion>
-=======
     <FSBuildVersion>100</FSBuildVersion>
->>>>>>> 6b652cd1
     <FSRevisionVersion>0</FSRevisionVersion>
     <!-- -->
     <!-- F# Language version -->
