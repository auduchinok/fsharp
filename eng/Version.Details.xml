<?xml version="1.0" encoding="utf-8"?>
<Dependencies>
  <ProductDependencies>
  </ProductDependencies>
  <ToolsetDependencies>
<<<<<<< HEAD
    <Dependency Name="Microsoft.DotNet.Arcade.Sdk" Version="5.0.0-beta.19608.1">
      <Uri>https://github.com/dotnet/arcade</Uri>
      <Sha>71ce4c736b882e6112b395a0e92313be5dcb4328</Sha>
=======
    <Dependency Name="Microsoft.DotNet.Arcade.Sdk" Version="1.0.0-beta.19603.16">
      <Uri>https://github.com/dotnet/arcade</Uri>
      <Sha>8e47254f93b276c974968aff83222f89ec3931ed</Sha>
>>>>>>> 695d7723
    </Dependency>
  </ToolsetDependencies>
</Dependencies><|MERGE_RESOLUTION|>--- conflicted
+++ resolved
@@ -3,15 +3,9 @@
   <ProductDependencies>
   </ProductDependencies>
   <ToolsetDependencies>
-<<<<<<< HEAD
-    <Dependency Name="Microsoft.DotNet.Arcade.Sdk" Version="5.0.0-beta.19608.1">
-      <Uri>https://github.com/dotnet/arcade</Uri>
-      <Sha>71ce4c736b882e6112b395a0e92313be5dcb4328</Sha>
-=======
     <Dependency Name="Microsoft.DotNet.Arcade.Sdk" Version="1.0.0-beta.19603.16">
       <Uri>https://github.com/dotnet/arcade</Uri>
       <Sha>8e47254f93b276c974968aff83222f89ec3931ed</Sha>
->>>>>>> 695d7723
     </Dependency>
   </ToolsetDependencies>
 </Dependencies>