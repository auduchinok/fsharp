<?xml version="1.0" encoding="utf-8"?>
<Dependencies>
  <ProductDependencies>
    <Dependency Name="Microsoft.SourceBuild.Intermediate.source-build-reference-packages" Version="8.0.0-alpha.1.23371.1">
      <Uri>https://github.com/dotnet/source-build-reference-packages</Uri>
      <Sha>c418ea641dfded915409e09387985fba7bccc781</Sha>
      <SourceBuild RepoName="source-build-reference-packages" ManagedOnly="true" />
    </Dependency>
    <Dependency Name="Microsoft.SourceBuild.Intermediate.msbuild" Version="17.7.0-preview-23217-02">
      <Uri>https://github.com/dotnet/msbuild</Uri>
      <Sha>2cbc8b6aef648cf21c6a68a0dab7fe09a614e475</Sha>
      <SourceBuild RepoName="msbuild" ManagedOnly="true" />
    </Dependency>
    <Dependency Name="Microsoft.Build" Version="17.7.0-preview-23217-02">
      <Uri>https://github.com/dotnet/msbuild</Uri>
      <Sha>2cbc8b6aef648cf21c6a68a0dab7fe09a614e475</Sha>
    </Dependency>
    <Dependency Name="Microsoft.Build.Framework" Version="17.7.0-preview-23217-02">
      <Uri>https://github.com/dotnet/msbuild</Uri>
      <Sha>2cbc8b6aef648cf21c6a68a0dab7fe09a614e475</Sha>
    </Dependency>
    <Dependency Name="Microsoft.Build.Tasks.Core" Version="17.7.0-preview-23217-02">
      <Uri>https://github.com/dotnet/msbuild</Uri>
      <Sha>2cbc8b6aef648cf21c6a68a0dab7fe09a614e475</Sha>
    </Dependency>
    <Dependency Name="Microsoft.Build.Utilities.Core" Version="17.7.0-preview-23217-02">
      <Uri>https://github.com/dotnet/msbuild</Uri>
      <Sha>2cbc8b6aef648cf21c6a68a0dab7fe09a614e475</Sha>
    </Dependency>
  </ProductDependencies>
  <ToolsetDependencies>
    <Dependency Name="Microsoft.DotNet.Arcade.Sdk" Version="8.0.0-beta.23371.1">
      <Uri>https://github.com/dotnet/arcade</Uri>
      <Sha>602351e3681015ea789b2aeaa7b2a9156a8baf38</Sha>
      <SourceBuild RepoName="arcade" ManagedOnly="true" />
    </Dependency>
    <Dependency Name="Microsoft.SourceLink.GitHub" Version="8.0.0-beta.23361.2" CoherentParentDependency="Microsoft.DotNet.Arcade.Sdk">
      <Uri>https://github.com/dotnet/sourcelink</Uri>
      <Sha>d2e046aec870a5a7601cc51c5607f34463cc2d42</Sha>
      <SourceBuild RepoName="sourcelink" ManagedOnly="true" />
    </Dependency>
    <Dependency Name="Microsoft.DotNet.XliffTasks" Version="1.0.0-beta.23368.1" CoherentParentDependency="Microsoft.DotNet.Arcade.Sdk">
      <Uri>https://github.com/dotnet/xliff-tasks</Uri>
      <Sha>3aa0b2b84cab7d94b9136547563d027fd78e82a6</Sha>
      <SourceBuild RepoName="xliff-tasks" ManagedOnly="true" />
    </Dependency>
<<<<<<< HEAD
=======
    <Dependency Name="optimization.windows_nt-x64.MIBC.Runtime" Version="1.0.0-prerelease.23362.5">
      <Uri>https://dev.azure.com/dnceng/internal/_git/dotnet-optimization</Uri>
      <Sha>068998a5d91f55a619d1d072ab3094dacd5d6a4f</Sha>
    </Dependency>
    <Dependency Name="optimization.windows_nt-x86.MIBC.Runtime" Version="1.0.0-prerelease.23362.5">
      <Uri>https://dev.azure.com/dnceng/internal/_git/dotnet-optimization</Uri>
      <Sha>068998a5d91f55a619d1d072ab3094dacd5d6a4f</Sha>
    </Dependency>
    <Dependency Name="optimization.linux-x64.MIBC.Runtime" Version="1.0.0-prerelease.23362.5">
      <Uri>https://dev.azure.com/dnceng/internal/_git/dotnet-optimization</Uri>
      <Sha>068998a5d91f55a619d1d072ab3094dacd5d6a4f</Sha>
    </Dependency>
    <Dependency Name="optimization.windows_nt-arm64.MIBC.Runtime" Version="1.0.0-prerelease.23362.5">
      <Uri>https://dev.azure.com/dnceng/internal/_git/dotnet-optimization</Uri>
      <Sha>068998a5d91f55a619d1d072ab3094dacd5d6a4f</Sha>
    </Dependency>
    <Dependency Name="optimization.linux-arm64.MIBC.Runtime" Version="1.0.0-prerelease.23362.5">
      <Uri>https://dev.azure.com/dnceng/internal/_git/dotnet-optimization</Uri>
      <Sha>068998a5d91f55a619d1d072ab3094dacd5d6a4f</Sha>
    </Dependency>
>>>>>>> 05df7715
  </ToolsetDependencies>
</Dependencies><|MERGE_RESOLUTION|>--- conflicted
+++ resolved
@@ -44,8 +44,6 @@
       <Sha>3aa0b2b84cab7d94b9136547563d027fd78e82a6</Sha>
       <SourceBuild RepoName="xliff-tasks" ManagedOnly="true" />
     </Dependency>
-<<<<<<< HEAD
-=======
     <Dependency Name="optimization.windows_nt-x64.MIBC.Runtime" Version="1.0.0-prerelease.23362.5">
       <Uri>https://dev.azure.com/dnceng/internal/_git/dotnet-optimization</Uri>
       <Sha>068998a5d91f55a619d1d072ab3094dacd5d6a4f</Sha>
@@ -66,6 +64,5 @@
       <Uri>https://dev.azure.com/dnceng/internal/_git/dotnet-optimization</Uri>
       <Sha>068998a5d91f55a619d1d072ab3094dacd5d6a4f</Sha>
     </Dependency>
->>>>>>> 05df7715
   </ToolsetDependencies>
 </Dependencies>