--- conflicted
+++ resolved
@@ -3,15 +3,9 @@
   <ProductDependencies>
   </ProductDependencies>
   <ToolsetDependencies>
-<<<<<<< HEAD
-    <Dependency Name="Microsoft.DotNet.Arcade.Sdk" Version="1.0.0-beta.19315.2">
-      <Uri>https://github.com/dotnet/arcade</Uri>
-      <Sha>aa4285be7fab64e2b6e62e4d5688ea50931c407c</Sha>
-=======
     <Dependency Name="Microsoft.DotNet.Arcade.Sdk" Version="1.0.0-beta.19320.1">
       <Uri>https://github.com/dotnet/arcade</Uri>
       <Sha>b21c24996a73aa62b7a1ee69f546b9d2eb084f29</Sha>
->>>>>>> a156928a
     </Dependency>
   </ToolsetDependencies>
 </Dependencies>