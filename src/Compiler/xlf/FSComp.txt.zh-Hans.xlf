﻿<?xml version="1.0" encoding="utf-8"?>
<xliff xmlns="urn:oasis:names:tc:xliff:document:1.2" xmlns:xsi="http://www.w3.org/2001/XMLSchema-instance" version="1.2" xsi:schemaLocation="urn:oasis:names:tc:xliff:document:1.2 xliff-core-1.2-transitional.xsd">
  <file datatype="xml" source-language="en" target-language="zh-Hans" original="../FSComp.resx">
    <body>
      <trans-unit id="arrayElementHasWrongTypeTuple">
        <source>All elements of an array must be implicitly convertible to the type of the first element, which here is a tuple of length {0} of type\n    {1}    \nThis element is a tuple of length {2} of type\n    {3}    \n</source>
        <target state="translated">数组的所有元素必须可隐式转换为第一个元素的类型，这是一个长度为 {0} 的类型的元组\n    {1}    \n此元素是长度为 {2} 类型的元组\n    {3}    \n</target>
        <note />
      </trans-unit>
      <trans-unit id="buildDuplicateFile">
        <source>The source file '{0}' (at position {1}/{2}) already appeared in the compilation list (at position {3}/{4}). Please verify that it is included only once in the project file.</source>
        <target state="translated">源文件“{0}”(位于位置 {1}/{2})已出现在编译列表(位于位置 {3}/{4})中。请确认该文件仅包含在项目文件中一次。</target>
        <note />
      </trans-unit>
      <trans-unit id="buildInvalidSourceFileExtensionML">
        <source>The file extension of '{0}' is not recognized. Source files must have extension .fs, .fsi, .fsx or .fsscript. To enable the deprecated use of .ml or .mli extensions, use '--langversion:5.0' and '--mlcompatibility'.</source>
        <target state="translated">无法识别“{0}”的文件扩展名。源文件必须具有扩展名 .fs、.fsi、.fsx 或 .fsscript。要启用已弃用的 .ml 或 .mli 扩展名，请使用 “--langversion:5.0” 和 “--mlcompatibility”。</target>
        <note />
      </trans-unit>
      <trans-unit id="buildInvalidSourceFileExtensionUpdated">
        <source>The file extension of '{0}' is not recognized. Source files must have extension .fs, .fsi, .fsx or .fsscript</source>
        <target state="translated">无法识别“{0}”的文件扩展名。源文件必须具有扩展名 .fs、.fsi、.fsx 或 .fsscript</target>
        <note />
      </trans-unit>
      <trans-unit id="chkAbstractMembersDeclarationsOnStaticClasses">
        <source>If a type uses both [&lt;Sealed&gt;] and [&lt;AbstractClass&gt;] attributes, it means it is static. Abstract member declarations are not allowed.</source>
        <target state="new">If a type uses both [&lt;Sealed&gt;] and [&lt;AbstractClass&gt;] attributes, it means it is static. Abstract member declarations are not allowed.</target>
        <note />
      </trans-unit>
      <trans-unit id="chkAdditionalConstructorOnStaticClasses">
        <source>If a type uses both [&lt;Sealed&gt;] and [&lt;AbstractClass&gt;] attributes, it means it is static. Additional constructor is not allowed.</source>
        <target state="translated">如果类型同时使用 [&lt;Sealed&gt;] 和 [&lt;AbstractClass&gt;] 属性，则表示它是静态的。不允许使用其他构造函数。</target>
        <note />
      </trans-unit>
      <trans-unit id="chkConstructorWithArgumentsOnStaticClasses">
        <source>If a type uses both [&lt;Sealed&gt;] and [&lt;AbstractClass&gt;] attributes, it means it is static. Constructor with arguments is not allowed.</source>
        <target state="translated">如果类型同时使用 [&lt;Sealed&gt;] 和 [&lt;AbstractClass&gt;] 属性，则表示它是静态的。不允许使用带参数的构造函数。</target>
        <note />
      </trans-unit>
      <trans-unit id="chkDuplicatedMethodParameter">
        <source>Duplicate parameter. The parameter '{0}' has been used more that once in this method.</source>
        <target state="translated">参数重复。此方法中多次使用了参数“{0}”。</target>
        <note />
      </trans-unit>
      <trans-unit id="chkExplicitFieldsDeclarationsOnStaticClasses">
        <source>If a type uses both [&lt;Sealed&gt;] and [&lt;AbstractClass&gt;] attributes, it means it is static. Explicit field declarations are not allowed.</source>
        <target state="new">If a type uses both [&lt;Sealed&gt;] and [&lt;AbstractClass&gt;] attributes, it means it is static. Explicit field declarations are not allowed.</target>
        <note />
      </trans-unit>
      <trans-unit id="chkFeatureNotLanguageSupported">
        <source>Feature '{0}' is not available in F# {1}. Please use language version {2} or greater.</source>
        <target state="translated">功能“{0}”在 F# {1} 中不可用。请使用 {2} 或更高的语言版本。</target>
        <note />
      </trans-unit>
      <trans-unit id="chkFeatureNotRuntimeSupported">
        <source>Feature '{0}' is not supported by target runtime.</source>
        <target state="translated">目标运行时不支持功能“{0}”。</target>
        <note />
      </trans-unit>
      <trans-unit id="chkFeatureNotSupportedInLibrary">
        <source>Feature '{0}' requires the F# library for language version {1} or greater.</source>
        <target state="translated">功能“{0}”需要 {1} 或更高语言版本的 F# 库。</target>
        <note />
      </trans-unit>
      <trans-unit id="chkImplementingInterfacesOnStaticClasses">
        <source>If a type uses both [&lt;Sealed&gt;] and [&lt;AbstractClass&gt;] attributes, it means it is static. Implementing interfaces is not allowed.</source>
        <target state="new">If a type uses both [&lt;Sealed&gt;] and [&lt;AbstractClass&gt;] attributes, it means it is static. Implementing interfaces is not allowed.</target>
        <note />
      </trans-unit>
      <trans-unit id="chkInfoRefcellAssign">
        <source>The use of ':=' from the F# library is deprecated. See https://aka.ms/fsharp-refcell-ops. For example, please change 'cell := expr' to 'cell.Value &lt;- expr'.</source>
        <target state="translated">已弃用 F# 库中的“:=”。请参阅 https://aka.ms/fsharp-refcell-ops。 例如，请将“cell := expr”更改为“cell.Value &lt;- expr”。</target>
        <note />
      </trans-unit>
      <trans-unit id="chkInfoRefcellDecr">
        <source>The use of 'decr' from the F# library is deprecated. See https://aka.ms/fsharp-refcell-ops. For example, please change 'decr cell' to 'cell.Value &lt;- cell.Value - 1'.</source>
        <target state="translated">已弃用 F# 库中的“decr”。请参阅 https://aka.ms/fsharp-refcell-ops。 例如，请将“decr cell”更改为“cell.Value &lt;- cell.Value - 1”。</target>
        <note />
      </trans-unit>
      <trans-unit id="chkInfoRefcellDeref">
        <source>The use of '!' from the F# library is deprecated. See https://aka.ms/fsharp-refcell-ops. For example, please change '!cell' to 'cell.Value'.</source>
        <target state="translated">已弃用 F# 库中的“!”。请参阅 https://aka.ms/fsharp-refcell-ops。 例如，请将“!cell”更改为“cell.Value”。</target>
        <note />
      </trans-unit>
      <trans-unit id="chkInfoRefcellIncr">
        <source>The use of 'incr' from the F# library is deprecated. See https://aka.ms/fsharp-refcell-ops. For example, please change 'incr cell' to 'cell.Value &lt;- cell.Value + 1'.</source>
        <target state="translated">已弃用 F# 库中的“incr”。请参阅 https://aka.ms/fsharp-refcell-ops。 例如，请将“incr cell”更改为“cell.Value &lt;- cell.Value + 1”。</target>
        <note />
      </trans-unit>
      <trans-unit id="chkInstanceLetBindingOnStaticClasses">
        <source>If a type uses both [&lt;Sealed&gt;] and [&lt;AbstractClass&gt;] attributes, it means it is static. Instance let bindings are not allowed.</source>
        <target state="new">If a type uses both [&lt;Sealed&gt;] and [&lt;AbstractClass&gt;] attributes, it means it is static. Instance let bindings are not allowed.</target>
        <note />
      </trans-unit>
      <trans-unit id="chkInstanceMemberOnStaticClasses">
        <source>If a type uses both [&lt;Sealed&gt;] and [&lt;AbstractClass&gt;] attributes, it means it is static. Instance members are not allowed.</source>
        <target state="translated">如果类型同时使用 [&lt;Sealed&gt;] 和 [&lt;AbstractClass&gt;] 属性，则表示它是静态的。不允许使用实例成员。</target>
        <note />
      </trans-unit>
      <trans-unit id="containerDeprecated">
        <source>The 'AssemblyKeyNameAttribute' has been deprecated. Use 'AssemblyKeyFileAttribute' instead.</source>
        <target state="translated">"AssemblyKeyNameAttribute" 已被弃用。请改为使用 "AssemblyKeyFileAttribute"。</target>
        <note />
      </trans-unit>
      <trans-unit id="containerSigningUnsupportedOnThisPlatform">
        <source>Key container signing is not supported on this platform.</source>
        <target state="translated">此平台上不支持密钥容器签名。</target>
        <note />
      </trans-unit>
      <trans-unit id="csAvailableOverloads">
        <source>Available overloads:\n{0}</source>
        <target state="translated">可用重载:\n{0}</target>
        <note />
      </trans-unit>
      <trans-unit id="csGenericConstructRequiresStructOrReferenceConstraint">
        <source>A generic construct requires that a generic type parameter be known as a struct or reference type. Consider adding a type annotation.</source>
        <target state="translated">泛型构造要求泛型类型参数被视为结构或引用类型。请考虑添加类型注释。</target>
        <note />
      </trans-unit>
      <trans-unit id="csNoOverloadsFoundArgumentsPrefixPlural">
        <source>Known types of arguments: {0}</source>
        <target state="translated">已知参数类型: {0}</target>
        <note />
      </trans-unit>
      <trans-unit id="csNoOverloadsFoundArgumentsPrefixSingular">
        <source>Known type of argument: {0}</source>
        <target state="translated">已知参数类型: {0}</target>
        <note />
      </trans-unit>
      <trans-unit id="csNoOverloadsFoundReturnType">
        <source>Known return type: {0}</source>
        <target state="translated">已知返回类型: {0}</target>
        <note />
      </trans-unit>
      <trans-unit id="csNoOverloadsFoundTypeParametersPrefixPlural">
        <source>Known type parameters: {0}</source>
        <target state="translated">已知类型参数: {0}</target>
        <note />
      </trans-unit>
      <trans-unit id="csNoOverloadsFoundTypeParametersPrefixSingular">
        <source>Known type parameter: {0}</source>
        <target state="translated">已知类型参数: {0}</target>
        <note />
      </trans-unit>
      <trans-unit id="csOverloadCandidateIndexedArgumentTypeMismatch">
        <source>Argument at index {0} doesn't match</source>
        <target state="translated">索引 {0} 处的参数不匹配</target>
        <note />
      </trans-unit>
      <trans-unit id="csOverloadCandidateNamedArgumentTypeMismatch">
        <source>Argument '{0}' doesn't match</source>
        <target state="translated">参数 "{0}" 不匹配</target>
        <note />
      </trans-unit>
      <trans-unit id="elseBranchHasWrongTypeTuple">
        <source>All branches of an 'if' expression must return values implicitly convertible to the type of the first branch, which here is a tuple of length {0} of type\n    {1}    \nThis branch returns a tuple of length {2} of type\n    {3}    \n</source>
        <target state="translated">“if” 表达式的所有分支必须返回可隐式转换为第一个分支类型的值，这是一个长度为 {0} 的类型的元组\n    {1}    \n此分支会返回长度为 {2} 的类型的元组\n    {3}    \n</target>
        <note />
      </trans-unit>
      <trans-unit id="etProviderHasDesignerAssemblyDependency">
        <source>The type provider designer assembly '{0}' could not be loaded from folder '{1}' because a dependency was missing or could not loaded. All dependencies of the type provider designer assembly must be located in the same folder as that assembly. The exception reported was: {2} - {3}</source>
        <target state="translated">无法从文件夹“{1}”加载类型提供程序设计器程序集“{0}”，因为依赖项缺失或无法加载。类型提供程序设计器程序集的所有依赖项必须与该程序集位于同一文件夹中。报告的异常是: {2} - {3}</target>
        <note />
      </trans-unit>
      <trans-unit id="etProviderHasDesignerAssemblyException">
        <source>The type provider designer assembly '{0}' could not be loaded from folder '{1}'. The exception reported was: {2} - {3}</source>
        <target state="translated">未能从文件夹“{1}”加载类型提供程序设计器程序集“{0}”。报告的异常是: {2} - {3}</target>
        <note />
      </trans-unit>
      <trans-unit id="etProviderHasWrongDesignerAssemblyNoPath">
        <source>Assembly attribute '{0}' refers to a designer assembly '{1}' which cannot be loaded or doesn't exist. The exception reported was: {2} - {3}</source>
        <target state="translated">程序集属性“{0}”引用了无法加载或不存在的设计器程序集“{1}”。报告的异常是: {2} - {3}</target>
        <note />
      </trans-unit>
      <trans-unit id="featureAdditionalImplicitConversions">
        <source>additional type-directed conversions</source>
        <target state="translated">附加类型定向转换</target>
        <note />
      </trans-unit>
      <trans-unit id="featureAndBang">
        <source>applicative computation expressions</source>
        <target state="translated">适用的计算表达式</target>
        <note />
      </trans-unit>
      <trans-unit id="featureArithmeticInLiterals">
        <source>Allow arithmetic and logical operations in literals</source>
        <target state="translated">允许在文本中进行算术和逻辑运算</target>
        <note />
      </trans-unit>
      <trans-unit id="featureAttributesToRightOfModuleKeyword">
        <source>attributes to the right of the 'module' keyword</source>
        <target state="translated">"module" 关键字右侧的属性</target>
        <note />
      </trans-unit>
      <trans-unit id="featureBetterExceptionPrinting">
        <source>automatic generation of 'Message' property for 'exception' declarations</source>
        <target state="translated">自动生成“异常”声明的“消息”属性</target>
        <note />
      </trans-unit>
      <trans-unit id="featureCSharpExtensionAttributeNotRequired">
        <source>Allow implicit Extension attribute on declaring types, modules</source>
        <target state="translated">允许对声明类型、模块使用隐式扩展属性</target>
        <note />
      </trans-unit>
      <trans-unit id="featureDefaultInterfaceMemberConsumption">
        <source>default interface member consumption</source>
        <target state="translated">默认接口成员消耗</target>
        <note />
      </trans-unit>
      <trans-unit id="featureDelegateTypeNameResolutionFix">
        <source>fix to resolution of delegate type names, see https://github.com/dotnet/fsharp/issues/10228</source>
        <target state="translated">修复了委托类型名称的解析，请参阅 https://github.com/dotnet/fsharp/issues/10228</target>
        <note />
      </trans-unit>
      <trans-unit id="featureDiscardUseValue">
        <source>discard pattern in use binding</source>
        <target state="translated">放弃使用绑定模式</target>
        <note />
      </trans-unit>
      <trans-unit id="featureDotlessFloat32Literal">
        <source>dotless float32 literal</source>
        <target state="translated">无点 float32 文本</target>
        <note />
      </trans-unit>
      <trans-unit id="featureErrorForNonVirtualMembersOverrides">
        <source>Raises errors for non-virtual members overrides</source>
        <target state="translated">引发非虚拟成员替代的错误</target>
        <note />
      </trans-unit>
      <trans-unit id="featureErrorOnDeprecatedRequireQualifiedAccess">
        <source>give error on deprecated access of construct with RequireQualifiedAccess attribute</source>
        <target state="translated">对具有 RequireQualifiedAccess 属性的构造进行弃用的访问时出错</target>
        <note />
      </trans-unit>
      <trans-unit id="featureErrorReportingOnStaticClasses">
        <source>Error reporting on static classes</source>
        <target state="translated">有关静态类的错误报告</target>
        <note />
      </trans-unit>
      <trans-unit id="featureEscapeBracesInFormattableString">
        <source>Escapes curly braces before calling FormattableStringFactory.Create when interpolated string literal is typed as FormattableString</source>
        <target state="translated">当内插字符串文本键入为 FormattableString 时，在调用 FormattableStringFactory.Create 之前转义大括号</target>
        <note />
      </trans-unit>
      <trans-unit id="featureExpandedMeasurables">
        <source>more types support units of measure</source>
        <target state="translated">更多类型支持度量单位</target>
        <note />
      </trans-unit>
      <trans-unit id="featureFixedIndexSlice3d4d">
        <source>fixed-index slice 3d/4d</source>
        <target state="translated">固定索引切片 3d/4d</target>
        <note />
      </trans-unit>
      <trans-unit id="featureFromEndSlicing">
        <source>from-end slicing</source>
        <target state="translated">从端切片</target>
        <note />
      </trans-unit>
      <trans-unit id="featureImplicitYield">
        <source>implicit yield</source>
        <target state="translated">隐式 yield</target>
        <note />
      </trans-unit>
      <trans-unit id="featureIndexerNotationWithoutDot">
        <source>expr[idx] notation for indexing and slicing</source>
        <target state="translated">用于索引和切片的 expr[idx] 表示法</target>
        <note />
      </trans-unit>
      <trans-unit id="featureInitProperties">
        <source>support for consuming init properties</source>
        <target state="translated">支持使用 init 属性</target>
        <note />
      </trans-unit>
      <trans-unit id="featureInterfacesWithAbstractStaticMembers">
        <source>static abstract interface members</source>
        <target state="translated">静态抽象接口成员</target>
        <note />
      </trans-unit>
      <trans-unit id="featureInterfacesWithMultipleGenericInstantiation">
        <source>interfaces with multiple generic instantiation</source>
        <target state="translated">具有多个泛型实例化的接口</target>
        <note />
      </trans-unit>
      <trans-unit id="featureLowercaseDUWhenRequireQualifiedAccess">
        <source>Allow lowercase DU when RequireQualifiedAccess attribute</source>
        <target state="translated">当 RequireQualifiedAccess 属性时允许小写 DU</target>
        <note />
      </trans-unit>
      <trans-unit id="featureMLCompatRevisions">
        <source>ML compatibility revisions</source>
        <target state="translated">ML 兼容性修订</target>
        <note />
      </trans-unit>
      <trans-unit id="featureMatchNotAllowedForUnionCaseWithNoData">
        <source>Pattern match discard is not allowed for union case that takes no data.</source>
        <target state="translated">不允许将模式匹配丢弃用于不采用数据的联合事例。</target>
        <note />
      </trans-unit>
      <trans-unit id="featureNameOf">
        <source>nameof</source>
        <target state="translated">nameof</target>
        <note />
      </trans-unit>
      <trans-unit id="featureNonVariablePatternsToRightOfAsPatterns">
        <source>non-variable patterns to the right of 'as' patterns</source>
        <target state="translated">"as" 模式右侧的非变量模式</target>
        <note />
      </trans-unit>
      <trans-unit id="featureNullableOptionalInterop">
        <source>nullable optional interop</source>
        <target state="translated">可以为 null 的可选互操作</target>
        <note />
      </trans-unit>
      <trans-unit id="featureOpenTypeDeclaration">
        <source>open type declaration</source>
        <target state="translated">开放类型声明</target>
        <note />
      </trans-unit>
      <trans-unit id="featureOverloadsForCustomOperations">
        <source>overloads for custom operations</source>
        <target state="translated">自定义操作的重载</target>
        <note />
      </trans-unit>
      <trans-unit id="featurePackageManagement">
        <source>package management</source>
        <target state="translated">包管理</target>
        <note />
      </trans-unit>
      <trans-unit id="featurePrintfBinaryFormat">
        <source>binary formatting for integers</source>
        <target state="translated">整数的二进制格式设置</target>
        <note />
      </trans-unit>
      <trans-unit id="featureReallyLongList">
        <source>list literals of any size</source>
        <target state="translated">列出任何大小的文本</target>
        <note />
      </trans-unit>
      <trans-unit id="featureRefCellNotationInformationals">
        <source>informational messages related to reference cells</source>
        <target state="translated">与引用单元格相关的信息性消息</target>
        <note />
      </trans-unit>
      <trans-unit id="featureRelaxWhitespace">
        <source>whitespace relexation</source>
        <target state="translated">空格松弛法</target>
        <note />
      </trans-unit>
      <trans-unit id="featureRelaxWhitespace2">
        <source>whitespace relaxation v2</source>
        <target state="translated">空格放空 v2</target>
        <note />
      </trans-unit>
      <trans-unit id="featureRequiredProperties">
        <source>support for required properties</source>
        <target state="translated">对所需属性的支持</target>
        <note />
      </trans-unit>
      <trans-unit id="featureResumableStateMachines">
        <source>resumable state machines</source>
        <target state="translated">可恢复状态机</target>
        <note />
      </trans-unit>
      <trans-unit id="featureSelfTypeConstraints">
        <source>self type constraints</source>
        <target state="translated">自类型约束</target>
        <note />
      </trans-unit>
      <trans-unit id="featureSingleUnderscorePattern">
        <source>single underscore pattern</source>
        <target state="translated">单下划线模式</target>
        <note />
      </trans-unit>
      <trans-unit id="featureStringInterpolation">
        <source>string interpolation</source>
        <target state="translated">字符串内插</target>
        <note />
      </trans-unit>
      <trans-unit id="featureStructActivePattern">
        <source>struct representation for active patterns</source>
        <target state="translated">活动模式的结构表示形式</target>
        <note />
      </trans-unit>
<<<<<<< HEAD
      <trans-unit id="featureTryWithInSeqExpressions">
        <source>Support for try-with in sequence expressions</source>
        <target state="new">Support for try-with in sequence expressions</target>
=======
      <trans-unit id="featureWarningWhenCopyAndUpdateRecordChangesAllFields">
        <source>Raises warnings when an copy-and-update record expression changes all fields of a record.</source>
        <target state="new">Raises warnings when an copy-and-update record expression changes all fields of a record.</target>
>>>>>>> 376466ce
        <note />
      </trans-unit>
      <trans-unit id="featureWarningWhenInliningMethodImplNoInlineMarkedFunction">
        <source>Raises warnings when 'let inline ... =' is used together with [&lt;MethodImpl(MethodImplOptions.NoInlining)&gt;] attribute. Function is not getting inlined.</source>
        <target state="translated">当 "let inline ... =" 与 [&lt;MethodImpl(MethodImplOptions.NoInlining)&gt;] 属性一起使用时引发警告。函数未内联。</target>
        <note />
      </trans-unit>
      <trans-unit id="featureWildCardInForLoop">
        <source>wild card in for loop</source>
        <target state="translated">for 循环中的通配符</target>
        <note />
      </trans-unit>
      <trans-unit id="featureWitnessPassing">
        <source>witness passing for trait constraints in F# quotations</source>
        <target state="translated">F# 引号中特征约束的见证传递</target>
        <note />
      </trans-unit>
      <trans-unit id="followingPatternMatchClauseHasWrongTypeTuple">
        <source>All branches of a pattern match expression must return values implicitly convertible to the type of the first branch, which here is a tuple of length {0} of type\n    {1}    \nThis branch returns a tuple of length {2} of type\n    {3}    \n</source>
        <target state="translated">模式匹配表达式的所有分支必须返回可隐式转换为第一个分支类型的值，这是一个长度为 {0} 的类型的元组\n    {1}    \n此分支会返回长度为 {2} 的类型的元组\n    {3}    \n</target>
        <note />
      </trans-unit>
      <trans-unit id="forFormatInvalidForInterpolated">
        <source>Interpolated strings may not use '%' format specifiers unless each is given an expression, e.g. '%d{{1+1}}'.</source>
        <target state="translated">内插字符串不会使用 "%" 格式说明符，除非为每个字符串提供诸如 "%d{{1+1}}" 之类的表达式。</target>
        <note />
      </trans-unit>
      <trans-unit id="forFormatInvalidForInterpolated2">
        <source>.NET-style format specifiers such as '{{x,3}}' or '{{x:N5}}' may not be mixed with '%' format specifiers.</source>
        <target state="translated">.NET 样式的格式说明符(如 "{{x,3}}" 或 "{{x:N5}}")不能与 "%" 格式说明符混合使用。</target>
        <note />
      </trans-unit>
      <trans-unit id="forFormatInvalidForInterpolated3">
        <source>The '%P' specifier may not be used explicitly.</source>
        <target state="translated">不能显式使用 "%P" 说明符。</target>
        <note />
      </trans-unit>
      <trans-unit id="forFormatInvalidForInterpolated4">
        <source>Interpolated strings used as type IFormattable or type FormattableString may not use '%' specifiers, only .NET-style interpolands such as '{{expr}}', '{{expr,3}}' or '{{expr:N5}}' may be used.</source>
        <target state="translated">作为类型 IFormattable 或类型 FormattableString 使用的内插字符串不能使用 "%" 说明符，只能使用 .NET 样式的插植，如 "{{expr}}"、"{{expr,3}}" 或 "{{expr:N5}}"。</target>
        <note />
      </trans-unit>
      <trans-unit id="forPercentAInReflectionFreeCode">
        <source>The '%A' format specifier may not be used in an assembly being compiled with option '--reflectionfree'. This construct implicitly uses reflection.</source>
        <target state="translated">"%A" 格式说明符不能在用选项 "--reflectionfree" 进行编译的程序集中使用。此构造隐式使用反射。</target>
        <note />
      </trans-unit>
      <trans-unit id="formatDashItem">
        <source> - {0}</source>
        <target state="translated"> - {0}</target>
        <note />
      </trans-unit>
      <trans-unit id="fromEndSlicingRequiresVFive">
        <source>The 'from the end slicing' feature requires language version 'preview'.</source>
        <target state="translated">“从末尾切片”功能需要语言版本“预览”。</target>
        <note />
      </trans-unit>
      <trans-unit id="fsiInvalidDirective">
        <source>Invalid directive '#{0} {1}'</source>
        <target state="translated">无效的指令“#{0} {1}”</target>
        <note />
      </trans-unit>
      <trans-unit id="ifExpressionTuple">
        <source>The 'if' expression needs to return a tuple of length {0} of type\n    {1}    \nto satisfy context type requirements. It currently returns a tuple of length {2} of type\n    {3}    \n</source>
        <target state="translated">“if” 表达式需要返回长度为 {0} 的类型的元组\n    {1}    \n以满足上下文类型要求。它当前返回了长度为 {2} 的类型的元组\n    {3}    \n</target>
        <note />
      </trans-unit>
      <trans-unit id="ilxGenUnknownDebugPoint">
        <source>Unknown debug point '{0}'. The available debug points are '{1}'.</source>
        <target state="translated">调试点“{0}”未知。可用的调试点为“{1}”。</target>
        <note />
      </trans-unit>
      <trans-unit id="ilxgenInvalidConstructInStateMachineDuringCodegen">
        <source>The resumable code construct '{0}' may only be used in inlined code protected by 'if __useResumableCode then ...' and the overall composition must form valid resumable code.</source>
        <target state="translated">可恢复的代码构造 "{0}" 只能用于受 "if __useResumableCode then..." 保护的内联代码，且整体组合必须构成有效的可恢复代码。</target>
        <note />
      </trans-unit>
      <trans-unit id="implMissingInlineIfLambda">
        <source>The 'InlineIfLambda' attribute is present in the signature but not the implementation.</source>
        <target state="translated">"InlineIfLambda" 属性存在于签名中，但实现中不存在。</target>
        <note />
      </trans-unit>
      <trans-unit id="invalidXmlDocPosition">
        <source>XML comment is not placed on a valid language element.</source>
        <target state="translated">未将 XML 注释放在有效语言元素上。</target>
        <note />
      </trans-unit>
      <trans-unit id="keywordDescriptionAnd">
        <source>Used in mutually recursive bindings, in property declarations, and with multiple constraints on generic parameters.</source>
        <target state="translated">用于互相递归绑定、属性声明，并用于对泛型参数的多个约束。</target>
        <note />
      </trans-unit>
      <trans-unit id="keywordDescriptionConst">
        <source>Keyword to specify a constant literal as a type parameter argument in Type Providers.</source>
        <target state="translated">用于将常量文本指定为类型提供程序中的类型形参实参的关键字。</target>
        <note />
      </trans-unit>
      <trans-unit id="keywordDescriptionTypeTest">
        <source>Used to check if an object is of the given type in a pattern or binding.</source>
        <target state="translated">用于检查对象是否属于模式或绑定中的给定类型。</target>
        <note />
      </trans-unit>
      <trans-unit id="lexByteStringMayNotBeInterpolated">
        <source>a byte string may not be interpolated</source>
        <target state="translated">不能内插字节字符串</target>
        <note />
      </trans-unit>
      <trans-unit id="lexIfOCaml">
        <source>IF-FSHARP/IF-CAML regions are no longer supported</source>
        <target state="translated">不再支持 IF-FSHARP/IF-CAML 区域</target>
        <note />
      </trans-unit>
      <trans-unit id="lexRBraceInInterpolatedString">
        <source>A '}}' character must be escaped (by doubling) in an interpolated string.</source>
        <target state="translated">在内插字符串中，必需对 "}}" 字符进行转义(通过加倍)。</target>
        <note />
      </trans-unit>
      <trans-unit id="lexSingleQuoteInSingleQuote">
        <source>Invalid interpolated string. Single quote or verbatim string literals may not be used in interpolated expressions in single quote or verbatim strings. Consider using an explicit 'let' binding for the interpolation expression or use a triple quote string as the outer string literal.</source>
        <target state="translated">内插字符串无效。在单引号字符串或逐字字符串的内插表达式中不能使用单引号或逐字字符串文本。请考虑对内插表达式使用显式 "let" 绑定，或使用三重引号字符串作为外部字符串文本。</target>
        <note />
      </trans-unit>
      <trans-unit id="lexTripleQuoteInTripleQuote">
        <source>Invalid interpolated string. Triple quote string literals may not be used in interpolated expressions. Consider using an explicit 'let' binding for the interpolation expression.</source>
        <target state="translated">内插字符串无效。在内插表达式中不能使用三重引号字符串文字。请考虑对内插表达式使用显式的 "let" 绑定。</target>
        <note />
      </trans-unit>
      <trans-unit id="listElementHasWrongTypeTuple">
        <source>All elements of a list must be implicitly convertible to the type of the first element, which here is a tuple of length {0} of type\n    {1}    \nThis element is a tuple of length {2} of type\n    {3}    \n</source>
        <target state="translated">列表的所有元素必须可隐式转换为第一个元素的类型，这是一个长度为 {0} 的类型的元组\n    {1}    \n此元素是长度为 {2} 类型的元组\n    {3}    \n</target>
        <note />
      </trans-unit>
      <trans-unit id="matchNotAllowedForUnionCaseWithNoData">
        <source>Pattern discard is not allowed for union case that takes no data.</source>
        <target state="translated">不允许将模式丢弃用于不采用数据的联合事例。</target>
        <note />
      </trans-unit>
      <trans-unit id="mlCompatError">
        <source>This construct is deprecated. {0}. You can enable this feature by using '--langversion:5.0' and '--mlcompatibility'.</source>
        <target state="translated">此构造已弃用。{0}。可以通过使用 “--langversion:5.0” 和 “--mlcompatibility” 启用此功能。</target>
        <note />
      </trans-unit>
      <trans-unit id="mlCompatKeyword">
        <source>In previous versions of F# '{0}' was a reserved keyword but the use of this keyword is now deprecated</source>
        <target state="translated">在早期版本的 F# 中，“{0}”是保留关键字，但现在已启用此关键字的使用</target>
        <note />
      </trans-unit>
      <trans-unit id="mlCompatLightOffNoLongerSupported">
        <source>The use of '#light \"off\"' or '#indent \"off\"' was deprecated in F# 2.0 and is no longer supported</source>
        <target state="translated">“#light \"off\"” 或 “#indent \"off\"” 在的使用在 F# 2.0 中已启用，并且不再受支持</target>
        <note />
      </trans-unit>
      <trans-unit id="mlCompatMultiPrefixTyparsNoLongerSupported">
        <source>The use of multiple parenthesized type parameters before a generic type name such as '(int, int) Map' was deprecated in F# 2.0 and is no longer supported</source>
        <target state="translated">在泛型类型名称，例如 “(int, int) Map”，之前使用多个带圆括号类型参数已在 F# 2.0 中弃用，并且不再受支持</target>
        <note />
      </trans-unit>
      <trans-unit id="mlCompatSigColonNoLongerSupported">
        <source>The use of 'module M: sig ... end ' was deprecated in F# 2.0 and is no longer supported. Change the ':' to an '=' and remove the 'sig' and 'end' and use indentation instead</source>
        <target state="translated">使用 “module M: sig ... end ” 在 F# 2.0 中已弃用，并且不再受支持。请将 “:” 更改为 “=”，删除 “sig” 和 “end”，并改为使用缩进</target>
        <note />
      </trans-unit>
      <trans-unit id="mlCompatSigEndNoLongerSupported">
        <source>The use of 'module M = sig ... end ' was deprecated in F# 2.0 and is no longer supported. Remove the 'sig' and 'end' and use indentation instead</source>
        <target state="translated">使用 “module M = sig ... end ” 在 F# 2.0 中已弃用，并且不再受支持。请删除 “sig” 和 “end” 并改用缩进</target>
        <note />
      </trans-unit>
      <trans-unit id="mlCompatStructEndNoLongerSupported">
        <source>The use of 'module M = struct ... end ' was deprecated in F# 2.0 and is no longer supported. Remove the 'struct' and 'end' and use indentation instead</source>
        <target state="translated">使用 “module M = struct ... end ” 在 F# 2.0 中已弃用，并且不再受支持。请删除 “struct” 和 “end” 并改用缩进</target>
        <note />
      </trans-unit>
      <trans-unit id="nativeResourceFormatError">
        <source>Stream does not begin with a null resource and is not in '.RES' format.</source>
        <target state="translated">流应以空资源开头并且应采用 .RES 格式。</target>
        <note />
      </trans-unit>
      <trans-unit id="nativeResourceHeaderMalformed">
        <source>Resource header beginning at offset {0} is malformed.</source>
        <target state="translated">以偏移量 {0} 开始的资源标头格式不正确。</target>
        <note />
      </trans-unit>
      <trans-unit id="notAFunctionButMaybeIndexer2">
        <source>This expression is not a function and cannot be applied. Did you intend to access the indexer via 'expr[index]'?</source>
        <target state="translated">此表达式不是函数，无法应用。是否曾打算通过 expr[index] 访问索引器?</target>
        <note />
      </trans-unit>
      <trans-unit id="notAFunctionButMaybeIndexerWithName2">
        <source>This value is not a function and cannot be applied. Did you intend to access the indexer via '{0}[index]'?</source>
        <target state="translated">此值不是一个函数，无法应用。是否曾打算通过 '{0}[index]' 访问索引器?</target>
        <note />
      </trans-unit>
      <trans-unit id="optFailedToInlineSuggestedValue">
        <source>The value '{0}' was marked 'InlineIfLambda' but was not determined to have a lambda value. This warning is for informational purposes only.</source>
        <target state="translated">值 "{0}" 标记为 "InlineIfLambda"，但未确定其具有 lambda 值。此警告仅供参考。</target>
        <note />
      </trans-unit>
      <trans-unit id="optsAllSigs">
        <source>Print the inferred interfaces of all compilation files to associated signature files</source>
        <target state="translated">将所有编译文件的推断接口打印到关联的签名文件</target>
        <note />
      </trans-unit>
      <trans-unit id="optsClearResultsCache">
        <source>Clear the package manager results cache</source>
        <target state="translated">清除包管理器结果缓存</target>
        <note />
      </trans-unit>
      <trans-unit id="optsCompressMetadata">
        <source>Compress interface and optimization data files</source>
        <target state="translated">压缩接口和优化数据文件</target>
        <note />
      </trans-unit>
      <trans-unit id="optsGetLangVersions">
        <source>Display the allowed values for language version.</source>
        <target state="translated">显示语言版本的允许值。</target>
        <note />
      </trans-unit>
      <trans-unit id="optsInvalidRefAssembly">
        <source>Invalid use of emitting a reference assembly, do not use '--standalone or --staticlink' with '--refonly or --refout'.</source>
        <target state="translated">发出引用程序集的使用无效，请勿将 '--standalone 或 --staticlink' 与 '--refonly 或 --refout' 一起使用。</target>
        <note />
      </trans-unit>
      <trans-unit id="optsInvalidRefOut">
        <source>Invalid reference assembly path'</source>
        <target state="translated">引用程序集路径无效</target>
        <note />
      </trans-unit>
      <trans-unit id="optsOptimizationData">
        <source>Specify included optimization information, the default is file. Important for distributed libraries.</source>
        <target state="translated">指定包含的优化信息，默认值为文件。对于分发库非常重要。</target>
        <note />
      </trans-unit>
      <trans-unit id="optsPdbMatchesOutputFileName">
        <source>The pdb output file name cannot match the build output filename use --pdb:filename.pdb</source>
        <target state="translated">pdb 输出文件名不能与生成输出文件名 use --pdb: filename.pdb 匹配</target>
        <note />
      </trans-unit>
      <trans-unit id="optsRefOnly">
        <source>Produce a reference assembly, instead of a full assembly, as the primary output</source>
        <target state="translated">生成引用程序集而不是完整程序集作为主输出</target>
        <note />
      </trans-unit>
      <trans-unit id="optsRefOut">
        <source>Produce a reference assembly with the specified file path.</source>
        <target state="translated">生成具有指定文件路径的引用程序集。</target>
        <note />
      </trans-unit>
      <trans-unit id="optsReflectionFree">
        <source>Disable implicit generation of constructs using reflection</source>
        <target state="translated">使用反射禁用隐式构造生成</target>
        <note />
      </trans-unit>
      <trans-unit id="optsSetLangVersion">
        <source>Specify language version such as 'latest' or 'preview'.</source>
        <target state="translated">指定语言版本，如 "latest" 或 "preview"。</target>
        <note />
      </trans-unit>
      <trans-unit id="optsSignatureData">
        <source>Include F# interface information, the default is file. Essential for distributing libraries.</source>
        <target state="translated">包括 F# 接口信息，默认值为文件。对于分发库必不可少。</target>
        <note />
      </trans-unit>
      <trans-unit id="optsSupportedLangVersions">
        <source>Supported language versions:</source>
        <target state="translated">支持的语言版本:</target>
        <note />
      </trans-unit>
      <trans-unit id="optsUnknownOptimizationData">
        <source>Invalid value '{0}' for --optimizationdata, valid value are: none, file, compress.</source>
        <target state="translated">--optimizationdata 的值 "{0}" 无效，有效值为: none、file、compress。</target>
        <note />
      </trans-unit>
      <trans-unit id="optsUnknownSignatureData">
        <source>Invalid value '{0}' for --interfacedata, valid value are: none, file, compress.</source>
        <target state="translated">--interfacedata 的值 "{0}" 无效，有效值为: none、file、compress。</target>
        <note />
      </trans-unit>
      <trans-unit id="optsUnrecognizedLanguageVersion">
        <source>Unrecognized value '{0}' for --langversion use --langversion:? for complete list</source>
        <target state="translated">--langversion 的值“{0}”无法识别，使用 --langversion:? 获取完整列表。</target>
        <note />
      </trans-unit>
      <trans-unit id="optsVersion">
        <source>Display compiler version banner and exit</source>
        <target state="translated">显示编译器版本横幅并退出</target>
        <note />
      </trans-unit>
      <trans-unit id="optsWin32icon">
        <source>Specify a Win32 icon file (.ico)</source>
        <target state="translated">指定 Win32 图标文件(.ico)</target>
        <note />
      </trans-unit>
      <trans-unit id="packageManagementRequiresVFive">
        <source>The 'package management' feature requires language version 5.0 or above</source>
        <target state="translated">“包管理”功能需要语言版本 5.0 或更高版本</target>
        <note />
      </trans-unit>
      <trans-unit id="parsEmptyFillInInterpolatedString">
        <source>Invalid interpolated string. This interpolated string expression fill is empty, an expression was expected.</source>
        <target state="translated">内插字符串无效。此内插字符串表达式填充为空，应为表达式。</target>
        <note />
      </trans-unit>
      <trans-unit id="parsEofInInterpolatedString">
        <source>Incomplete interpolated string begun at or before here</source>
        <target state="translated">在此处或之前开始的内插字符串不完整</target>
        <note />
      </trans-unit>
      <trans-unit id="parsEofInInterpolatedStringFill">
        <source>Incomplete interpolated string expression fill begun at or before here</source>
        <target state="translated">在此处或之前开始的内插字符串表达式不完整</target>
        <note />
      </trans-unit>
      <trans-unit id="parsEofInInterpolatedTripleQuoteString">
        <source>Incomplete interpolated triple-quote string begun at or before here</source>
        <target state="translated">在此处或之前开始的内插三重引号字符串不完整</target>
        <note />
      </trans-unit>
      <trans-unit id="parsEofInInterpolatedVerbatimString">
        <source>Incomplete interpolated verbatim string begun at or before here</source>
        <target state="translated">在此处或之前开始的内插逐字字符串不完整</target>
        <note />
      </trans-unit>
      <trans-unit id="parsEqualsMissingInTypeDefinition">
        <source>Unexpected token in type definition. Expected '=' after the type '{0}'.</source>
        <target state="translated">类型定义中出现意外标记。类型“{0}”后应为 "="。</target>
        <note />
      </trans-unit>
      <trans-unit id="parsExpectedPatternAfterToken">
        <source>Expected a pattern after this point</source>
        <target state="translated">此点之后应有一个模式</target>
        <note />
      </trans-unit>
      <trans-unit id="parsExpectingExpressionInTuple">
        <source>Expecting expression</source>
        <target state="translated">应为表达式</target>
        <note />
      </trans-unit>
      <trans-unit id="parsExpectingPatternInTuple">
        <source>Expecting pattern</source>
        <target state="translated">预期模式</target>
        <note />
      </trans-unit>
      <trans-unit id="parsIncompleteTyparExpr1">
        <source>Incomplete character literal (example: 'Q') or qualified type invocation (example: 'T.Name)</source>
        <target state="translated">字符文本不完整(示例: "Q")或限定类型调用(示例: "T.Name")</target>
        <note />
      </trans-unit>
      <trans-unit id="parsIncompleteTyparExpr2">
        <source>Incomplete operator expression (example a^b) or qualified type invocation (example: ^T.Name)</source>
        <target state="translated">运算符表达式不完整(示例: a^b)或限定类型调用(示例: ^T.Name)</target>
        <note />
      </trans-unit>
      <trans-unit id="parsNewExprMemberAccess">
        <source>This member access is ambiguous. Please use parentheses around the object creation, e.g. '(new SomeType(args)).MemberName'</source>
        <target state="translated">此成员访问权限不明确。请在对象创建周围使用括号，例如 “(new SomeType(args)).MemberName”</target>
        <note />
      </trans-unit>
      <trans-unit id="parsUnexpectedSymbolDot">
        <source>Unexpected symbol '.' in member definition. Expected 'with', '=' or other token.</source>
        <target state="translated">成员定义中有意外的符号 "."。预期 "with"、"+" 或其他标记。</target>
        <note />
      </trans-unit>
      <trans-unit id="optsChecksumAlgorithm">
        <source>Specify algorithm for calculating source file checksum stored in PDB. Supported values are: SHA1 or SHA256 (default)</source>
        <target state="translated">指定用于计算存储在 PDB 中的源文件校验的算法。支持的值是:SHA1 或 SHA256(默认)</target>
        <note />
      </trans-unit>
      <trans-unit id="optsUnknownChecksumAlgorithm">
        <source>Algorithm '{0}' is not supported</source>
        <target state="translated">不支持算法“{0}”</target>
        <note />
      </trans-unit>
      <trans-unit id="reprResumableCodeContainsDynamicResumeAtInBody">
        <source>A target label for __resumeAt was not statically determined. A __resumeAt with a non-static target label may only appear at the start of a resumable code method</source>
        <target state="translated">未静态确定 __resumeAt 的目标标签。具有非静态目标标签的 __resumeAt 只能出现在可恢复代码方法的开头</target>
        <note />
      </trans-unit>
      <trans-unit id="reprResumableCodeContainsFastIntegerForLoop">
        <source>A fast integer for loop may not contain resumption points</source>
        <target state="translated">循环的快速整数不能包含恢复点</target>
        <note />
      </trans-unit>
      <trans-unit id="reprResumableCodeContainsLetRec">
        <source>A 'let rec' occured in the resumable code specification</source>
        <target state="translated">可恢复代码规范中出现 "let rec"</target>
        <note />
      </trans-unit>
      <trans-unit id="reprResumableCodeContainsResumptionInHandlerOrFilter">
        <source>The 'with' block of a try/with may not contain resumption points</source>
        <target state="translated">try/with 的 "with" 块可能不包含恢复点</target>
        <note />
      </trans-unit>
      <trans-unit id="reprResumableCodeContainsResumptionInTryFinally">
        <source>A try/finally may not contain resumption points</source>
        <target state="translated">try/finally 不能包含恢复点</target>
        <note />
      </trans-unit>
      <trans-unit id="reprResumableCodeDefinitionWasGeneric">
        <source>A delegate or function producing resumable code in a state machine has type parameters</source>
        <target state="translated">在状态机中生成可恢复代码的委托或函数具有类型参数</target>
        <note />
      </trans-unit>
      <trans-unit id="reprResumableCodeInvokeNotReduced">
        <source>A resumable code invocation at '{0}' could not be reduced</source>
        <target state="translated">无法减少位于 "{0}" 的可恢复代码调用</target>
        <note />
      </trans-unit>
      <trans-unit id="reprResumableCodeValueHasNoDefinition">
        <source>The resumable code value(s) '{0}' does not have a definition</source>
        <target state="translated">可恢复的代码值 "{0}" 没有定义</target>
        <note />
      </trans-unit>
      <trans-unit id="poundiNotSupportedByRegisteredDependencyManagers">
        <source>#i is not supported by the registered PackageManagers</source>
        <target state="translated">注册的 PackageManager 不支持 #i</target>
        <note />
      </trans-unit>
      <trans-unit id="reprStateMachineInvalidForm">
        <source>The state machine has an unexpected form</source>
        <target state="translated">状态机具有意外的窗体</target>
        <note />
      </trans-unit>
      <trans-unit id="reprStateMachineNotCompilable">
        <source>This state machine is not statically compilable. {0}. An alternative dynamic implementation will be used, which may be slower. Consider adjusting your code to ensure this state machine is statically compilable, or else suppress this warning.</source>
        <target state="translated">此状态机不可静态编译。{0}。将使用另一种动态实现，可能速度较慢。请考虑调整代码以确保此状态机是可静态编译的，或者禁止显示此警告。</target>
        <note />
      </trans-unit>
      <trans-unit id="reprStateMachineNotCompilableNoAlternative">
        <source>This state machine is not statically compilable and no alternative is available. {0}. Use an 'if __useResumableCode then &lt;state-machine&gt; else &lt;alternative&gt;' to give an alternative.</source>
        <target state="translated">此状态机不可静态编译，并且没有可用的替代方法。{0}。 请使用 "if __useResumableCode 然后 &lt;state-machine&gt; else &lt;alternative&gt;' 以提供替代方法。</target>
        <note />
      </trans-unit>
      <trans-unit id="scriptSdkNotDetermined">
        <source>The .NET SDK for this script could not be determined. If the script is in a directory using a 'global.json' then ensure the relevant .NET SDK is installed. The output from '{0} --version' in the directory '{1}' was: '{2}' and the exit code was '{3}'.</source>
        <target state="translated">无法确定此脚本的 .NET SDK。如果脚本在使用 "global.json" 的目录中，请确保已安装相关的 .NET SDK。目录“{1}”中 "{0} --version" 的输出为“{2}”，退出代码为“{3}”。</target>
        <note />
      </trans-unit>
      <trans-unit id="scriptSdkNotDeterminedNoHost">
        <source>The .NET SDK for this script could not be determined. dotnet.exe could not be found ensure a .NET SDK is installed.</source>
        <target state="translated">无法确定此脚本的 .NET SDK。找不到 dotnet.exe，请确保安装了 .NET SDK。</target>
        <note />
      </trans-unit>
      <trans-unit id="scriptSdkNotDeterminedUnexpected">
        <source>The .NET SDK for this script could not be determined. If the script is in a directory using a 'global.json' then ensure the relevant .NET SDK is installed. Unexpected error '{0}'.</source>
        <target state="translated">无法确定此脚本的 .NET SDK。如果脚本在使用 "global.json" 的目录中，请确保已安装相关的 .NET SDK。出现意外错误“{0}”。</target>
        <note />
      </trans-unit>
      <trans-unit id="tcAmbiguousImplicitConversion">
        <source>This expression has type '{0}' and is only made compatible with type '{1}' through an ambiguous implicit conversion. Consider using an explicit call to 'op_Implicit'. The applicable implicit conversions are:{2}</source>
        <target state="translated">此表达式的类型为“{0}”，仅可通过不明确的隐式转换使其与类型“{1}”兼容。请考虑使用显式调用“op_Implicit”。适用的隐式转换为: {2}</target>
        <note />
      </trans-unit>
      <trans-unit id="tcAndBangNotSupported">
        <source>This feature is not supported in this version of F#. You may need to add /langversion:preview to use this feature.</source>
        <target state="translated">此版本的 F# 不支持此功能。你可能需要添加 /langversion:preview 才可使用此功能。</target>
        <note />
      </trans-unit>
      <trans-unit id="tcAnonRecdDuplicateFieldId">
        <source>The field '{0}' appears multiple times in this record expression.</source>
        <target state="translated">字段“{0}”在此记录表达式中多次出现。</target>
        <note />
      </trans-unit>
      <trans-unit id="tcAnonRecdFieldNameDifferent">
        <source>This is the wrong anonymous record. It should have the fields {0}.</source>
        <target state="translated">此匿名记录不正确。它应具有字段 {0}。</target>
        <note />
      </trans-unit>
      <trans-unit id="tcAnonRecdFieldNameSubset">
        <source>This anonymous record does not have enough fields. Add the missing fields {0}.</source>
        <target state="translated">此匿名记录没有足够的字段。请添加缺少的字段 {0}。</target>
        <note />
      </trans-unit>
      <trans-unit id="tcAnonRecdFieldNameSuperset">
        <source>This anonymous record has too many fields. Remove the extra fields {0}.</source>
        <target state="translated">此匿名记录的字段太多。请删除额外的字段 {0}。</target>
        <note />
      </trans-unit>
      <trans-unit id="tcAnonRecdInvalid">
        <source>Invalid Anonymous Record type declaration.</source>
        <target state="translated">匿名记录类型声明无效。</target>
        <note />
      </trans-unit>
      <trans-unit id="tcAnonRecdTypeDuplicateFieldId">
        <source>The field '{0}' appears multiple times in this anonymous record type.</source>
        <target state="translated">字段“{0}”在此匿名记录类型中多次出现。</target>
        <note />
      </trans-unit>
      <trans-unit id="tcAugmentationsCannotHaveAttributes">
        <source>Attributes cannot be applied to type extensions.</source>
        <target state="translated">属性不可应用于类型扩展。</target>
        <note />
      </trans-unit>
      <trans-unit id="tcCopyAndUpdateRecordChangesAllFields">
        <source>This copy-and-update record expression changes all fields of record type '{0}'. Consider using the record construction syntax instead.</source>
        <target state="new">This copy-and-update record expression changes all fields of record type '{0}'. Consider using the record construction syntax instead.</target>
        <note />
      </trans-unit>
      <trans-unit id="tcHighPrecedenceFunctionApplicationToListDeprecated">
        <source>The syntax 'expr1[expr2]' is used for indexing. Consider adding a type annotation to enable indexing, or if calling a function add a space, e.g. 'expr1 [expr2]'.</source>
        <target state="translated">语法“expr1[expr2]”用于索引。考虑添加类型批注来启用索引，或者在调用函数添加空格，例如“expr1 [expr2]”。</target>
        <note />
      </trans-unit>
      <trans-unit id="tcHighPrecedenceFunctionApplicationToListReserved">
        <source>The syntax 'expr1[expr2]' is now reserved for indexing. See https://aka.ms/fsharp-index-notation. If calling a function, add a space between the function and argument, e.g. 'someFunction [expr]'.</source>
        <target state="translated">语法“expr1[expr2]”现在保留用于索引。请参阅 https://aka.ms/fsharp-index-notation。如果调用函数，请在函数和参数之间添加空格，例如“someFunction [expr]”。</target>
        <note />
      </trans-unit>
      <trans-unit id="tcIllegalByrefsInOpenTypeDeclaration">
        <source>Byref types are not allowed in an open type declaration.</source>
        <target state="translated">在开放类型声明中不允许使用 Byref 类型。</target>
        <note />
      </trans-unit>
      <trans-unit id="tcIndexNotationDeprecated">
        <source>The syntax 'arr.[idx]' is now revised to 'arr[idx]'. Please update your code.</source>
        <target state="translated">语法“arr.[idx]”现在修改为“arr[idx]”。请更新代码。</target>
        <note />
      </trans-unit>
      <trans-unit id="tcBuiltInImplicitConversionUsed">
        <source>This expression uses a built-in implicit conversion to convert type '{0}' to type '{1}'. See https://aka.ms/fsharp-implicit-convs.</source>
        <target state="translated">此表达式使用内置隐式转换将类型“{0}”转换为类型“{1}”。请参阅 https://aka.ms/fsharp-implicit-convs。</target>
        <note />
      </trans-unit>
      <trans-unit id="tcImplicitConversionUsedForMethodArg">
        <source>This expression uses the implicit conversion '{0}' to convert type '{1}' to type '{2}'.</source>
        <target state="translated">此表达式使用隐式转换“{0}”将类型“{1}”转换为类型“{2}”。</target>
        <note />
      </trans-unit>
      <trans-unit id="tcImplicitConversionUsedForNonMethodArg">
        <source>This expression uses the implicit conversion '{0}' to convert type '{1}' to type '{2}'. See https://aka.ms/fsharp-implicit-convs. This warning may be disabled using '#nowarn \"3391\".</source>
        <target state="translated">此表达式使用隐式转换“{0}”将类型“{1}”转换为类型“{2}”。请参阅 https://aka.ms/fsharp-implicit-convs。可使用 '#nowarn \"3391\" 禁用此警告。</target>
        <note />
      </trans-unit>
      <trans-unit id="tcInitOnlyPropertyCannotBeSet1">
        <source>Init-only property '{0}' cannot be set outside the initialization code. See https://aka.ms/fsharp-assigning-values-to-properties-at-initialization</source>
        <target state="translated">不能在初始化代码外部设置仅限 init 的属性 "{0}"。请参阅 https://aka.ms/fsharp-assigning-values-to-properties-at-initialization</target>
        <note />
      </trans-unit>
      <trans-unit id="tcInlineIfLambdaUsedOnNonInlineFunctionOrMethod">
        <source>The 'InlineIfLambda' attribute may only be used on parameters of inlined functions of methods whose type is a function or F# delegate type.</source>
        <target state="translated">"InlineIfLambda" 特性只能用于类型为函数或 F# 委托类型的方法的内联函数的参数。</target>
        <note />
      </trans-unit>
      <trans-unit id="tcInterpolationMixedWithPercent">
        <source>Mismatch in interpolated string. Interpolated strings may not use '%' format specifiers unless each is given an expression, e.g. '%d{{1+1}}'</source>
        <target state="translated">在内插字符串中不匹配。内插字符串不会使用 "%" 格式说明符，除非为每个字符串提供像 "'%d{{1+1}}" 这样的表达式</target>
        <note />
      </trans-unit>
      <trans-unit id="tcInvalidAlignmentInInterpolatedString">
        <source>Invalid alignment in interpolated string</source>
        <target state="translated">内插字符串中的对齐无效</target>
        <note />
      </trans-unit>
      <trans-unit id="tcInvalidMemberDeclNameMissingOrHasParen">
        <source>Invalid member declaration. The name of the member is missing or has parentheses.</source>
        <target state="translated">成员声明无效。成员的名称缺失或包含括号。</target>
        <note />
      </trans-unit>
      <trans-unit id="tcInvalidResumableConstruct">
        <source>The construct '{0}' may only be used in valid resumable code.</source>
        <target state="translated">构造 "{0}" 只能在有效的可恢复代码中使用。</target>
        <note />
      </trans-unit>
      <trans-unit id="tcInvalidSelfConstraint">
        <source>Invalid constraint. Valid constraint forms include \"'T :&gt; ISomeInterface\" for interface constraints and \"SomeConstrainingType&lt;'T&gt;\" for self-constraints. See https://aka.ms/fsharp-type-constraints.</source>
        <target state="translated">约束无效。有效的约束形式包括 \"'T :&gt; ISomeInterface\" (接口约束)和 \"SomeConstrainingType&lt;'T&gt;\" (自我约束)。请参阅 https://aka.ms/fsharp-type-constraints。</target>
        <note />
      </trans-unit>
      <trans-unit id="tcInvalidStructReturn">
        <source>The use of '[&lt;Struct&gt;]' on values, functions and methods is only allowed on partial active pattern definitions</source>
        <target state="translated">只允许在部分活动模式定义中对值、函数和方法使用 "[&lt;Struct&gt;]"</target>
        <note />
      </trans-unit>
      <trans-unit id="tcInvalidUseBangBindingNoAndBangs">
        <source>use! may not be combined with and!</source>
        <target state="translated">use! 不得与 and! 结合使用</target>
        <note />
      </trans-unit>
      <trans-unit id="tcInvalidUseOfReverseIndex">
        <source>Invalid use of reverse index in list expression.</source>
        <target state="translated">列表表达式中反向索引的使用无效。</target>
        <note />
      </trans-unit>
      <trans-unit id="tcListThenAdjacentListArgumentNeedsAdjustment">
        <source>The syntax '[expr1][expr2]' is ambiguous when used as an argument. See https://aka.ms/fsharp-index-notation. If you intend indexing or slicing then you must use '(expr1).[expr2]' in argument position. If calling a function with multiple curried arguments, add a space between them, e.g. 'someFunction [expr1] [expr2]'.</source>
        <target state="translated">语法“[expr1][expr2]”用作参数时不明确。请参阅 https://aka.ms/fsharp-index-notation。如果要索引或切片，则必须在参数位置使用“(expr1).[expr2]”。如果使用多个扩充参数调用函数，请在它们之间添加空格，例如“someFunction [expr1] [expr2]”。</target>
        <note />
      </trans-unit>
      <trans-unit id="tcListThenAdjacentListArgumentReserved">
        <source>The syntax '[expr1][expr2]' is now reserved for indexing and is ambiguous when used as an argument. See https://aka.ms/fsharp-index-notation. If calling a function with multiple curried arguments, add a space between them, e.g. 'someFunction [expr1] [expr2]'.</source>
        <target state="translated">语法“[expr1][expr2]”现在保留用于索引，用作参数时不明确。请参见 https://aka.ms/fsharp-index-notation。如果使用多个扩充参数调用函数， 请在它们之间添加空格，例如“someFunction [expr1] [expr2]”。</target>
        <note />
      </trans-unit>
      <trans-unit id="tcLiteralAttributeCannotUseActivePattern">
        <source>A [&lt;Literal&gt;] declaration cannot use an active pattern for its identifier</source>
        <target state="translated">[&lt;Literal&gt;] 声明不能对其标识符使用活动模式</target>
        <note />
      </trans-unit>
      <trans-unit id="tcLiteralFieldAssignmentNoArg">
        <source>Cannot assign a value to another value marked literal</source>
        <target state="translated">无法将值分配给标记为文本的其他值</target>
        <note />
      </trans-unit>
      <trans-unit id="tcLiteralFieldAssignmentWithArg">
        <source>Cannot assign '{0}' to a value marked literal</source>
        <target state="translated">无法将“{0}”分配给标记为文本的值</target>
        <note />
      </trans-unit>
      <trans-unit id="tcMissingRequiredMembers">
        <source>The following required properties have to be initalized:{0}</source>
        <target state="translated">必须初始化以下必需属性: {0}</target>
        <note />
      </trans-unit>
      <trans-unit id="tcNoEagerConstraintApplicationAttribute">
        <source>Using methods with 'NoEagerConstraintApplicationAttribute' requires /langversion:6.0 or later</source>
        <target state="translated">将方法与 “NoEagerConstraintApplicationAttribute” 配合使用需要 /langversion:6.0 或更高版本</target>
        <note />
      </trans-unit>
      <trans-unit id="tcNotAFunctionButIndexerIndexingNotYetEnabled">
        <source>This expression supports indexing, e.g. 'expr.[index]'. The syntax 'expr[index]' requires /langversion:preview. See https://aka.ms/fsharp-index-notation.</source>
        <target state="translated">此表达式支持索引，例如“expr.[index]”。语法“expr[index]”需要 /langversion:preview。请参阅 https://aka.ms/fsharp-index-notation。</target>
        <note />
      </trans-unit>
      <trans-unit id="tcNotAFunctionButIndexerNamedIndexingNotYetEnabled">
        <source>This value supports indexing, e.g. '{0}.[index]'. The syntax '{1}[index]' requires /langversion:preview. See https://aka.ms/fsharp-index-notation.</source>
        <target state="translated">此值支持索引，例如“{0}.[index]”。语法“{1}[index]”需要 /langversion:preview。请参阅 https://aka.ms/fsharp-index-notation。</target>
        <note />
      </trans-unit>
      <trans-unit id="tcNotAnIndexerIndexingNotYetEnabled">
        <source>This expression is not a function and does not support index notation.</source>
        <target state="translated">此表达式不是函数，不支持索引表示法。</target>
        <note />
      </trans-unit>
      <trans-unit id="tcNotAnIndexerNamedIndexingNotYetEnabled">
        <source>The value '{0}' is not a function and does not support index notation.</source>
        <target state="translated">值 '{0}' 不是函数，不支持索引表示法。</target>
        <note />
      </trans-unit>
      <trans-unit id="tcOtherThenAdjacentListArgumentNeedsAdjustment">
        <source>The syntax 'expr1[expr2]' is ambiguous when used as an argument. See https://aka.ms/fsharp-index-notation. If you intend indexing or slicing then you must use 'expr1.[expr2]' in argument position. If calling a function with multiple curried arguments, add a space between them, e.g. 'someFunction expr1 [expr2]'.</source>
        <target state="translated">语法“expr1[expr2]”用作参数时不明确。请参阅 https://aka.ms/fsharp-index-notation。如果要索引或切片，则必须在参数位置使用“expr1.[expr2]”。如果使用多个扩充参数调用函数，请在它们之间添加空格，例如“someFunction expr1 [expr2]”。</target>
        <note />
      </trans-unit>
      <trans-unit id="tcOtherThenAdjacentListArgumentReserved">
        <source>The syntax 'expr1[expr2]' is now reserved for indexing and is ambiguous when used as an argument. See https://aka.ms/fsharp-index-notation. If calling a function with multiple curried arguments, add a space between them, e.g. 'someFunction expr1 [expr2]'.</source>
        <target state="translated">语法“expr1[expr2]”现在保留用于索引，用作参数时不明确。请参见 https://aka.ms/fsharp-index-notation。如果使用多个扩充参数调用函数， 请在它们之间添加空格，例如“someFunction expr1 [expr2]”。</target>
        <note />
      </trans-unit>
      <trans-unit id="tcParenThenAdjacentListArgumentNeedsAdjustment">
        <source>The syntax '(expr1)[expr2]' is ambiguous when used as an argument. See https://aka.ms/fsharp-index-notation. If you intend indexing or slicing then you must use '(expr1).[expr2]' in argument position. If calling a function with multiple curried arguments, add a space between them, e.g. 'someFunction (expr1) [expr2]'.</source>
        <target state="translated">语法“(expr1)[expr2]”用作参数时不明确。请参阅 https://aka.ms/fsharp-index-notation。如果要索引或切片，则必须在参数位置使用“(expr1)[expr2]”。如果使用多个扩充参数调用函数，请在它们之间添加空格，例如“someFunction (expr1)[expr2]”。</target>
        <note />
      </trans-unit>
      <trans-unit id="tcParenThenAdjacentListArgumentReserved">
        <source>The syntax '(expr1)[expr2]' is now reserved for indexing and is ambiguous when used as an argument. See https://aka.ms/fsharp-index-notation. If calling a function with multiple curried arguments, add a space between them, e.g. 'someFunction (expr1) [expr2]'.</source>
        <target state="translated">语法“(expr1)[expr2]”现在保留用于索引，用作参数时不明确。请参见 https://aka.ms/fsharp-index-notation。如果使用多个扩充参数调用函数， 请在它们之间添加空格，例如“someFunction (expr1) [expr2]”。</target>
        <note />
      </trans-unit>
      <trans-unit id="tcRequireMergeSourcesOrBindN">
        <source>The 'let! ... and! ...' construct may only be used if the computation expression builder defines either a '{0}' method or appropriate 'MergeSource' and 'Bind' methods</source>
        <target state="translated">仅当计算表达式生成器定义了 "{0}" 方法或适当的 "MergeSource" 和 "Bind" 方法时，才可以使用 "let! ... and! ..." 构造</target>
        <note />
      </trans-unit>
      <trans-unit id="tcResumableCodeArgMustHaveRightKind">
        <source>Invalid resumable code. A resumable code parameter must be of delegate or function type</source>
        <target state="translated">可恢复代码无效。可恢复的代码参数必须为委托或函数类型</target>
        <note />
      </trans-unit>
      <trans-unit id="tcResumableCodeArgMustHaveRightName">
        <source>Invalid resumable code. Resumable code parameter must have name beginning with '__expand'</source>
        <target state="translated">可恢复代码无效。可恢复代码参数的名称必须以 "__expand" 开头</target>
        <note />
      </trans-unit>
      <trans-unit id="tcResumableCodeContainsLetRec">
        <source>Invalid resumable code. A 'let rec' occured in the resumable code specification</source>
        <target state="translated">可恢复代码无效。可恢复代码规范中出现 "let rec"</target>
        <note />
      </trans-unit>
      <trans-unit id="tcResumableCodeFunctionMustBeInline">
        <source>Invalid resumable code. Any method of function accepting or returning resumable code must be marked 'inline'</source>
        <target state="translated">可恢复代码无效。接受或返回可恢复代码的任何函数方法都必须标记为 "inline"</target>
        <note />
      </trans-unit>
      <trans-unit id="tcResumableCodeInvocation">
        <source>Resumable code invocation. Suppress this warning if you are defining new low-level resumable code in terms of existing resumable code.</source>
        <target state="translated">可恢复的代码调用。如果要根据现有可恢复代码定义新的低级别可恢复代码，请取消显示此警告。</target>
        <note />
      </trans-unit>
      <trans-unit id="tcResumableCodeNotSupported">
        <source>Using resumable code or resumable state machines requires /langversion:preview</source>
        <target state="translated">使用可恢复代码或可恢复状态机需要 /langversion:preview</target>
        <note />
      </trans-unit>
      <trans-unit id="tcSetterForInitOnlyPropertyCannotBeCalled1">
        <source>Cannot call '{0}' - a setter for init-only property, please use object initialization instead. See https://aka.ms/fsharp-assigning-values-to-properties-at-initialization</source>
        <target state="translated">无法调用 "{0}"，它是仅限 init 属性的资源库，请改用对象初始化。请参阅 https://aka.ms/fsharp-assigning-values-to-properties-at-initialization</target>
        <note />
      </trans-unit>
      <trans-unit id="tcSubsumptionImplicitConversionUsed">
        <source>This expression implicitly converts type '{0}' to type '{1}'. See https://aka.ms/fsharp-implicit-convs.</source>
        <target state="translated">此表达式将类型“{0}”隐式转换为类型“{1}”。请参阅 https://aka.ms/fsharp-implicit-convs。</target>
        <note />
      </trans-unit>
      <trans-unit id="tcSynTypeOrInvalidInDeclaration">
        <source>SynType.Or is not permitted in this declaration</source>
        <target state="translated">此声明中不允许使用 SynType.Or</target>
        <note />
      </trans-unit>
      <trans-unit id="tcTraitHasMultipleSupportTypes">
        <source>The trait '{0}' invoked by this call has multiple support types. This invocation syntax is not permitted for such traits. See https://aka.ms/fsharp-srtp for guidance.</source>
        <target state="translated">此调用过程调用的特征 "{0}" 具有多种支持类型。此类特征不允许使用此调用语法。有关指南，请参阅 https://aka.ms/fsharp-srtp。</target>
        <note />
      </trans-unit>
      <trans-unit id="tcTraitInvocationShouldUseTick">
        <source>Invocation of a static constraint should use \"'T.Ident\" and not \"^T.Ident\", even for statically resolved type parameters.</source>
        <target state="translated">调用静态约束应使用 \"'T.Ident\" 而不是 \"^T.Ident\"，即使对于静态解析的类型参数也是如此。</target>
        <note />
      </trans-unit>
      <trans-unit id="tcTraitIsNotStatic">
        <source>Trait '{0}' is not static</source>
        <target state="translated">特征 "{0}" 不是静态的</target>
        <note />
      </trans-unit>
      <trans-unit id="tcTraitIsStatic">
        <source>Trait '{0}' is static</source>
        <target state="translated">特征 "{0}" 是静态的</target>
        <note />
      </trans-unit>
      <trans-unit id="tcTraitMayNotUseComplexThings">
        <source>A trait may not specify optional, in, out, ParamArray, CallerInfo or Quote arguments</source>
        <target state="translated">特征不能指定 option、in、out、ParamArray、CallerInfo 或 Quote 参数</target>
        <note />
      </trans-unit>
      <trans-unit id="tcUnableToParseInterpolatedString">
        <source>Invalid interpolated string. {0}</source>
        <target state="translated">内插字符串无效。{0}</target>
        <note />
      </trans-unit>
      <trans-unit id="tcUsingInterfaceWithStaticAbstractMethodAsType">
        <source>'{0}' is normally used as a type constraint in generic code, e.g. \"'T when ISomeInterface&lt;'T&gt;\" or \"let f (x: #ISomeInterface&lt;_&gt;)\". See https://aka.ms/fsharp-iwsams for guidance. You can disable this warning by using '#nowarn \"3536\"' or '--nowarn:3536'.</source>
        <target state="translated">"{0}" 通常用作泛型代码中的类型约束，例如 \"'T when ISomeInterface&lt;'T&gt;\" or \"let f (x: #ISomeInterface&lt;_&gt;)\"。有关指南，请参阅 https://aka.ms/fsharp-iwsams。可以使用 '#nowarn \"3536\"' 或 '--nowarn:3536' 禁用此警告。</target>
        <note />
      </trans-unit>
      <trans-unit id="tcUsingInterfacesWithStaticAbstractMethods">
        <source>Declaring \"interfaces with static abstract methods\" is an advanced feature. See https://aka.ms/fsharp-iwsams for guidance. You can disable this warning by using '#nowarn \"3535\"' or '--nowarn:3535'.</source>
        <target state="translated">声明“使用静态抽象方法的接口”是一项高级功能。有关指南，请参阅 https://aka.ms/fsharp-iwsams。可以使用 "#nowarn \"3535\"' 或 '--nowarn:3535' 禁用此警告。</target>
        <note />
      </trans-unit>
      <trans-unit id="typrelInterfaceMemberNoMostSpecificImplementation">
        <source>Interface member '{0}' does not have a most specific implementation.</source>
        <target state="translated">接口成员“{0}”没有最具体的实现。</target>
        <note />
      </trans-unit>
      <trans-unit id="typrelInterfaceWithConcreteAndVariable">
        <source>'{0}' cannot implement the interface '{1}' with the two instantiations '{2}' and '{3}' because they may unify.</source>
        <target state="translated">“{0}”无法实现具有两个实例化“{2}”和“{3}”的接口“{1}”，因为它们可能会统一。</target>
        <note />
      </trans-unit>
      <trans-unit id="typrelInterfaceWithConcreteAndVariableObjectExpression">
        <source>You cannot implement the interface '{0}' with the two instantiations '{1}' and '{2}' because they may unify.</source>
        <target state="translated">你无法实现具有两个实例化“{1}”和“{2}”的接口“{0}”，因为它们可能会统一。</target>
        <note />
      </trans-unit>
      <trans-unit id="typrelNeverRefinedAwayFromTop">
        <source>A type has been implicitly inferred as 'obj', which may be unintended. Consider adding explicit type annotations. You can disable this warning by using '#nowarn \"3559\"' or '--nowarn:3559'.</source>
        <target state="new">A type has been implicitly inferred as 'obj', which may be unintended. Consider adding explicit type annotations. You can disable this warning by using '#nowarn \"3559\"' or '--nowarn:3559'.</target>
        <note />
      </trans-unit>
      <trans-unit id="undefinedNameFieldConstructorOrMemberWhenTypeIsKnown">
        <source>The type '{0}' does not define the field, constructor or member '{1}'.</source>
        <target state="translated">类型“{0}”未定义字段、构造函数或成员“{1}”。</target>
        <note />
      </trans-unit>
      <trans-unit id="undefinedNameNamespace">
        <source>The namespace '{0}' is not defined.</source>
        <target state="translated">未定义命名空间“{0}”。</target>
        <note />
      </trans-unit>
      <trans-unit id="undefinedNameNamespaceOrModule">
        <source>The namespace or module '{0}' is not defined.</source>
        <target state="translated">未定义命名空间或模块“{0}”。</target>
        <note />
      </trans-unit>
      <trans-unit id="undefinedNameFieldConstructorOrMember">
        <source>The field, constructor or member '{0}' is not defined.</source>
        <target state="translated">未定义字段、构造函数或成员“{0}”。</target>
        <note />
      </trans-unit>
      <trans-unit id="undefinedNameValueConstructorNamespaceOrType">
        <source>The value, constructor, namespace or type '{0}' is not defined.</source>
        <target state="translated">未定义值、构造函数、命名空间或类型“{0}”。</target>
        <note />
      </trans-unit>
      <trans-unit id="undefinedNameValueOfConstructor">
        <source>The value or constructor '{0}' is not defined.</source>
        <target state="translated">未定义值或构造函数“{0}”。</target>
        <note />
      </trans-unit>
      <trans-unit id="undefinedNameValueNamespaceTypeOrModule">
        <source>The value, namespace, type or module '{0}' is not defined.</source>
        <target state="translated">未定义值、命名空间、类型或模块“{0}”。</target>
        <note />
      </trans-unit>
      <trans-unit id="undefinedNameConstructorModuleOrNamespace">
        <source>The constructor, module or namespace '{0}' is not defined.</source>
        <target state="translated">未定义构造函数、模块或命名空间“{0}”。</target>
        <note />
      </trans-unit>
      <trans-unit id="undefinedNameType">
        <source>The type '{0}' is not defined.</source>
        <target state="translated">未定义类型“{0}”。</target>
        <note />
      </trans-unit>
      <trans-unit id="undefinedNameTypeIn">
        <source>The type '{0}' is not defined in '{1}'.</source>
        <target state="translated">类型“{0}”未在“{1}”中定义。</target>
        <note />
      </trans-unit>
      <trans-unit id="undefinedNameRecordLabelOrNamespace">
        <source>The record label or namespace '{0}' is not defined.</source>
        <target state="translated">未定义记录标签或命名空间“{0}”。</target>
        <note />
      </trans-unit>
      <trans-unit id="undefinedNameRecordLabel">
        <source>The record label '{0}' is not defined.</source>
        <target state="translated">记录标签“{0}”未定义。</target>
        <note />
      </trans-unit>
      <trans-unit id="undefinedNameSuggestionsIntro">
        <source>Maybe you want one of the following:</source>
        <target state="translated">你可能需要以下之一:</target>
        <note />
      </trans-unit>
      <trans-unit id="undefinedNameTypeParameter">
        <source>The type parameter {0} is not defined.</source>
        <target state="translated">未定义类型参数 {0}。</target>
        <note />
      </trans-unit>
      <trans-unit id="undefinedNamePatternDiscriminator">
        <source>The pattern discriminator '{0}' is not defined.</source>
        <target state="translated">未定义模式鉴别器“{0}”。</target>
        <note />
      </trans-unit>
      <trans-unit id="replaceWithSuggestion">
        <source>Replace with '{0}'</source>
        <target state="translated">替换为“{0}”</target>
        <note />
      </trans-unit>
      <trans-unit id="addIndexerDot">
        <source>Add . for indexer access.</source>
        <target state="translated">添加 . 进行索引器访问。</target>
        <note />
      </trans-unit>
      <trans-unit id="listElementHasWrongType">
        <source>All elements of a list must be implicitly convertible to the type of the first element, which here is '{0}'. This element has type '{1}'.</source>
        <target state="translated">列表构造函数表达式的所有元素都必须可隐式转换为同一类型，此表达式的类型应为“{0}”。但此处类型为“{1}”。</target>
        <note />
      </trans-unit>
      <trans-unit id="arrayElementHasWrongType">
        <source>All elements of an array must be implicitly convertible to the type of the first element, which here is '{0}'. This element has type '{1}'.</source>
        <target state="translated">数组构造函数表达式的所有元素都必须可隐式转换为同一类型，此表达式的类型应为“{0}”。但此处类型为“{1}”。</target>
        <note />
      </trans-unit>
      <trans-unit id="missingElseBranch">
        <source>This 'if' expression is missing an 'else' branch. Because 'if' is an expression, and not a statement, add an 'else' branch which also returns a value of type '{0}'.</source>
        <target state="translated">if 表达式缺少 "else" branch。"then" branch 的类型为“{0}”。因为 "if" 是一个表达式，而非语句，请添加将返回同一类型值的 "else" branch。</target>
        <note />
      </trans-unit>
      <trans-unit id="ifExpression">
        <source>The 'if' expression needs to have type '{0}' to satisfy context type requirements. It currently has type '{1}'.</source>
        <target state="translated">if 表达式需要具有类型“{0}”才能满足上下文类型要求。当前的类型为“{1}”。</target>
        <note />
      </trans-unit>
      <trans-unit id="elseBranchHasWrongType">
        <source>All branches of an 'if' expression must return values implicitly convertible to the type of the first branch, which here is '{0}'. This branch returns a value of type '{1}'.</source>
        <target state="translated">if 表达式的所有分支都必须返回可隐式转换为同一类型的值。此表达式的类型应为“{0}”，但此处类型为“{1}”。</target>
        <note />
      </trans-unit>
      <trans-unit id="followingPatternMatchClauseHasWrongType">
        <source>All branches of a pattern match expression must return values implicitly convertible to the type of the first branch, which here is '{0}'. This branch returns a value of type '{1}'.</source>
        <target state="translated">模式匹配表达式的所有分支都必须返回可隐式转换为同一类型的值。此表达式的类型应为“{0}”，但此处类型为“{1}”。</target>
        <note />
      </trans-unit>
      <trans-unit id="patternMatchGuardIsNotBool">
        <source>A pattern match guard must be of type 'bool', but this 'when' expression is of type '{0}'.</source>
        <target state="translated">模式匹配临界必须是 "bool" 类型，但此 "when" 表达式的类型为“{0}”。</target>
        <note />
      </trans-unit>
      <trans-unit id="commaInsteadOfSemicolonInRecord">
        <source>A ';' is used to separate field values in records. Consider replacing ',' with ';'.</source>
        <target state="translated">使用 ";" 来分隔记录中的字段值。考虑使用 ";" 替换 ","。</target>
        <note />
      </trans-unit>
      <trans-unit id="derefInsteadOfNot">
        <source>The '!' operator is used to dereference a ref cell. Consider using 'not expr' here.</source>
        <target state="translated">! 运算符用于取消引用引用的单元格。请考虑在此处使用 "not expr"。</target>
        <note />
      </trans-unit>
      <trans-unit id="buildUnexpectedTypeArgs">
        <source>The non-generic type '{0}' does not expect any type arguments, but here is given {1} type argument(s)</source>
        <target state="translated">非泛型类型“{0}”不需要任何类型参数，但此处给定了 {1} 个类型参数</target>
        <note />
      </trans-unit>
      <trans-unit id="returnUsedInsteadOfReturnBang">
        <source>Consider using 'return!' instead of 'return'.</source>
        <target state="translated">考虑使用 "return!"，而非 "return"。</target>
        <note />
      </trans-unit>
      <trans-unit id="unsupportedAttribute">
        <source>This attribute is currently unsupported by the F# compiler. Applying it will not achieve its intended effect.</source>
        <target state="translated">F# 编译器当前不支持此属性。应用它不会达到预期效果。</target>
        <note />
      </trans-unit>
      <trans-unit id="useSdkRefs">
        <source>Use reference assemblies for .NET framework references when available (Enabled by default).</source>
        <target state="translated">如果可用，请对 .NET Framework 引用使用引用程序集(默认启用)。</target>
        <note />
      </trans-unit>
      <trans-unit id="xmlDocBadlyFormed">
        <source>This XML comment is invalid: '{0}'</source>
        <target state="translated">此 XML 注释无效:“{0}”</target>
        <note />
      </trans-unit>
      <trans-unit id="xmlDocDuplicateParameter">
        <source>This XML comment is invalid: multiple documentation entries for parameter '{0}'</source>
        <target state="translated">此 XML 注释无效: 参数“{0}”有多个文档条目</target>
        <note />
      </trans-unit>
      <trans-unit id="xmlDocInvalidParameterName">
        <source>This XML comment is invalid: unknown parameter '{0}'</source>
        <target state="translated">此 XML 注释无效: 未知参数“{0}”</target>
        <note />
      </trans-unit>
      <trans-unit id="xmlDocMissingCrossReference">
        <source>This XML comment is invalid: missing 'cref' attribute for cross-reference</source>
        <target state="translated">此 XML 注释无效: 交叉引用缺少 "cref" 属性</target>
        <note />
      </trans-unit>
      <trans-unit id="xmlDocMissingParameter">
        <source>This XML comment is incomplete: no documentation for parameter '{0}'</source>
        <target state="translated">此 XML 注释不完整: 参数“{0}”没有文档</target>
        <note />
      </trans-unit>
      <trans-unit id="xmlDocMissingParameterName">
        <source>This XML comment is invalid: missing 'name' attribute for parameter or parameter reference</source>
        <target state="translated">此 XML 注释无效: 参数或参数引用缺少 "name" 属性</target>
        <note />
      </trans-unit>
      <trans-unit id="xmlDocUnresolvedCrossReference">
        <source>This XML comment is invalid: unresolved cross-reference '{0}'</source>
        <target state="translated">此 XML 注释无效: 交叉引用“{0}”无法解析</target>
        <note />
      </trans-unit>
      <trans-unit id="yieldUsedInsteadOfYieldBang">
        <source>Consider using 'yield!' instead of 'yield'.</source>
        <target state="translated">考虑使用 "yield!"，而非 "yield"。</target>
        <note />
      </trans-unit>
      <trans-unit id="tupleRequiredInAbstractMethod">
        <source>\nA tuple type is required for one or more arguments. Consider wrapping the given arguments in additional parentheses or review the definition of the interface.</source>
        <target state="translated">\n一个或多个参数需要元组类型。请考虑在额外的括号中换行给定的参数或评审接口的定义。</target>
        <note />
      </trans-unit>
      <trans-unit id="buildInvalidWarningNumber">
        <source>Invalid warning number '{0}'</source>
        <target state="translated">警告编号“{0}”无效</target>
        <note />
      </trans-unit>
      <trans-unit id="buildInvalidVersionString">
        <source>Invalid version string '{0}'</source>
        <target state="translated">版本字符串“{0}”无效</target>
        <note />
      </trans-unit>
      <trans-unit id="buildInvalidVersionFile">
        <source>Invalid version file '{0}'</source>
        <target state="translated">版本文件“{0}”无效</target>
        <note />
      </trans-unit>
      <trans-unit id="buildProblemWithFilename">
        <source>Problem with filename '{0}': {1}</source>
        <target state="translated">文件名“{0}”存在问题: {1}</target>
        <note />
      </trans-unit>
      <trans-unit id="buildNoInputsSpecified">
        <source>No inputs specified</source>
        <target state="translated">未指定输入</target>
        <note />
      </trans-unit>
      <trans-unit id="buildPdbRequiresDebug">
        <source>The '--pdb' option requires the '--debug' option to be used</source>
        <target state="translated">“--pdb”选项要求使用“--debug”选项</target>
        <note />
      </trans-unit>
      <trans-unit id="buildInvalidSearchDirectory">
        <source>The search directory '{0}' is invalid</source>
        <target state="translated">搜索目录“{0}”无效</target>
        <note />
      </trans-unit>
      <trans-unit id="buildSearchDirectoryNotFound">
        <source>The search directory '{0}' could not be found</source>
        <target state="translated">未能找到搜索目录“{0}”</target>
        <note />
      </trans-unit>
      <trans-unit id="buildInvalidFilename">
        <source>'{0}' is not a valid filename</source>
        <target state="translated">“{0}”不是有效的文件名</target>
        <note />
      </trans-unit>
      <trans-unit id="buildInvalidAssemblyName">
        <source>'{0}' is not a valid assembly name</source>
        <target state="translated">“{0}”不是有效的程序集名称</target>
        <note />
      </trans-unit>
      <trans-unit id="buildInvalidPrivacy">
        <source>Unrecognized privacy setting '{0}' for managed resource, valid options are 'public' and 'private'</source>
        <target state="translated">无法识别的受管理资源隐私设置“{0}”，有效的选项为 "public" 和 "private"</target>
        <note />
      </trans-unit>
      <trans-unit id="buildCannotReadAssembly">
        <source>Unable to read assembly '{0}'</source>
        <target state="translated">无法读取程序集“{0}”</target>
        <note />
      </trans-unit>
      <trans-unit id="buildAssemblyResolutionFailed">
        <source>Assembly resolution failure at or near this location</source>
        <target state="translated">程序集解析在此位置或此位置附近失败</target>
        <note />
      </trans-unit>
      <trans-unit id="buildImplicitModuleIsNotLegalIdentifier">
        <source>The declarations in this file will be placed in an implicit module '{0}' based on the file name '{1}'. However this is not a valid F# identifier, so the contents will not be accessible from other files. Consider renaming the file or adding a 'module' or 'namespace' declaration at the top of the file.</source>
        <target state="translated">此文件中的声明将置于基于文件名“{1}”的隐式模块“{0}”中。但由于这不是一个有效的 F# 标识符，因此将无法从其他文件访问该内容。请考虑重命名此文件或在文件的顶部添加 "module" 或 "namespace" 声明。</target>
        <note />
      </trans-unit>
      <trans-unit id="buildMultiFileRequiresNamespaceOrModule">
        <source>Files in libraries or multiple-file applications must begin with a namespace or module declaration, e.g. 'namespace SomeNamespace.SubNamespace' or 'module SomeNamespace.SomeModule'. Only the last source file of an application may omit such a declaration.</source>
        <target state="translated">库或多文件应用程序中的文件必须以命名空间或模块声明开头，例如 "namespace SomeNamespace.SubNamespace" 或 "module SomeNamespace.SomeModule"。仅应用程序的最后一个源文件可以忽略此类声明。</target>
        <note />
      </trans-unit>
      <trans-unit id="noEqualSignAfterModule">
        <source>Files in libraries or multiple-file applications must begin with a namespace or module declaration. When using a module declaration at the start of a file the '=' sign is not allowed. If this is a top-level module, consider removing the = to resolve this error.</source>
        <target state="translated">库或多文件应用程序中的文件必须以命名空间或模块声明开头。当在文件开头使用模块声明时，"=" 号不被允许。如果这是顶级模块，请考虑删除 = 来解决此错误。</target>
        <note />
      </trans-unit>
      <trans-unit id="buildMultipleToplevelModules">
        <source>This file contains multiple declarations of the form 'module SomeNamespace.SomeModule'. Only one declaration of this form is permitted in a file. Change your file to use an initial namespace declaration and/or use 'module ModuleName = ...' to define your modules.</source>
        <target state="translated">此文件包含形式为 "module SomeNamespace.SomeModule" 的多个声明。一个文件中只能有一个此形式的声明。将您的文件更改为使用初始命名空间声明并且/或者使用 "module ModuleName = ..." 定义模块。</target>
        <note />
      </trans-unit>
      <trans-unit id="buildOptionRequiresParameter">
        <source>Option requires parameter: {0}</source>
        <target state="translated">选项需要参数: {0}</target>
        <note />
      </trans-unit>
      <trans-unit id="buildCouldNotFindSourceFile">
        <source>Source file '{0}' could not be found</source>
        <target state="translated">未能找到源文件“{0}”</target>
        <note />
      </trans-unit>
      <trans-unit id="buildInvalidSourceFileExtension">
        <source>The file extension of '{0}' is not recognized. Source files must have extension .fs, .fsi, .fsx, .fsscript, .ml or .mli.</source>
        <target state="translated">无法识别“{0}”的文件扩展名。源文件的扩展名必须为 .fs、.fsi、.fsx、.fsscript、.ml 或 .mli。</target>
        <note />
      </trans-unit>
      <trans-unit id="buildCouldNotResolveAssembly">
        <source>Could not resolve assembly '{0}'</source>
        <target state="translated">无法解析程序集“{0}”</target>
        <note />
      </trans-unit>
      <trans-unit id="buildErrorOpeningBinaryFile">
        <source>Error opening binary file '{0}': {1}</source>
        <target state="translated">打开二进制文件“{0}”时出错: {1}</target>
        <note />
      </trans-unit>
      <trans-unit id="buildDifferentVersionMustRecompile">
        <source>The F#-compiled DLL '{0}' needs to be recompiled to be used with this version of F#</source>
        <target state="translated">必须对 F# 编译的 DLL“{0}”进行重新编译，才能将其用于此版本的 F#</target>
        <note />
      </trans-unit>
      <trans-unit id="buildInvalidHashIDirective">
        <source>Invalid directive. Expected '#I \"&lt;path&gt;\"'.</source>
        <target state="translated">指令无效。应为 #I \"&lt;path&gt;\"。</target>
        <note />
      </trans-unit>
      <trans-unit id="buildInvalidHashrDirective">
        <source>Invalid directive. Expected '#r \"&lt;file-or-assembly&gt;\"'.</source>
        <target state="translated">指令无效。应为 #r \"&lt;file-or-assembly&gt;\"。</target>
        <note />
      </trans-unit>
      <trans-unit id="buildInvalidHashloadDirective">
        <source>Invalid directive. Expected '#load \"&lt;file&gt;\" ... \"&lt;file&gt;\"'.</source>
        <target state="translated">指令无效。应为 #load \"&lt;file&gt;\" ... \"&lt;file&gt;\"。</target>
        <note />
      </trans-unit>
      <trans-unit id="buildInvalidHashtimeDirective">
        <source>Invalid directive. Expected '#time', '#time \"on\"' or '#time \"off\"'.</source>
        <target state="translated">指令无效。应为 '#time'、'#time \"on\"' 或 '#time \"off\"'。</target>
        <note />
      </trans-unit>
      <trans-unit id="buildDirectivesInModulesAreIgnored">
        <source>Directives inside modules are ignored</source>
        <target state="translated">模块中的指令被忽略</target>
        <note />
      </trans-unit>
      <trans-unit id="buildSignatureAlreadySpecified">
        <source>A signature for the file or module '{0}' has already been specified</source>
        <target state="translated">已指定文件或模块“{0}”的签名</target>
        <note />
      </trans-unit>
      <trans-unit id="buildImplementationAlreadyGivenDetail">
        <source>An implementation of file or module '{0}' has already been given. Compilation order is significant in F# because of type inference. You may need to adjust the order of your files to place the signature file before the implementation. In Visual Studio files are type-checked in the order they appear in the project file, which can be edited manually or adjusted using the solution explorer.</source>
        <target state="translated">已提供文件或模块“{0}”的实现。由于需要进行类型推理，因此编译顺序在 F# 中很重要。您可能需要调整文件的顺序，将签名文件放在实现之前。在 Visual Studio 中，将按照文件在项目文件中的显示顺序对这些文件执行类型检查，可以使用解决方案资源管理器手动编辑或调整此显示顺序。</target>
        <note />
      </trans-unit>
      <trans-unit id="buildImplementationAlreadyGiven">
        <source>An implementation of the file or module '{0}' has already been given</source>
        <target state="translated">已提供文件或模块“{0}”的实现</target>
        <note />
      </trans-unit>
      <trans-unit id="buildSignatureWithoutImplementation">
        <source>The signature file '{0}' does not have a corresponding implementation file. If an implementation file exists then check the 'module' and 'namespace' declarations in the signature and implementation files match.</source>
        <target state="translated">签名文件“{0}”没有相应的实现文件。如果存在实现文件，则检查签名文件和实现文件中的 "module" 和 "namespace" 声明是否匹配。</target>
        <note />
      </trans-unit>
      <trans-unit id="buildArgInvalidInt">
        <source>'{0}' is not a valid integer argument</source>
        <target state="translated">“{0}”不是有效的整数参数</target>
        <note />
      </trans-unit>
      <trans-unit id="buildArgInvalidFloat">
        <source>'{0}' is not a valid floating point argument</source>
        <target state="translated">“{0}”不是有效的浮点型参数</target>
        <note />
      </trans-unit>
      <trans-unit id="buildUnrecognizedOption">
        <source>Unrecognized option: '{0}'</source>
        <target state="translated">无法识别的选项:“{0}”</target>
        <note />
      </trans-unit>
      <trans-unit id="buildInvalidModuleOrNamespaceName">
        <source>Invalid module or namespace name</source>
        <target state="translated">模块或命名空间名称无效</target>
        <note />
      </trans-unit>
      <trans-unit id="pickleErrorReadingWritingMetadata">
        <source>Error reading/writing metadata for the F# compiled DLL '{0}'. Was the DLL compiled with an earlier version of the F# compiler? (error: '{1}').</source>
        <target state="translated">读取/写入 F# 编译的 DLL“{0}”的元数据时出错。是否使用了早期版本的 F# 编译器编译 DLL? (错误: “{1}”)。</target>
        <note />
      </trans-unit>
      <trans-unit id="tastTypeOrModuleNotConcrete">
        <source>The type/module '{0}' is not a concrete module or type</source>
        <target state="translated">类型/模块“{0}”不是具体的模块或类型</target>
        <note />
      </trans-unit>
      <trans-unit id="tastTypeHasAssemblyCodeRepresentation">
        <source>The type '{0}' has an inline assembly code representation</source>
        <target state="translated">类型“{0}”具有内联程序集代码表示形式</target>
        <note />
      </trans-unit>
      <trans-unit id="tastNamespaceAndModuleWithSameNameInAssembly">
        <source>A namespace and a module named '{0}' both occur in two parts of this assembly</source>
        <target state="translated">名称均为“{0}”的一个命名空间和一个模块同时出现在此程序集的两个部分中</target>
        <note />
      </trans-unit>
      <trans-unit id="tastTwoModulesWithSameNameInAssembly">
        <source>Two modules named '{0}' occur in two parts of this assembly</source>
        <target state="translated">名为“{0}”的两个模块同时出现在此程序集的两个部分中</target>
        <note />
      </trans-unit>
      <trans-unit id="tastDuplicateTypeDefinitionInAssembly">
        <source>Two type definitions named '{0}' occur in namespace '{1}' in two parts of this assembly</source>
        <target state="translated">两个名为“{0}”的类型定义出现在命名空间“{1}”的此程序集的两个部分中</target>
        <note />
      </trans-unit>
      <trans-unit id="tastConflictingModuleAndTypeDefinitionInAssembly">
        <source>A module and a type definition named '{0}' occur in namespace '{1}' in two parts of this assembly</source>
        <target state="translated">名称均为“{0}”的一个模块和一个类型定义出现在命名空间“{1}”的此程序集的两个部分中</target>
        <note />
      </trans-unit>
      <trans-unit id="tastInvalidMemberSignature">
        <source>Invalid member signature encountered because of an earlier error</source>
        <target state="translated">遇到无效的成员签名，因为前面出现了错误</target>
        <note />
      </trans-unit>
      <trans-unit id="tastValueDoesNotHaveSetterType">
        <source>This value does not have a valid property setter type</source>
        <target state="translated">此值不具有有效的属性 setter 类型</target>
        <note />
      </trans-unit>
      <trans-unit id="tastInvalidFormForPropertyGetter">
        <source>Invalid form for a property getter. At least one '()' argument is required when using the explicit syntax.</source>
        <target state="translated">属性 Getter 的格式无效。在使用显式语法时，至少需要一个 "()" 参数。</target>
        <note />
      </trans-unit>
      <trans-unit id="tastInvalidFormForPropertySetter">
        <source>Invalid form for a property setter. At least one argument is required.</source>
        <target state="translated">属性 setter 的格式无效。至少需要一个参数。</target>
        <note />
      </trans-unit>
      <trans-unit id="tastUnexpectedByRef">
        <source>Unexpected use of a byref-typed variable</source>
        <target state="translated">对 byref 类型化变量的意外使用</target>
        <note />
      </trans-unit>
      <trans-unit id="tastInvalidMutationOfConstant">
        <source>Invalid mutation of a constant expression. Consider copying the expression to a mutable local, e.g. 'let mutable x = ...'.</source>
        <target state="translated">常数表达式的变化无效。请考虑将该表达式复制一个可变的本地变量，例如 "let mutable x = ..."。</target>
        <note />
      </trans-unit>
      <trans-unit id="tastValueHasBeenCopied">
        <source>The value has been copied to ensure the original is not mutated by this operation or because the copy is implicit when returning a struct from a member and another member is then accessed</source>
        <target state="translated">已复制该值以确保此操作不会更改原始值，或由于该副本在从成员返回结构时为隐式，而随后访问了另一成员</target>
        <note />
      </trans-unit>
      <trans-unit id="tastRecursiveValuesMayNotBeInConstructionOfTuple">
        <source>Recursively defined values cannot appear directly as part of the construction of a tuple value within a recursive binding</source>
        <target state="translated">以递归方式定义的值在递归绑定内不能直接显示为元组值的构造的一部分</target>
        <note />
      </trans-unit>
      <trans-unit id="tastRecursiveValuesMayNotAppearInConstructionOfType">
        <source>Recursive values cannot appear directly as a construction of the type '{0}' within a recursive binding. This feature has been removed from the F# language. Consider using a record instead.</source>
        <target state="translated">递归值在递归绑定内不能直接显示为类型“{0}”的构造。在 F# 语言中，此功能已删除。请考虑改用记录。</target>
        <note />
      </trans-unit>
      <trans-unit id="tastRecursiveValuesMayNotBeAssignedToNonMutableField">
        <source>Recursive values cannot be directly assigned to the non-mutable field '{0}' of the type '{1}' within a recursive binding. Consider using a mutable field instead.</source>
        <target state="translated">递归值不能直接赋给递归绑定内的类型“{1}”的不可变字段“{0}”。请考虑改用可变字段。</target>
        <note />
      </trans-unit>
      <trans-unit id="tastUnexpectedDecodeOfAutoOpenAttribute">
        <source>Unexpected decode of AutoOpenAttribute</source>
        <target state="translated">对 AutoOpenAttribute 的意外解码</target>
        <note />
      </trans-unit>
      <trans-unit id="tastUnexpectedDecodeOfInternalsVisibleToAttribute">
        <source>Unexpected decode of InternalsVisibleToAttribute</source>
        <target state="translated">对 InternalsVisibleToAttribute 的意外解码</target>
        <note />
      </trans-unit>
      <trans-unit id="tastUnexpectedDecodeOfInterfaceDataVersionAttribute">
        <source>Unexpected decode of InterfaceDataVersionAttribute</source>
        <target state="translated">对 InterfaceDataVersionAttribute 的意外解码</target>
        <note />
      </trans-unit>
      <trans-unit id="tastActivePatternsLimitedToSeven">
        <source>Active patterns cannot return more than 7 possibilities</source>
        <target state="translated">活动模式不能返回 7 个以上的可能结果</target>
        <note />
      </trans-unit>
      <trans-unit id="tastNotAConstantExpression">
        <source>This is not a valid constant expression or custom attribute value</source>
        <target state="translated">这不是有效的常数表达式或自定义特性值</target>
        <note />
      </trans-unit>
      <trans-unit id="ValueNotContainedMutabilityAttributesDiffer">
        <source>Module '{0}' contains\n    {1}    \nbut its signature specifies\n    {2}    \nThe mutability attributes differ</source>
        <target state="translated">模块“{0}”包含\n    {1}    \n而其签名指定\n    {2}    \n可变性特性不同</target>
        <note />
      </trans-unit>
      <trans-unit id="ValueNotContainedMutabilityNamesDiffer">
        <source>Module '{0}' contains\n    {1}    \nbut its signature specifies\n    {2}    \nThe names differ</source>
        <target state="translated">模块“{0}”包含\n    {1}    \n而其签名指定\n    {2}    \n名称不同</target>
        <note />
      </trans-unit>
      <trans-unit id="ValueNotContainedMutabilityCompiledNamesDiffer">
        <source>Module '{0}' contains\n    {1}    \nbut its signature specifies\n    {2}    \nThe compiled names differ</source>
        <target state="translated">模块“{0}”包含\n    {1}    \n而其签名指定\n    {2}    \n编译的名称不同</target>
        <note />
      </trans-unit>
      <trans-unit id="ValueNotContainedMutabilityDisplayNamesDiffer">
        <source>Module '{0}' contains\n    {1}    \nbut its signature specifies\n    {2}    \nThe display names differ</source>
        <target state="translated">模块“{0}”包含\n    {1}    \n而其签名指定\n    {2}    \n显示名称不同</target>
        <note />
      </trans-unit>
      <trans-unit id="ValueNotContainedMutabilityAccessibilityMore">
        <source>Module '{0}' contains\n    {1}    \nbut its signature specifies\n    {2}    \nThe accessibility specified in the signature is more than that specified in the implementation</source>
        <target state="translated">模块“{0}”包含\n    {1}    \n而其签名指定\n    {2}    \n签名中指定的可访问性高于实现中指定的可访问性</target>
        <note />
      </trans-unit>
      <trans-unit id="ValueNotContainedMutabilityInlineFlagsDiffer">
        <source>Module '{0}' contains\n    {1}    \nbut its signature specifies\n    {2}    \nThe inline flags differ</source>
        <target state="translated">模块“{0}”包含\n    {1}    \n而其签名指定\n    {2}    \n内联标志不同</target>
        <note />
      </trans-unit>
      <trans-unit id="ValueNotContainedMutabilityLiteralConstantValuesDiffer">
        <source>Module '{0}' contains\n    {1}    \nbut its signature specifies\n    {2}    \nThe literal constant values and/or attributes differ</source>
        <target state="translated">模块“{0}”包含\n    {1}    \n而其签名指定\n    {2}    \n文本常数值和/或特性不同</target>
        <note />
      </trans-unit>
      <trans-unit id="ValueNotContainedMutabilityOneIsTypeFunction">
        <source>Module '{0}' contains\n    {1}    \nbut its signature specifies\n    {2}    \nOne is a type function and the other is not. The signature requires explicit type parameters if they are present in the implementation.</source>
        <target state="translated">模块“{0}”包含\n    {1}    \n而其签名指定\n    {2}    \n一个是类型函数，另一个不是类型函数。如果实现中存在显式类型参数，则签名需要这些显式类型参数。</target>
        <note />
      </trans-unit>
      <trans-unit id="ValueNotContainedMutabilityParameterCountsDiffer">
        <source>Module '{0}' contains\n    {1}    \nbut its signature specifies\n    {2}    \nThe respective type parameter counts differ</source>
        <target state="translated">模块“{0}”包含\n    {1}    \n而其签名指定\n    {2}    \n各自的类型参数计数不同</target>
        <note />
      </trans-unit>
      <trans-unit id="ValueNotContainedMutabilityTypesDiffer">
        <source>Module '{0}' contains\n    {1}    \nbut its signature specifies\n    {2}    \nThe types differ</source>
        <target state="translated">模块“{0}”包含\n    {1}    \n而其签名指定\n    {2}    \n类型不同</target>
        <note />
      </trans-unit>
      <trans-unit id="ValueNotContainedMutabilityExtensionsDiffer">
        <source>Module '{0}' contains\n    {1}    \nbut its signature specifies\n    {2}    \nOne is an extension member and the other is not</source>
        <target state="translated">模块“{0}”包含\n    {1}    \n而其签名指定\n    {2}    \n一个是扩展成员，另一个不是扩展成员</target>
        <note />
      </trans-unit>
      <trans-unit id="ValueNotContainedMutabilityArityNotInferred">
        <source>Module '{0}' contains\n    {1}    \nbut its signature specifies\n    {2}    \nAn arity was not inferred for this value</source>
        <target state="translated">模块“{0}”包含\n    {1}    \n而其签名指定\n    {2}    \n未为此值推理 arity</target>
        <note />
      </trans-unit>
      <trans-unit id="ValueNotContainedMutabilityGenericParametersDiffer">
        <source>Module '{0}' contains\n    {1}    \nbut its signature specifies\n    {2}    \nThe number of generic parameters in the signature and implementation differ (the signature declares {3} but the implementation declares {4}</source>
        <target state="translated">模块“{0}”包含\n    {1}    \n而其签名指定\n    {2}    \n签名和实现中的泛型参数数目不同(签名声明 {3} 个泛型参数，而实现声明 {4} 个泛型参数</target>
        <note />
      </trans-unit>
      <trans-unit id="ValueNotContainedMutabilityGenericParametersAreDifferentKinds">
        <source>Module '{0}' contains\n    {1}    \nbut its signature specifies\n    {2}    \nThe generic parameters in the signature and implementation have different kinds. Perhaps there is a missing [&lt;Measure&gt;] attribute.</source>
        <target state="translated">模块“{0}”包含\n    {1}    \n而其签名指定了\n    {2}    \n签名和实现中的泛型参数具有不同的类型。可能是缺少 [&lt;Measure&gt;] 属性。</target>
        <note />
      </trans-unit>
      <trans-unit id="ValueNotContainedMutabilityAritiesDiffer">
        <source>Module '{0}' contains\n    {1}    \nbut its signature specifies\n    {2}    \nThe arities in the signature and implementation differ. The signature specifies that '{3}' is function definition or lambda expression accepting at least {4} argument(s), but the implementation is a computed function value. To declare that a computed function value is a permitted implementation simply parenthesize its type in the signature, e.g.\n\tval {5}: int -&gt; (int -&gt; int)\ninstead of\n\tval {6}: int -&gt; int -&gt; int.</source>
        <target state="translated">模块“{0}”包含\n    {1}    \n而其签名指定\n    {2}    \n签名和实现中的 arity 不同。签名指定“{3}”为函数定义或为接受至少个 {4} 参数的 lambda 表达式，而实现是计算出的函数值。若要声明计算出的函数值为允许的实现，只需在签名中用括号将其类型括起来，例如\n\tval {5}: int -&gt; (int -&gt; int)\n而非\n\tval {6}: int -&gt; int -&gt; int。</target>
        <note />
      </trans-unit>
      <trans-unit id="ValueNotContainedMutabilityDotNetNamesDiffer">
        <source>Module '{0}' contains\n    {1}    \nbut its signature specifies\n    {2}    \nThe CLI member names differ</source>
        <target state="translated">模块“{0}”包含\n    {1}    \n而其签名指定\n    {2}    \nCLI 成员名称不同</target>
        <note />
      </trans-unit>
      <trans-unit id="ValueNotContainedMutabilityStaticsDiffer">
        <source>Module '{0}' contains\n    {1}    \nbut its signature specifies\n    {2}    \nOne is static and the other isn't</source>
        <target state="translated">模块“{0}”包含\n    {1}    \n而其签名指定\n    {2}    \n一个是静态的，另一个不是静态的</target>
        <note />
      </trans-unit>
      <trans-unit id="ValueNotContainedMutabilityVirtualsDiffer">
        <source>Module '{0}' contains\n    {1}    \nbut its signature specifies\n    {2}    \nOne is virtual and the other isn't</source>
        <target state="translated">模块“{0}”包含\n    {1}    \n而其签名指定\n    {2}    \n一个是虚拟的，另一个不是虚拟的</target>
        <note />
      </trans-unit>
      <trans-unit id="ValueNotContainedMutabilityAbstractsDiffer">
        <source>Module '{0}' contains\n    {1}    \nbut its signature specifies\n    {2}    \nOne is abstract and the other isn't</source>
        <target state="translated">模块“{0}”包含\n    {1}    \n而其签名指定\n    {2}    \n一个是抽象的，另一个不是抽象的</target>
        <note />
      </trans-unit>
      <trans-unit id="ValueNotContainedMutabilityFinalsDiffer">
        <source>Module '{0}' contains\n    {1}    \nbut its signature specifies\n    {2}    \nOne is final and the other isn't</source>
        <target state="translated">模块“{0}”包含\n    {1}    \n而其签名指定\n    {2}    \n一个是最终的，另一个不是最终的</target>
        <note />
      </trans-unit>
      <trans-unit id="ValueNotContainedMutabilityOverridesDiffer">
        <source>Module '{0}' contains\n    {1}    \nbut its signature specifies\n    {2}    \nOne is marked as an override and the other isn't</source>
        <target state="translated">模块“{0}”包含\n    {1}    \n而其签名指定\n    {2}    \n一个标记为重写，另一个未标记为重写</target>
        <note />
      </trans-unit>
      <trans-unit id="ValueNotContainedMutabilityOneIsConstructor">
        <source>Module '{0}' contains\n    {1}    \nbut its signature specifies\n    {2}    \nOne is a constructor/property and the other is not</source>
        <target state="translated">模块“{0}”包含\n    {1}    \n而其签名指定\n    {2}    \n一个是构造函数/属性，另一个不是构造函数/属性</target>
        <note />
      </trans-unit>
      <trans-unit id="ValueNotContainedMutabilityStaticButInstance">
        <source>Module '{0}' contains\n    {1}    \nbut its signature specifies\n    {2}    \nThe compiled representation of this method is as a static member but the signature indicates its compiled representation is as an instance member</source>
        <target state="translated">模块“{0}”包含\n    {1}    \n而其签名指定\n    {2}    \n此方法的已编译表示形式作为一个静态成员，而签名指示其已编译表示形式作为一个实例成员</target>
        <note />
      </trans-unit>
      <trans-unit id="ValueNotContainedMutabilityInstanceButStatic">
        <source>Module '{0}' contains\n    {1}    \nbut its signature specifies\n    {2}    \nThe compiled representation of this method is as an instance member, but the signature indicates its compiled representation is as a static member</source>
        <target state="translated">模块“{0}”包含\n    {1}    \n而其签名指定\n    {2}    \n此方法的已编译表示形式作为一个实例成员，而签名指示其已编译表示形式作为一个静态成员</target>
        <note />
      </trans-unit>
      <trans-unit id="DefinitionsInSigAndImplNotCompatibleNamesDiffer">
        <source>The {0} definitions in the signature and implementation are not compatible because the names differ. The type is called '{1}' in the signature file but '{2}' in implementation.</source>
        <target state="translated">签名和实现中的 {0} 定义不兼容，因为名称不同。该类型在签名文件中称为“{1}”，但在实现中称为“{2}”。</target>
        <note />
      </trans-unit>
      <trans-unit id="DefinitionsInSigAndImplNotCompatibleParameterCountsDiffer">
        <source>The {0} definitions for type '{1}' in the signature and implementation are not compatible because the respective type parameter counts differ</source>
        <target state="translated">签名和实现中类型“{1}”的 {0} 定义不兼容，因为各自的类型参数计数不同</target>
        <note />
      </trans-unit>
      <trans-unit id="DefinitionsInSigAndImplNotCompatibleAccessibilityDiffer">
        <source>The {0} definitions for type '{1}' in the signature and implementation are not compatible because the accessibility specified in the signature is more than that specified in the implementation</source>
        <target state="translated">签名和实现中类型“{1}”的 {0} 定义不兼容，因为签名中指定的辅助功能比实现中指定的辅助功能多</target>
        <note />
      </trans-unit>
      <trans-unit id="DefinitionsInSigAndImplNotCompatibleMissingInterface">
        <source>The {0} definitions for type '{1}' in the signature and implementation are not compatible because the signature requires that the type supports the interface {2} but the interface has not been implemented</source>
        <target state="translated">签名和实现中类型“{1}”的 {0} 定义不兼容，因为签名要求此类型支持接口 {2}，而该接口尚未实现</target>
        <note />
      </trans-unit>
      <trans-unit id="DefinitionsInSigAndImplNotCompatibleImplementationSaysNull">
        <source>The {0} definitions for type '{1}' in the signature and implementation are not compatible because the implementation says this type may use nulls as a representation but the signature does not</source>
        <target state="translated">签名和实现中类型“{1}”的 {0} 定义不兼容，因为实现指明此类型可以使用 null 作为表示形式，而签名未指明这一点</target>
        <note />
      </trans-unit>
      <trans-unit id="DefinitionsInSigAndImplNotCompatibleImplementationSaysNull2">
        <source>The {0} definitions for type '{1}' in the signature and implementation are not compatible because the implementation says this type may use nulls as an extra value but the signature does not</source>
        <target state="translated">签名和实现中类型“{1}”的 {0} 定义不兼容，因为实现指明此类型可以使用 null 作为额外值，而签名未指明这一点</target>
        <note />
      </trans-unit>
      <trans-unit id="DefinitionsInSigAndImplNotCompatibleSignatureSaysNull">
        <source>The {0} definitions for type '{1}' in the signature and implementation are not compatible because the signature says this type may use nulls as a representation but the implementation does not</source>
        <target state="translated">签名和实现中类型“{1}”的 {0} 定义不兼容，因为签名指明此类型可以使用 null 作为表示形式，而实现未指明这一点</target>
        <note />
      </trans-unit>
      <trans-unit id="DefinitionsInSigAndImplNotCompatibleSignatureSaysNull2">
        <source>The {0} definitions for type '{1}' in the signature and implementation are not compatible because the signature says this type may use nulls as an extra value but the implementation does not</source>
        <target state="translated">签名和实现中类型“{1}”的 {0} 定义不兼容，因为签名指明此类型可以使用 null 作为额外值，而实现未指明这一点</target>
        <note />
      </trans-unit>
      <trans-unit id="DefinitionsInSigAndImplNotCompatibleImplementationSealed">
        <source>The {0} definitions for type '{1}' in the signature and implementation are not compatible because the implementation type is sealed but the signature implies it is not. Consider adding the [&lt;Sealed&gt;] attribute to the signature.</source>
        <target state="translated">签名和实现中类型为“{0}”的 {1} 定义不兼容，因为实现类型已密封，但签名暗示其未密封。请考虑向签名添加 [&lt;Sealed&gt;] 属性。</target>
        <note />
      </trans-unit>
      <trans-unit id="DefinitionsInSigAndImplNotCompatibleImplementationIsNotSealed">
        <source>The {0} definitions for type '{1}' in the signature and implementation are not compatible because the implementation type is not sealed but signature implies it is. Consider adding the [&lt;Sealed&gt;] attribute to the implementation.</source>
        <target state="translated">签名和实现中类型为“{0}”的 {1} 定义不兼容，因为实现类型并未密封，但签名暗示其已密封。请考虑向实现添加 [&lt;Sealed&gt;] 属性。</target>
        <note />
      </trans-unit>
      <trans-unit id="DefinitionsInSigAndImplNotCompatibleImplementationIsAbstract">
        <source>The {0} definitions for type '{1}' in the signature and implementation are not compatible because the implementation is an abstract class but the signature is not. Consider adding the [&lt;AbstractClass&gt;] attribute to the signature.</source>
        <target state="translated">签名和实现中类型为“{0}”的 {1} 定义不兼容，因为实现是一个抽象类，但签名不是。请考虑向签名添加 [&lt;AbstractClass&gt;] 属性。</target>
        <note />
      </trans-unit>
      <trans-unit id="DefinitionsInSigAndImplNotCompatibleSignatureIsAbstract">
        <source>The {0} definitions for type '{1}' in the signature and implementation are not compatible because the signature is an abstract class but the implementation is not. Consider adding the [&lt;AbstractClass&gt;] attribute to the implementation.</source>
        <target state="translated">签名和实现中类型为“{0}”的 {1} 定义不兼容，因为签名是一个抽象类，但实现不是。请考虑向实现添加 [&lt;AbstractClass&gt;] 属性。</target>
        <note />
      </trans-unit>
      <trans-unit id="DefinitionsInSigAndImplNotCompatibleTypesHaveDifferentBaseTypes">
        <source>The {0} definitions for type '{1}' in the signature and implementation are not compatible because the types have different base types</source>
        <target state="translated">签名和实现中类型“{1}”的 {0} 定义不兼容，因为类型具有不同的基类型</target>
        <note />
      </trans-unit>
      <trans-unit id="DefinitionsInSigAndImplNotCompatibleNumbersDiffer">
        <source>The {0} definitions for type '{1}' in the signature and implementation are not compatible because the number of {2}s differ</source>
        <target state="translated">签名和实现中类型“{1}”的 {0} 定义不兼容，因为 {2} 的数量不同</target>
        <note />
      </trans-unit>
      <trans-unit id="DefinitionsInSigAndImplNotCompatibleSignatureDefinesButImplDoesNot">
        <source>The {0} definitions for type '{1}' in the signature and implementation are not compatible because the signature defines the {2} '{3}' but the implementation does not (or does, but not in the same order)</source>
        <target state="translated">签名和实现中类型“{1}”的 {0} 定义不兼容，因为签名定义了 {2}“{3}”，而实现没有定义(或者按不同的顺序进行了定义)</target>
        <note />
      </trans-unit>
      <trans-unit id="DefinitionsInSigAndImplNotCompatibleImplDefinesButSignatureDoesNot">
        <source>The {0} definitions for type '{1}' in the signature and implementation are not compatible because the implementation defines the {2} '{3}' but the signature does not (or does, but not in the same order)</source>
        <target state="translated">签名和实现中类型“{1}”的 {0} 定义不兼容，因为实现定义了 {2}“{3}”，而签名没有定义(或者按不同的顺序进行了定义)</target>
        <note />
      </trans-unit>
      <trans-unit id="DefinitionsInSigAndImplNotCompatibleImplDefinesStruct">
        <source>The {0} definitions for type '{1}' in the signature and implementation are not compatible because the implementation defines a struct but the signature defines a type with a hidden representation</source>
        <target state="translated">签名和实现中类型“{1}”的 {0} 定义不兼容，因为实现定义了一个结构，而签名采用隐藏的表示形式定义了一个类型</target>
        <note />
      </trans-unit>
      <trans-unit id="DefinitionsInSigAndImplNotCompatibleDotNetTypeRepresentationIsHidden">
        <source>The {0} definitions for type '{1}' in the signature and implementation are not compatible because a CLI type representation is being hidden by a signature</source>
        <target state="translated">签名和实现中类型“{1}”的 {0} 定义不兼容，因为签名将隐藏 CLI 类型表示形式</target>
        <note />
      </trans-unit>
      <trans-unit id="DefinitionsInSigAndImplNotCompatibleTypeIsHidden">
        <source>The {0} definitions for type '{1}' in the signature and implementation are not compatible because a type representation is being hidden by a signature</source>
        <target state="translated">签名和实现中类型“{1}”的 {0} 定义不兼容，因为签名将隐藏类型表示形式</target>
        <note />
      </trans-unit>
      <trans-unit id="DefinitionsInSigAndImplNotCompatibleTypeIsDifferentKind">
        <source>The {0} definitions for type '{1}' in the signature and implementation are not compatible because the types are of different kinds</source>
        <target state="translated">签名和实现中类型“{1}”的 {0} 定义不兼容，因为类型的种类不相同</target>
        <note />
      </trans-unit>
      <trans-unit id="DefinitionsInSigAndImplNotCompatibleILDiffer">
        <source>The {0} definitions for type '{1}' in the signature and implementation are not compatible because the IL representations differ</source>
        <target state="translated">签名和实现中类型“{1}”的 {0} 定义不兼容，因为 IL 表示形式不同</target>
        <note />
      </trans-unit>
      <trans-unit id="DefinitionsInSigAndImplNotCompatibleRepresentationsDiffer">
        <source>The {0} definitions for type '{1}' in the signature and implementation are not compatible because the representations differ</source>
        <target state="translated">签名和实现中类型“{1}”的 {0} 定义不兼容，因为表示形式不同</target>
        <note />
      </trans-unit>
      <trans-unit id="DefinitionsInSigAndImplNotCompatibleFieldWasPresent">
        <source>The {0} definitions for type '{1}' in the signature and implementation are not compatible because the field {2} was present in the implementation but not in the signature</source>
        <target state="translated">签名和实现中类型“{1}”的 {0} 定义不兼容，因为实现中具有字段“{2}”，而签名中没有该字段</target>
        <note />
      </trans-unit>
      <trans-unit id="DefinitionsInSigAndImplNotCompatibleFieldOrderDiffer">
        <source>The {0} definitions for type '{1}' in the signature and implementation are not compatible because the order of the fields is different in the signature and implementation</source>
        <target state="translated">签名和实现中类型“{1}”的 {0} 定义不兼容，因为签名和实现中的字段顺序不同</target>
        <note />
      </trans-unit>
      <trans-unit id="DefinitionsInSigAndImplNotCompatibleFieldRequiredButNotSpecified">
        <source>The {0} definitions for type '{1}' in the signature and implementation are not compatible because the field {2} was required by the signature but was not specified by the implementation</source>
        <target state="translated">签名和实现中类型“{1}”的 {0} 定义不兼容，因为签名需要字段“{2}”，而实现未指定该字段</target>
        <note />
      </trans-unit>
      <trans-unit id="DefinitionsInSigAndImplNotCompatibleFieldIsInImplButNotSig">
        <source>The {0} definitions for type '{1}' in the signature and implementation are not compatible because the field '{2}' was present in the implementation but not in the signature. Struct types must now reveal their fields in the signature for the type, though the fields may still be labelled 'private' or 'internal'.</source>
        <target state="translated">签名和实现中类型“{1}”的 {0} 定义不兼容，因为实现中具有字段“{2}”，而签名中没有该字段。虽然这些字段可能仍标记为“私有”或“内部”，但是结构类型此时必须在该类型的签名中显示其字段。</target>
        <note />
      </trans-unit>
      <trans-unit id="DefinitionsInSigAndImplNotCompatibleAbstractMemberMissingInImpl">
        <source>The {0} definitions for type '{1}' in the signature and implementation are not compatible because the abstract member '{2}' was required by the signature but was not specified by the implementation</source>
        <target state="translated">签名和实现中类型“{1}”的 {0} 定义不兼容，因为签名需要抽象成员“{2}”，而实现未指定该成员</target>
        <note />
      </trans-unit>
      <trans-unit id="DefinitionsInSigAndImplNotCompatibleAbstractMemberMissingInSig">
        <source>The {0} definitions for type '{1}' in the signature and implementation are not compatible because the abstract member '{2}' was present in the implementation but not in the signature</source>
        <target state="translated">签名和实现中类型“{1}”的 {0} 定义不兼容，因为实现中具有抽象成员“{2}”，而签名中没有该成员</target>
        <note />
      </trans-unit>
      <trans-unit id="DefinitionsInSigAndImplNotCompatibleSignatureDeclaresDiffer">
        <source>The {0} definitions for type '{1}' in the signature and implementation are not compatible because the signature declares a {2} while the implementation declares a {3}</source>
        <target state="translated">签名和实现中类型“{1}”的 {0} 定义不兼容，因为签名声明的是 {2}，而实现声明的是 {3}</target>
        <note />
      </trans-unit>
      <trans-unit id="DefinitionsInSigAndImplNotCompatibleAbbreviationsDiffer">
        <source>The {0} definitions for type '{1}' in the signature and implementation are not compatible because the abbreviations differ: {2} versus {3}</source>
        <target state="translated">签名和实现中类型“{1}”的 {0} 定义不兼容，因为缩写不同: {2} 与 {3}</target>
        <note />
      </trans-unit>
      <trans-unit id="DefinitionsInSigAndImplNotCompatibleAbbreviationHiddenBySig">
        <source>The {0} definitions for type '{1}' in the signature and implementation are not compatible because an abbreviation is being hidden by a signature. The abbreviation must be visible to other CLI languages. Consider making the abbreviation visible in the signature.</source>
        <target state="translated">签名和实现中类型“{1}”的 {0} 定义不兼容，因为签名将隐藏缩写。缩写必须对其他 CLI 语言可见。请考虑使缩写在签名中可见。</target>
        <note />
      </trans-unit>
      <trans-unit id="DefinitionsInSigAndImplNotCompatibleSigHasAbbreviation">
        <source>The {0} definitions for type '{1}' in the signature and implementation are not compatible because the signature has an abbreviation while the implementation does not</source>
        <target state="translated">签名和实现中类型“{1}”的 {0} 定义不兼容，因为签名具有缩写，而实现没有缩写</target>
        <note />
      </trans-unit>
      <trans-unit id="ModuleContainsConstructorButNamesDiffer">
        <source>The module contains the constructor\n    {0}    \nbut its signature specifies\n    {1}    \nThe names differ</source>
        <target state="translated">该模块包含构造函数\n    {0}    \n而其签名指定\n    {1}    \n名称不同</target>
        <note />
      </trans-unit>
      <trans-unit id="ModuleContainsConstructorButDataFieldsDiffer">
        <source>The module contains the constructor\n    {0}    \nbut its signature specifies\n    {1}    \nThe respective number of data fields differ</source>
        <target state="translated">该模块包含构造函数\n    {0}    \n而其签名指定\n    {1}    \n各自的数据字段数不同</target>
        <note />
      </trans-unit>
      <trans-unit id="ModuleContainsConstructorButTypesOfFieldsDiffer">
        <source>The module contains the constructor\n    {0}    \nbut its signature specifies\n    {1}    \nThe types of the fields differ</source>
        <target state="translated">该模块包含构造函数\n    {0}    \n而其签名指定\n    {1}    \n字段的类型不同</target>
        <note />
      </trans-unit>
      <trans-unit id="ModuleContainsConstructorButAccessibilityDiffers">
        <source>The module contains the constructor\n    {0}    \nbut its signature specifies\n    {1}    \nthe accessibility specified in the signature is more than that specified in the implementation</source>
        <target state="translated">该模块包含构造函数\n    {0}    \n而其签名指定\n    {1}    \n签名中指定的可访问性高于实现中指定的可访问性</target>
        <note />
      </trans-unit>
      <trans-unit id="FieldNotContainedNamesDiffer">
        <source>The module contains the field\n    {0}    \nbut its signature specifies\n    {1}    \nThe names differ</source>
        <target state="translated">该模块包含字段\n    {0}    \n而其签名指定\n    {1}    \n名称不同</target>
        <note />
      </trans-unit>
      <trans-unit id="FieldNotContainedAccessibilitiesDiffer">
        <source>The module contains the field\n    {0}    \nbut its signature specifies\n    {1}    \nthe accessibility specified in the signature is more than that specified in the implementation</source>
        <target state="translated">该模块包含字段\n    {0}    \n而其签名指定\n    {1}    \n签名中指定的可访问性高于实现中指定的可访问性</target>
        <note />
      </trans-unit>
      <trans-unit id="FieldNotContainedStaticsDiffer">
        <source>The module contains the field\n    {0}    \nbut its signature specifies\n    {1}    \nThe 'static' modifiers differ</source>
        <target state="translated">该模块包含字段\n    {0}    \n而其签名指定\n    {1}    \n"static" 修饰符不同</target>
        <note />
      </trans-unit>
      <trans-unit id="FieldNotContainedMutablesDiffer">
        <source>The module contains the field\n    {0}    \nbut its signature specifies\n    {1}    \nThe 'mutable' modifiers differ</source>
        <target state="translated">该模块包含字段\n    {0}    \n而其签名指定\n    {1}    \n"mutable" 修饰符不同</target>
        <note />
      </trans-unit>
      <trans-unit id="FieldNotContainedLiteralsDiffer">
        <source>The module contains the field\n    {0}    \nbut its signature specifies\n    {1}    \nThe 'literal' modifiers differ</source>
        <target state="translated">该模块包含字段\n    {0}    \n而其签名指定\n    {1}    \n"literal" 修饰符不同</target>
        <note />
      </trans-unit>
      <trans-unit id="FieldNotContainedTypesDiffer">
        <source>The module contains the field\n    {0}    \nbut its signature specifies\n    {1}    \nThe types differ</source>
        <target state="translated">该模块包含字段\n    {0}    \n而其签名指定\n    {1}    \n类型不同</target>
        <note />
      </trans-unit>
      <trans-unit id="typrelCannotResolveImplicitGenericInstantiation">
        <source>The implicit instantiation of a generic construct at or near this point could not be resolved because it could resolve to multiple unrelated types, e.g. '{0}' and '{1}'. Consider using type annotations to resolve the ambiguity</source>
        <target state="translated">未能解析在此点或其附近进行的泛型构造的隐式实例化，因为它可以解析为多个不相关的类型，例如“{0}”和“{1}”。请考虑使用类型批注来解析此多义性</target>
        <note />
      </trans-unit>
      <trans-unit id="typrelCannotResolveAmbiguityInPrintf">
        <source>Could not resolve the ambiguity inherent in the use of a 'printf'-style format string</source>
        <target state="translated">未能解析使用 "printf" 样式的格式字符串所产生的固有多义性</target>
        <note />
      </trans-unit>
      <trans-unit id="typrelCannotResolveAmbiguityInEnum">
        <source>Could not resolve the ambiguity in the use of a generic construct with an 'enum' constraint at or near this position</source>
        <target state="translated">未能解析在此位置或其附近使用带 "enum" 约束的泛型构造所产生的多义性</target>
        <note />
      </trans-unit>
      <trans-unit id="typrelCannotResolveAmbiguityInDelegate">
        <source>Could not resolve the ambiguity in the use of a generic construct with a 'delegate' constraint at or near this position</source>
        <target state="translated">未能解析在此位置或其附近使用带 "delegate" 约束的泛型构造所产生的多义性</target>
        <note />
      </trans-unit>
      <trans-unit id="typrelInvalidValue">
        <source>Invalid value</source>
        <target state="translated">无效值</target>
        <note />
      </trans-unit>
      <trans-unit id="typrelSigImplNotCompatibleParamCountsDiffer">
        <source>The signature and implementation are not compatible because the respective type parameter counts differ</source>
        <target state="translated">签名和实现不兼容，因为各自的类型参数数目不同</target>
        <note />
      </trans-unit>
      <trans-unit id="typrelSigImplNotCompatibleCompileTimeRequirementsDiffer">
        <source>The signature and implementation are not compatible because the type parameter in the class/signature has a different compile-time requirement to the one in the member/implementation</source>
        <target state="translated">签名和实现不兼容，因为类/签名中的类型参数与成员/实现中的类型参数具有的编译时要求不同</target>
        <note />
      </trans-unit>
      <trans-unit id="typrelSigImplNotCompatibleConstraintsDiffer">
        <source>The signature and implementation are not compatible because the declaration of the type parameter '{0}' requires a constraint of the form {1}</source>
        <target state="translated">签名和实现不兼容，因为类型参数“{0}”的声明需要 {1} 格式的约束</target>
        <note />
      </trans-unit>
      <trans-unit id="typrelSigImplNotCompatibleConstraintsDifferRemove">
        <source>The signature and implementation are not compatible because the type parameter '{0}' has a constraint of the form {1} but the implementation does not. Either remove this constraint from the signature or add it to the implementation.</source>
        <target state="translated">签名和实现不兼容，因为类型参数“{0}”具有 {1} 格式的约束，而实现没有此约束。从签名中删除此约束，或将此约束添加到实现。</target>
        <note />
      </trans-unit>
      <trans-unit id="typrelTypeImplementsIComparableShouldOverrideObjectEquals">
        <source>The type '{0}' implements 'System.IComparable'. Consider also adding an explicit override for 'Object.Equals'</source>
        <target state="translated">类型“{0}”实现 "System.IComparable"。请考虑同时添加 "Object.Equals" 的显式重写</target>
        <note />
      </trans-unit>
      <trans-unit id="typrelTypeImplementsIComparableDefaultObjectEqualsProvided">
        <source>The type '{0}' implements 'System.IComparable' explicitly but provides no corresponding override for 'Object.Equals'. An implementation of 'Object.Equals' has been automatically provided, implemented via 'System.IComparable'. Consider implementing the override 'Object.Equals' explicitly</source>
        <target state="translated">类型“{0}”显式实现 "System.IComparable"，但未提供相对应的 "Object.Equals" 的重写。已自动提供 "Object.Equals " 的实现(通过 "System.IComparable" 实现)。请考虑显式实现重写 "Object.Equals"</target>
        <note />
      </trans-unit>
      <trans-unit id="typrelExplicitImplementationOfGetHashCodeOrEquals">
        <source>The struct, record or union type '{0}' has an explicit implementation of 'Object.GetHashCode' or 'Object.Equals'. You must apply the 'CustomEquality' attribute to the type</source>
        <target state="translated">结构、记录或联合类型“{0}”具有 "Object.GetHashCode" 或 "Object.Equals" 的显式实现。您必须将 "CustomEquality" 特性应用于该类型</target>
        <note />
      </trans-unit>
      <trans-unit id="typrelExplicitImplementationOfGetHashCode">
        <source>The struct, record or union type '{0}' has an explicit implementation of 'Object.GetHashCode'. Consider implementing a matching override for 'Object.Equals(obj)'</source>
        <target state="translated">结构、记录或联合类型“{0}”具有 "Object.GetHashCode" 的显式实现。请考虑为 "Object.Equals(obj)" 实现匹配的重写</target>
        <note />
      </trans-unit>
      <trans-unit id="typrelExplicitImplementationOfEquals">
        <source>The struct, record or union type '{0}' has an explicit implementation of 'Object.Equals'. Consider implementing a matching override for 'Object.GetHashCode()'</source>
        <target state="translated">结构、记录或联合类型“{0}”具有 "Object.Equals" 的显式实现。请考虑为 "Object.GetHashCode()" 实现匹配的重写</target>
        <note />
      </trans-unit>
      <trans-unit id="ExceptionDefsNotCompatibleHiddenBySignature">
        <source>The exception definitions are not compatible because a CLI exception mapping is being hidden by a signature. The exception mapping must be visible to other modules. The module contains the exception definition\n    {0}    \nbut its signature specifies\n\t{1}</source>
        <target state="translated">异常定义不兼容，因为签名将隐藏 CLI 异常映射。此异常映射必须对其他模块可见。该模块包含异常定义\n    {0}    \n而其签名指定\n\t{1}</target>
        <note />
      </trans-unit>
      <trans-unit id="ExceptionDefsNotCompatibleDotNetRepresentationsDiffer">
        <source>The exception definitions are not compatible because the CLI representations differ. The module contains the exception definition\n    {0}    \nbut its signature specifies\n\t{1}</source>
        <target state="translated">异常定义不兼容，因为 CLI 表示形式不同。该模块包含异常定义\n    {0}    \n而其签名指定\n\t{1}</target>
        <note />
      </trans-unit>
      <trans-unit id="ExceptionDefsNotCompatibleAbbreviationHiddenBySignature">
        <source>The exception definitions are not compatible because the exception abbreviation is being hidden by the signature. The abbreviation must be visible to other CLI languages. Consider making the abbreviation visible in the signature. The module contains the exception definition\n    {0}    \nbut its signature specifies\n\t{1}.</source>
        <target state="translated">异常定义不兼容，因为签名将隐藏异常缩写词。缩写词必须对其他 CLI 语言可见。请考虑使缩写词在签名中可见。该模块包含异常定义\n    {0}    \n而其签名指定\n\t{1}。</target>
        <note />
      </trans-unit>
      <trans-unit id="ExceptionDefsNotCompatibleSignaturesDiffer">
        <source>The exception definitions are not compatible because the exception abbreviations in the signature and implementation differ. The module contains the exception definition\n    {0}    \nbut its signature specifies\n\t{1}.</source>
        <target state="translated">异常定义不兼容，因为签名和实现中的异常缩写词不同。该模块包含异常定义\n    {0}    \n而其签名指定\n\t{1}。</target>
        <note />
      </trans-unit>
      <trans-unit id="ExceptionDefsNotCompatibleExceptionDeclarationsDiffer">
        <source>The exception definitions are not compatible because the exception declarations differ. The module contains the exception definition\n    {0}    \nbut its signature specifies\n\t{1}.</source>
        <target state="translated">异常定义不兼容，因为异常声明不同。该模块包含异常定义\n    {0}    \n而其签名指定\n\t{1}。</target>
        <note />
      </trans-unit>
      <trans-unit id="ExceptionDefsNotCompatibleFieldInSigButNotImpl">
        <source>The exception definitions are not compatible because the field '{0}' was required by the signature but was not specified by the implementation. The module contains the exception definition\n    {1}    \nbut its signature specifies\n\t{2}.</source>
        <target state="translated">异常定义不兼容，因为签名需要字段“{0}”，而实现未指定该字段。该模块包含异常定义\n    {1}    \n而其签名指定\n\t{2}。</target>
        <note />
      </trans-unit>
      <trans-unit id="ExceptionDefsNotCompatibleFieldInImplButNotSig">
        <source>The exception definitions are not compatible because the field '{0}' was present in the implementation but not in the signature. The module contains the exception definition\n    {1}    \nbut its signature specifies\n\t{2}.</source>
        <target state="translated">异常定义不兼容，因为实现中具有字段“{0}”，而签名中没有该字段。该模块包含异常定义\n    {1}    \n而其签名指定\n\t{2}。</target>
        <note />
      </trans-unit>
      <trans-unit id="ExceptionDefsNotCompatibleFieldOrderDiffers">
        <source>The exception definitions are not compatible because the order of the fields is different in the signature and implementation. The module contains the exception definition\n    {0}    \nbut its signature specifies\n\t{1}.</source>
        <target state="translated">异常定义不兼容，因为签名和实现中的字段顺序不同。该模块包含异常定义\n    {0}    \n而其签名指定\n\t{1}。</target>
        <note />
      </trans-unit>
      <trans-unit id="typrelModuleNamespaceAttributesDifferInSigAndImpl">
        <source>The namespace or module attributes differ between signature and implementation</source>
        <target state="translated">签名和实现中的命名空间或模块特性不同</target>
        <note />
      </trans-unit>
      <trans-unit id="typrelMethodIsOverconstrained">
        <source>This method is over-constrained in its type parameters</source>
        <target state="translated">此方法在其类型参数中过度约束</target>
        <note />
      </trans-unit>
      <trans-unit id="typrelOverloadNotFound">
        <source>No implementations of '{0}' had the correct number of arguments and type parameters. The required signature is '{1}'.</source>
        <target state="translated">“{0}”的任何实现都不具有正确数目的参数和类型参数。所需签名为“{1}”。</target>
        <note />
      </trans-unit>
      <trans-unit id="typrelOverrideWasAmbiguous">
        <source>The override for '{0}' was ambiguous</source>
        <target state="translated">“{0}”的重写具有多义性</target>
        <note />
      </trans-unit>
      <trans-unit id="typrelMoreThenOneOverride">
        <source>More than one override implements '{0}'</source>
        <target state="translated">多个重写实现“{0}”</target>
        <note />
      </trans-unit>
      <trans-unit id="typrelMethodIsSealed">
        <source>The method '{0}' is sealed and cannot be overridden</source>
        <target state="translated">方法“{0}”是密封的，不能重写</target>
        <note />
      </trans-unit>
      <trans-unit id="typrelOverrideImplementsMoreThenOneSlot">
        <source>The override '{0}' implements more than one abstract slot, e.g. '{1}' and '{2}'</source>
        <target state="translated">重写“{0}”实现多个抽象槽，例如“{1}”和“{2}”</target>
        <note />
      </trans-unit>
      <trans-unit id="typrelDuplicateInterface">
        <source>Duplicate or redundant interface</source>
        <target state="translated">重复或冗余的接口</target>
        <note />
      </trans-unit>
      <trans-unit id="typrelNeedExplicitImplementation">
        <source>The interface '{0}' is included in multiple explicitly implemented interface types. Add an explicit implementation of this interface.</source>
        <target state="translated">接口“{0}”包含在多个显式实现的接口类型中。添加此接口的显式实现。</target>
        <note />
      </trans-unit>
      <trans-unit id="typrelNamedArgumentHasBeenAssignedMoreThenOnce">
        <source>The named argument '{0}' has been assigned more than one value</source>
        <target state="translated">已向命名参数“{0}”分配多个值</target>
        <note />
      </trans-unit>
      <trans-unit id="typrelNoImplementationGiven">
        <source>No implementation was given for '{0}'</source>
        <target state="translated">未为“{0}”给定任何实现</target>
        <note />
      </trans-unit>
      <trans-unit id="typrelNoImplementationGivenWithSuggestion">
        <source>No implementation was given for '{0}'. Note that all interface members must be implemented and listed under an appropriate 'interface' declaration, e.g. 'interface ... with member ...'.</source>
        <target state="translated">未为“{0}”给定任何实现。请注意，必须在适当的 "interface" 声明下实现并列出所有接口成员，例如 "interface ... with member ..."。</target>
        <note />
      </trans-unit>
      <trans-unit id="typrelMemberDoesNotHaveCorrectNumberOfArguments">
        <source>The member '{0}' does not have the correct number of arguments. The required signature is '{1}'.</source>
        <target state="translated">成员“{0}”不具有正确数目的参数。所需签名为“{1}”。</target>
        <note />
      </trans-unit>
      <trans-unit id="typrelMemberDoesNotHaveCorrectNumberOfTypeParameters">
        <source>The member '{0}' does not have the correct number of method type parameters. The required signature is '{1}'.</source>
        <target state="translated">成员“{0}”不具有正确数目的方法类型参数。所需签名为“{1}”。</target>
        <note />
      </trans-unit>
      <trans-unit id="typrelMemberDoesNotHaveCorrectKindsOfGenericParameters">
        <source>The member '{0}' does not have the correct kinds of generic parameters. The required signature is '{1}'.</source>
        <target state="translated">成员“{0}”不具有正确种类的泛型参数。所需签名为“{1}”。</target>
        <note />
      </trans-unit>
      <trans-unit id="typrelMemberCannotImplement">
        <source>The member '{0}' cannot be used to implement '{1}'. The required signature is '{2}'.</source>
        <target state="translated">成员“{0}”不能用于实现“{1}”。所需签名为“{2}”。</target>
        <note />
      </trans-unit>
      <trans-unit id="astParseEmbeddedILError">
        <source>Error while parsing embedded IL</source>
        <target state="translated">分析嵌入的 IL 时出错</target>
        <note />
      </trans-unit>
      <trans-unit id="astParseEmbeddedILTypeError">
        <source>Error while parsing embedded IL type</source>
        <target state="translated">分析嵌入的 IL 类型时出错</target>
        <note />
      </trans-unit>
      <trans-unit id="astDeprecatedIndexerNotation">
        <source>This indexer notation has been removed from the F# language</source>
        <target state="translated">在 F# 语言中，此索引器表示法已删除</target>
        <note />
      </trans-unit>
      <trans-unit id="astInvalidExprLeftHandOfAssignment">
        <source>Invalid expression on left of assignment</source>
        <target state="translated">赋值运算左侧的表达式无效</target>
        <note />
      </trans-unit>
      <trans-unit id="augNoRefEqualsOnStruct">
        <source>The 'ReferenceEquality' attribute cannot be used on structs. Consider using the 'StructuralEquality' attribute instead, or implement an override for 'System.Object.Equals(obj)'.</source>
        <target state="translated">不能对结构使用 "ReferenceEquality" 特性。请考虑改用 "StructuralEquality" 特性，或实现对 "System.Object.Equals(obj)" 的重写。</target>
        <note />
      </trans-unit>
      <trans-unit id="augInvalidAttrs">
        <source>This type uses an invalid mix of the attributes 'NoEquality', 'ReferenceEquality', 'StructuralEquality', 'NoComparison' and 'StructuralComparison'</source>
        <target state="translated">此类型使用的 "NoEquality"、"ReferenceEquality"、"StructuralEquality"、"NoComparison" 和 "StructuralComparison" 特性组合无效</target>
        <note />
      </trans-unit>
      <trans-unit id="augNoEqualityNeedsNoComparison">
        <source>The 'NoEquality' attribute must be used in conjunction with the 'NoComparison' attribute</source>
        <target state="translated">"NoEquality" 特性必须与 "NoComparison" 特性结合使用</target>
        <note />
      </trans-unit>
      <trans-unit id="augStructCompNeedsStructEquality">
        <source>The 'StructuralComparison' attribute must be used in conjunction with the 'StructuralEquality' attribute</source>
        <target state="translated">"StructuralComparison" 特性必须与 "StructuralEquality" 特性结合使用</target>
        <note />
      </trans-unit>
      <trans-unit id="augStructEqNeedsNoCompOrStructComp">
        <source>The 'StructuralEquality' attribute must be used in conjunction with the 'NoComparison' or 'StructuralComparison' attributes</source>
        <target state="translated">"StructuralEquality" 特性必须与 "NoComparison" 或 "StructuralComparison" 特性结合使用</target>
        <note />
      </trans-unit>
      <trans-unit id="augTypeCantHaveRefEqAndStructAttrs">
        <source>A type cannot have both the 'ReferenceEquality' and 'StructuralEquality' or 'StructuralComparison' attributes</source>
        <target state="translated">一个类型不能同时具有 "ReferenceEquality" 特性和 "StructuralEquality" 或 "StructuralComparison" 特性</target>
        <note />
      </trans-unit>
      <trans-unit id="augOnlyCertainTypesCanHaveAttrs">
        <source>Only record, union, exception and struct types may be augmented with the 'ReferenceEquality', 'StructuralEquality' and 'StructuralComparison' attributes</source>
        <target state="translated">只可以利用 "ReferenceEquality"、"StructuralEquality" 和 "StructuralComparison" 特性来扩大记录、联合、异常和结构类型</target>
        <note />
      </trans-unit>
      <trans-unit id="augRefEqCantHaveObjEquals">
        <source>A type with attribute 'ReferenceEquality' cannot have an explicit implementation of 'Object.Equals(obj)', 'System.IEquatable&lt;_&gt;' or 'System.Collections.IStructuralEquatable'</source>
        <target state="translated">具有 "ReferenceEquality" 属性的类型不能具有 "Object.Equals(obj)"、"System.IEquatable&lt;_&gt;" 或 "System.Collections.IStructuralEquatable" 的显式实现</target>
        <note />
      </trans-unit>
      <trans-unit id="augCustomEqNeedsObjEquals">
        <source>A type with attribute 'CustomEquality' must have an explicit implementation of at least one of 'Object.Equals(obj)', 'System.IEquatable&lt;_&gt;' or 'System.Collections.IStructuralEquatable'</source>
        <target state="translated">带有 "CustomEquality" 属性必须至少具有 "Object.Equals(obj)"、"System.IEquatable&lt;_&gt;" 或 "System.Collections.IStructuralEquatable" 三者之一的显式实现</target>
        <note />
      </trans-unit>
      <trans-unit id="augCustomCompareNeedsIComp">
        <source>A type with attribute 'CustomComparison' must have an explicit implementation of at least one of 'System.IComparable' or 'System.Collections.IStructuralComparable'</source>
        <target state="translated">具有特性 "CustomComparison" 的类型必须至少显式实现 "System.IComparable" 或 "System.Collections.IStructuralComparable" 中的一个</target>
        <note />
      </trans-unit>
      <trans-unit id="augNoEqNeedsNoObjEquals">
        <source>A type with attribute 'NoEquality' should not usually have an explicit implementation of 'Object.Equals(obj)'. Disable this warning if this is intentional for interoperability purposes</source>
        <target state="translated">具有特性 "NoEquality" 通常不应显式实现 "Object.Equals(obj)"。如果这是为了实现互操作性而特意这样做的，请禁用此警告</target>
        <note />
      </trans-unit>
      <trans-unit id="augNoCompCantImpIComp">
        <source>A type with attribute 'NoComparison' should not usually have an explicit implementation of 'System.IComparable', 'System.IComparable&lt;_&gt;' or 'System.Collections.IStructuralComparable'. Disable this warning if this is intentional for interoperability purposes</source>
        <target state="translated">具有 "NoComparison" 属性的类型通常不应具有 "System.IComparable"、"System.IComparable&lt;_&gt;" 或 "System.Collections.IStructuralComparable" 的显式实现。如果专用于互操作性用途，请禁用此警告</target>
        <note />
      </trans-unit>
      <trans-unit id="augCustomEqNeedsNoCompOrCustomComp">
        <source>The 'CustomEquality' attribute must be used in conjunction with the 'NoComparison' or 'CustomComparison' attributes</source>
        <target state="translated">"CustomEquality" 特性必须与 "NoComparison" 或 "CustomComparison" 特性结合使用</target>
        <note />
      </trans-unit>
      <trans-unit id="forPositionalSpecifiersNotPermitted">
        <source>Positional specifiers are not permitted in format strings</source>
        <target state="translated">格式字符串中不得有位置说明符</target>
        <note />
      </trans-unit>
      <trans-unit id="forMissingFormatSpecifier">
        <source>Missing format specifier</source>
        <target state="translated">缺少格式说明符</target>
        <note />
      </trans-unit>
      <trans-unit id="forFlagSetTwice">
        <source>'{0}' flag set twice</source>
        <target state="translated">“{0}”标志设置了两次</target>
        <note />
      </trans-unit>
      <trans-unit id="forPrefixFlagSpacePlusSetTwice">
        <source>Prefix flag (' ' or '+') set twice</source>
        <target state="translated">前缀标志(" " 或 "+")设置了两次</target>
        <note />
      </trans-unit>
      <trans-unit id="forHashSpecifierIsInvalid">
        <source>The # formatting modifier is invalid in F#</source>
        <target state="translated"># 格式修饰符在 F# 中无效</target>
        <note />
      </trans-unit>
      <trans-unit id="forBadPrecision">
        <source>Bad precision in format specifier</source>
        <target state="translated">格式说明符中的精度错误</target>
        <note />
      </trans-unit>
      <trans-unit id="forBadWidth">
        <source>Bad width in format specifier</source>
        <target state="translated">格式说明符中的宽度错误</target>
        <note />
      </trans-unit>
      <trans-unit id="forDoesNotSupportZeroFlag">
        <source>'{0}' format does not support '0' flag</source>
        <target state="translated">“{0}”格式不支持“0”标志</target>
        <note />
      </trans-unit>
      <trans-unit id="forPrecisionMissingAfterDot">
        <source>Precision missing after the '.'</source>
        <target state="translated">"." 后缺少精度</target>
        <note />
      </trans-unit>
      <trans-unit id="forFormatDoesntSupportPrecision">
        <source>'{0}' format does not support precision</source>
        <target state="translated">“{0}”格式不支持精度</target>
        <note />
      </trans-unit>
      <trans-unit id="forBadFormatSpecifier">
        <source>Bad format specifier (after l or L): Expected ld,li,lo,lu,lx or lX. In F# code you can use %d, %x, %o or %u instead, which are overloaded to work with all basic integer types.</source>
        <target state="translated">错误的格式说明符(位于 l 或 L 之后): 应为 ld、li、lo、lu、lx 或 lX。在 F# 代码中，可以改用 %d、%x、%o 或 %u，这些项将被重载以用于所有基本整数类型。</target>
        <note />
      </trans-unit>
      <trans-unit id="forLIsUnnecessary">
        <source>The 'l' or 'L' in this format specifier is unnecessary. In F# code you can use %d, %x, %o or %u instead, which are overloaded to work with all basic integer types.</source>
        <target state="translated">此格式说明符中不需要 "l" 或 "L"。在 F# 代码中，可以改用 %d、%x、%o 或 %u，这些项将被重载以用于所有基本整数类型。</target>
        <note />
      </trans-unit>
      <trans-unit id="forHIsUnnecessary">
        <source>The 'h' or 'H' in this format specifier is unnecessary. You can use %d, %x, %o or %u instead, which are overloaded to work with all basic integer types.</source>
        <target state="translated">此格式说明符中不需要 "h" 或 "H"。可以改用 %d、%x、%o 或 %u，这些项将被重载以用于所有基本整数类型。</target>
        <note />
      </trans-unit>
      <trans-unit id="forDoesNotSupportPrefixFlag">
        <source>'{0}' does not support prefix '{1}' flag</source>
        <target state="translated">“{0}”不支持前缀“{1}”标志</target>
        <note />
      </trans-unit>
      <trans-unit id="forBadFormatSpecifierGeneral">
        <source>Bad format specifier: '{0}'</source>
        <target state="translated">错误的格式说明符: '{0}'</target>
        <note />
      </trans-unit>
      <trans-unit id="elSysEnvExitDidntExit">
        <source>System.Environment.Exit did not exit</source>
        <target state="translated">System.Environment.Exit 未退出</target>
        <note />
      </trans-unit>
      <trans-unit id="elDeprecatedOperator">
        <source>The treatment of this operator is now handled directly by the F# compiler and its meaning cannot be redefined</source>
        <target state="translated">此时将通过 F# 编译器直接操作对此运算符的处理，并且不能重新定义其含义</target>
        <note />
      </trans-unit>
      <trans-unit id="chkProtectedOrBaseCalled">
        <source>A protected member is called or 'base' is being used. This is only allowed in the direct implementation of members since they could escape their object scope.</source>
        <target state="translated">调用了受保护的成员或正在使用 "base"。只能在对成员的直接实现中这样做，因为它们可能会超出其对象范围。</target>
        <note />
      </trans-unit>
      <trans-unit id="chkByrefUsedInInvalidWay">
        <source>The byref-typed variable '{0}' is used in an invalid way. Byrefs cannot be captured by closures or passed to inner functions.</source>
        <target state="translated">byref 类型化变量“{0}”的使用方式无效。不能由闭包来捕获 Byref，也不能将其传递给内部函数。</target>
        <note />
      </trans-unit>
      <trans-unit id="chkBaseUsedInInvalidWay">
        <source>The 'base' keyword is used in an invalid way. Base calls cannot be used in closures. Consider using a private member to make base calls.</source>
        <target state="translated">"base" 关键字的使用方式无效。在闭包中不能使用 base 调用。请考虑使用私有成员进行 base 调用。</target>
        <note />
      </trans-unit>
      <trans-unit id="chkVariableUsedInInvalidWay">
        <source>The variable '{0}' is used in an invalid way</source>
        <target state="translated">变量“{0}”的使用方式无效</target>
        <note />
      </trans-unit>
      <trans-unit id="chkTypeLessAccessibleThanType">
        <source>The type '{0}' is less accessible than the value, member or type '{1}' it is used in.</source>
        <target state="translated">类型“{0}”的可访问性低于其所用于的值、成员或类型“{1}”。</target>
        <note />
      </trans-unit>
      <trans-unit id="chkSystemVoidOnlyInTypeof">
        <source>'System.Void' can only be used as 'typeof&lt;System.Void&gt;' in F#</source>
        <target state="translated">"System.Void" 只能在 F# 中用作 "typeof&lt;System.Void&gt;"</target>
        <note />
      </trans-unit>
      <trans-unit id="chkErrorUseOfByref">
        <source>A type instantiation involves a byref type. This is not permitted by the rules of Common IL.</source>
        <target state="translated">某个类型实例化涉及 byref 类型。通用 IL 的规则不允许这样做。</target>
        <note />
      </trans-unit>
      <trans-unit id="chkErrorContainsCallToRethrow">
        <source>Calls to 'reraise' may only occur directly in a handler of a try-with</source>
        <target state="translated">只可以在 try-with 的处理程序中直接调用 "reraise"</target>
        <note />
      </trans-unit>
      <trans-unit id="chkSplicingOnlyInQuotations">
        <source>Expression-splicing operators may only be used within quotations</source>
        <target state="translated">表达式拼接运算符只能在引号内使用</target>
        <note />
      </trans-unit>
      <trans-unit id="chkNoFirstClassSplicing">
        <source>First-class uses of the expression-splicing operator are not permitted</source>
        <target state="translated">不允许优先使用表达式拼接运算符</target>
        <note />
      </trans-unit>
      <trans-unit id="chkNoFirstClassAddressOf">
        <source>First-class uses of the address-of operators are not permitted</source>
        <target state="translated">不允许优先使用 address-of 运算符</target>
        <note />
      </trans-unit>
      <trans-unit id="chkNoFirstClassRethrow">
        <source>First-class uses of the 'reraise' function is not permitted</source>
        <target state="translated">不允许优先使用 "reraise" 函数</target>
        <note />
      </trans-unit>
      <trans-unit id="chkNoByrefAtThisPoint">
        <source>The byref typed value '{0}' cannot be used at this point</source>
        <target state="translated">此时无法使用 byref 类型化值“{0}”</target>
        <note />
      </trans-unit>
      <trans-unit id="chkLimitationsOfBaseKeyword">
        <source>'base' values may only be used to make direct calls to the base implementations of overridden members</source>
        <target state="translated">"base" 值只能用于直接调用重写成员的基实现</target>
        <note />
      </trans-unit>
      <trans-unit id="chkNoAddressOfAtThisPoint">
        <source>The address of the variable '{0}' cannot be used at this point</source>
        <target state="translated">此时无法使用变量“{0}”的地址</target>
        <note />
      </trans-unit>
      <trans-unit id="chkNoAddressStaticFieldAtThisPoint">
        <source>The address of the static field '{0}' cannot be used at this point</source>
        <target state="translated">此时无法使用静态字段“{0}”的地址</target>
        <note />
      </trans-unit>
      <trans-unit id="chkNoAddressFieldAtThisPoint">
        <source>The address of the field '{0}' cannot be used at this point</source>
        <target state="translated">此时无法使用字段“{0}”的地址</target>
        <note />
      </trans-unit>
      <trans-unit id="chkNoAddressOfArrayElementAtThisPoint">
        <source>The address of an array element cannot be used at this point</source>
        <target state="translated">此时无法使用某个数组元素的地址</target>
        <note />
      </trans-unit>
      <trans-unit id="chkFirstClassFuncNoByref">
        <source>The type of a first-class function cannot contain byrefs</source>
        <target state="translated">第一类函数的类型不能包含 byref</target>
        <note />
      </trans-unit>
      <trans-unit id="chkReturnTypeNoByref">
        <source>A method return type would contain byrefs which is not permitted</source>
        <target state="translated">方法返回类型将包含不允许使用的 byref</target>
        <note />
      </trans-unit>
      <trans-unit id="chkInvalidCustAttrVal">
        <source>Invalid custom attribute value (not a constant or literal)</source>
        <target state="translated">自定义特性值无效(不是常数或文本)</target>
        <note />
      </trans-unit>
      <trans-unit id="chkAttrHasAllowMultiFalse">
        <source>The attribute type '{0}' has 'AllowMultiple=false'. Multiple instances of this attribute cannot be attached to a single language element.</source>
        <target state="translated">特性类型“{0}”具有“AllowMultiple=false”。不能向单个语言元素附加此特性的多个实例。</target>
        <note />
      </trans-unit>
      <trans-unit id="chkMemberUsedInInvalidWay">
        <source>The member '{0}' is used in an invalid way. A use of '{1}' has been inferred prior to its definition at or near '{2}'. This is an invalid forward reference.</source>
        <target state="translated">成员“{0}”的使用方式无效。在“{2}”处或其附近给出定义之前，已推理使用了“{1}”。这是无效的前向引用。</target>
        <note />
      </trans-unit>
      <trans-unit id="chkNoByrefAsTopValue">
        <source>A byref typed value would be stored here. Top-level let-bound byref values are not permitted.</source>
        <target state="translated">将在此处存储 byref 类型化值。不允许使用顶级的 let 绑定的 byref 值。</target>
        <note />
      </trans-unit>
      <trans-unit id="chkReflectedDefCantSplice">
        <source>[&lt;ReflectedDefinition&gt;] terms cannot contain uses of the prefix splice operator '%'</source>
        <target state="translated">[&lt;ReflectedDefinition&gt;] 条件中不能使用前缀拼接运算符 "%"</target>
        <note />
      </trans-unit>
      <trans-unit id="chkEntryPointUsage">
        <source>A function labeled with the 'EntryPointAttribute' attribute must be the last declaration in the last file in the compilation sequence.</source>
        <target state="translated">用 "EntryPointAttribute" 特性标记的函数必须是编译序列中最后一个文件中的最后一个声明。</target>
        <note />
      </trans-unit>
      <trans-unit id="chkUnionCaseCompiledForm">
        <source>compiled form of the union case</source>
        <target state="translated">联合用例的已编译形式</target>
        <note />
      </trans-unit>
      <trans-unit id="chkUnionCaseDefaultAugmentation">
        <source>default augmentation of the union case</source>
        <target state="translated">联合用例的默认扩大</target>
        <note />
      </trans-unit>
      <trans-unit id="chkPropertySameNameMethod">
        <source>The property '{0}' has the same name as a method in type '{1}'.</source>
        <target state="translated">属性“{0}”与类型“{1}”中的某个方法具有相同的名称。</target>
        <note />
      </trans-unit>
      <trans-unit id="chkGetterSetterDoNotMatchAbstract">
        <source>The property '{0}' of type '{1}' has a getter and a setter that do not match. If one is abstract then the other must be as well.</source>
        <target state="translated">类型为“{1}”的属性“{0}”存在不匹配的 Getter 和 Setter。如果其中一个是抽象的，则另一个也必须是抽象的。</target>
        <note />
      </trans-unit>
      <trans-unit id="chkPropertySameNameIndexer">
        <source>The property '{0}' has the same name as another property in type '{1}', but one takes indexer arguments and the other does not. You may be missing an indexer argument to one of your properties.</source>
        <target state="translated">属性“{0}”与类型“{1}”中的另一个属性具有相同的名称，但是其中一个属性采用了索引器参数，而另一个属性未采用。可能缺少其中一个属性的索引器参数。</target>
        <note />
      </trans-unit>
      <trans-unit id="chkCantStoreByrefValue">
        <source>A type would store a byref typed value. This is not permitted by Common IL.</source>
        <target state="translated">某个类型将存储 byref 类型化值。通用 IL 不允许这样做。</target>
        <note />
      </trans-unit>
      <trans-unit id="chkDuplicateMethod">
        <source>Duplicate method. The method '{0}' has the same name and signature as another method in type '{1}'.</source>
        <target state="translated">重复方法。方法“{0}”与类型“{1}”中的另一个方法具有相同的名称和签名。</target>
        <note />
      </trans-unit>
      <trans-unit id="chkDuplicateMethodWithSuffix">
        <source>Duplicate method. The method '{0}' has the same name and signature as another method in type '{1}' once tuples, functions, units of measure and/or provided types are erased.</source>
        <target state="translated">重复方法。清除元组、函数、度量单位和/或提供的类型后，方法“{0}”与类型“{1}”中的另一个方法具有相同的名称和签名。</target>
        <note />
      </trans-unit>
      <trans-unit id="chkDuplicateMethodCurried">
        <source>The method '{0}' has curried arguments but has the same name as another method in type '{1}'. Methods with curried arguments cannot be overloaded. Consider using a method taking tupled arguments.</source>
        <target state="translated">方法“{0}”具有扩充参数，并且与类型“{1}”中的另一个方法具有相同的名称。无法重载具有扩充参数的方法。请考虑使用采用元组化参数的方法。</target>
        <note />
      </trans-unit>
      <trans-unit id="chkCurriedMethodsCantHaveOutParams">
        <source>Methods with curried arguments cannot declare 'out', 'ParamArray', 'optional', 'ReflectedDefinition', 'byref', 'CallerLineNumber', 'CallerMemberName', or 'CallerFilePath' arguments</source>
        <target state="translated">具有扩充参数的方法不能声明 "out"、"ParamArray"、"optional"、"ReflectedDefinition"、"byref"、"CallerLineNumber"、"CallerMemberName" 或 "CallerFilePath" 参数</target>
        <note />
      </trans-unit>
      <trans-unit id="chkDuplicateProperty">
        <source>Duplicate property. The property '{0}' has the same name and signature as another property in type '{1}'.</source>
        <target state="translated">重复属性。属性“{0}”与类型“{1}”中的另一个属性具有相同的名称和签名。</target>
        <note />
      </trans-unit>
      <trans-unit id="chkDuplicatePropertyWithSuffix">
        <source>Duplicate property. The property '{0}' has the same name and signature as another property in type '{1}' once tuples, functions, units of measure and/or provided types are erased.</source>
        <target state="translated">重复属性。清除元组、函数、度量单位和/或提供的类型后，属性“{0}”与类型“{1}”中的另一个属性具有相同的名称和签名。</target>
        <note />
      </trans-unit>
      <trans-unit id="chkDuplicateMethodInheritedType">
        <source>Duplicate method. The abstract method '{0}' has the same name and signature as an abstract method in an inherited type.</source>
        <target state="translated">重复方法。抽象方法“{0}”与继承类型中的某个抽象方法具有相同的名称和签名。</target>
        <note />
      </trans-unit>
      <trans-unit id="chkDuplicateMethodInheritedTypeWithSuffix">
        <source>Duplicate method. The abstract method '{0}' has the same name and signature as an abstract method in an inherited type once tuples, functions, units of measure and/or provided types are erased.</source>
        <target state="translated">重复方法。在清除元组、函数、度量单位和/或所提供类型后，抽象方法“{0}”与继承类型中的某个抽象方法具有相同的名称和签名。</target>
        <note />
      </trans-unit>
      <trans-unit id="chkMultipleGenericInterfaceInstantiations">
        <source>This type implements the same interface at different generic instantiations '{0}' and '{1}'. This is not permitted in this version of F#.</source>
        <target state="translated">此类型在不同的泛型实例化“{0}”和“{1}”实现了同样的接口。这在该版本 F# 中是不允许的。</target>
        <note />
      </trans-unit>
      <trans-unit id="chkValueWithDefaultValueMustHaveDefaultValue">
        <source>The type of a field using the 'DefaultValue' attribute must admit default initialization, i.e. have 'null' as a proper value or be a struct type whose fields all admit default initialization. You can use 'DefaultValue(false)' to disable this check</source>
        <target state="translated">使用 "DefaultValue" 特性的字段的类型必须承认默认初始化，也就是说，此类型将 "null" 用作适当的值，或者此类型是一个结构类型，其中的所有字段均承认默认初始化。可以使用 "DefaultValue(false)" 禁用此检查</target>
        <note />
      </trans-unit>
      <trans-unit id="chkNoByrefInTypeAbbrev">
        <source>The type abbreviation contains byrefs. This is not permitted by F#.</source>
        <target state="translated">类型缩写词包含 byref。F# 不允许这样做。</target>
        <note />
      </trans-unit>
      <trans-unit id="crefBoundVarUsedInSplice">
        <source>The variable '{0}' is bound in a quotation but is used as part of a spliced expression. This is not permitted since it may escape its scope.</source>
        <target state="translated">虽然变量“{0}”在某个引用内容中进行了绑定，但它用作拼接表达式的一部分。不允许这样做，因为该变量可能会超出其范围。</target>
        <note />
      </trans-unit>
      <trans-unit id="crefQuotationsCantContainGenericExprs">
        <source>Quotations cannot contain uses of generic expressions</source>
        <target state="translated">引用内容中不能使用泛型表达式</target>
        <note />
      </trans-unit>
      <trans-unit id="crefQuotationsCantContainGenericFunctions">
        <source>Quotations cannot contain function definitions that are inferred or declared to be generic. Consider adding some type constraints to make this a valid quoted expression.</source>
        <target state="translated">引用内容不能包含推理为或声明为泛型的函数声明。请考虑添加一些类型约束，以使此引用内容成为带引号的有效表达式。</target>
        <note />
      </trans-unit>
      <trans-unit id="crefQuotationsCantContainObjExprs">
        <source>Quotations cannot contain object expressions</source>
        <target state="translated">引用内容不能包含对象表达式</target>
        <note />
      </trans-unit>
      <trans-unit id="crefQuotationsCantContainAddressOf">
        <source>Quotations cannot contain expressions that take the address of a field</source>
        <target state="translated">引用内容不能包含采用字段地址的表达式</target>
        <note />
      </trans-unit>
      <trans-unit id="crefQuotationsCantContainStaticFieldRef">
        <source>Quotations cannot contain expressions that fetch static fields</source>
        <target state="translated">引用内容不能包含获取静态字段的表达式</target>
        <note />
      </trans-unit>
      <trans-unit id="crefQuotationsCantContainInlineIL">
        <source>Quotations cannot contain inline assembly code or pattern matching on arrays</source>
        <target state="translated">引用内容不能包含内联程序集代码或数组模式匹配</target>
        <note />
      </trans-unit>
      <trans-unit id="crefQuotationsCantContainDescendingForLoops">
        <source>Quotations cannot contain descending for loops</source>
        <target state="translated">引用内容不能包含循环的递减</target>
        <note />
      </trans-unit>
      <trans-unit id="crefQuotationsCantFetchUnionIndexes">
        <source>Quotations cannot contain expressions that fetch union case indexes</source>
        <target state="translated">引用内容不能包含获取联合用例索引的表达式</target>
        <note />
      </trans-unit>
      <trans-unit id="crefQuotationsCantSetUnionFields">
        <source>Quotations cannot contain expressions that set union case fields</source>
        <target state="translated">引用内容不能包含设置联合用例字段的表达式</target>
        <note />
      </trans-unit>
      <trans-unit id="crefQuotationsCantSetExceptionFields">
        <source>Quotations cannot contain expressions that set fields in exception values</source>
        <target state="translated">引用内容不能包含设置异常值中的字段的表达式</target>
        <note />
      </trans-unit>
      <trans-unit id="crefQuotationsCantRequireByref">
        <source>Quotations cannot contain expressions that require byref pointers</source>
        <target state="translated">引用内容不能包含需要 byref 指针的表达式</target>
        <note />
      </trans-unit>
      <trans-unit id="crefQuotationsCantCallTraitMembers">
        <source>Quotations cannot contain expressions that make member constraint calls, or uses of operators that implicitly resolve to a member constraint call</source>
        <target state="translated">引用内容不能包含进行成员约束调用或使用隐式解析为成员约束调用的运算符的表达式</target>
        <note />
      </trans-unit>
      <trans-unit id="crefQuotationsCantContainThisConstant">
        <source>Quotations cannot contain this kind of constant</source>
        <target state="translated">引用内容不能包含这种常数</target>
        <note />
      </trans-unit>
      <trans-unit id="crefQuotationsCantContainThisPatternMatch">
        <source>Quotations cannot contain this kind of pattern match</source>
        <target state="translated">引用内容不能包含这种模式匹配</target>
        <note />
      </trans-unit>
      <trans-unit id="crefQuotationsCantContainArrayPatternMatching">
        <source>Quotations cannot contain array pattern matching</source>
        <target state="translated">引用内容不能包含数组模式匹配</target>
        <note />
      </trans-unit>
      <trans-unit id="crefQuotationsCantContainThisType">
        <source>Quotations cannot contain this kind of type</source>
        <target state="translated">引用内容不能包含这种类型</target>
        <note />
      </trans-unit>
      <trans-unit id="csTypeCannotBeResolvedAtCompileTime">
        <source>The declared type parameter '{0}' cannot be used here since the type parameter cannot be resolved at compile time</source>
        <target state="translated">此处不能使用声明的类型参数“{0}”，因为编译时无法解析该类型参数</target>
        <note />
      </trans-unit>
      <trans-unit id="csCodeLessGeneric">
        <source>This code is less generic than indicated by its annotations. A unit-of-measure specified using '_' has been determined to be '1', i.e. dimensionless. Consider making the code generic, or removing the use of '_'.</source>
        <target state="translated">此代码并不像其批注所述的那样通用。使用“_”指定的度量单位已确定为“1”，即无度量。请考虑使此代码成为泛型代码，或删除对“_”的使用。</target>
        <note />
      </trans-unit>
      <trans-unit id="csTypeInferenceMaxDepth">
        <source>Type inference problem too complicated (maximum iteration depth reached). Consider adding further type annotations.</source>
        <target state="translated">类型推理问题太复杂(已达到最大迭代深度)。请考虑添加更多类型批注。</target>
        <note />
      </trans-unit>
      <trans-unit id="csExpectedArguments">
        <source>Expected arguments to an instance member</source>
        <target state="translated">应为实例成员的参数</target>
        <note />
      </trans-unit>
      <trans-unit id="csIndexArgumentMismatch">
        <source>This indexer expects {0} arguments but is here given {1}</source>
        <target state="translated">此索引器需要 {0} 个参数，而此处给定了 {1} 个参数</target>
        <note />
      </trans-unit>
      <trans-unit id="csExpectTypeWithOperatorButGivenFunction">
        <source>Expecting a type supporting the operator '{0}' but given a function type. You may be missing an argument to a function.</source>
        <target state="translated">应为支持运算符“{0}”的类型，但给定的是函数类型。可能缺少函数的参数。</target>
        <note />
      </trans-unit>
      <trans-unit id="csExpectTypeWithOperatorButGivenTuple">
        <source>Expecting a type supporting the operator '{0}' but given a tuple type</source>
        <target state="translated">需要一个支持运算符“{0}”的类型，但提供的是元组类型</target>
        <note />
      </trans-unit>
      <trans-unit id="csTypesDoNotSupportOperator">
        <source>None of the types '{0}' support the operator '{1}'</source>
        <target state="translated">任何类型“{0}”都不支持运算符“{1}”</target>
        <note />
      </trans-unit>
      <trans-unit id="csTypeDoesNotSupportOperator">
        <source>The type '{0}' does not support the operator '{1}'</source>
        <target state="translated">类型“{0}”不支持运算符“{1}”</target>
        <note />
      </trans-unit>
      <trans-unit id="csTypesDoNotSupportOperatorNullable">
        <source>None of the types '{0}' support the operator '{1}'. Consider opening the module 'Microsoft.FSharp.Linq.NullableOperators'.</source>
        <target state="translated">任何类型“{0}”都不支持运算符“{1}”。请考虑打开模块“Microsoft.FSharp.Linq.NullableOperators”。</target>
        <note />
      </trans-unit>
      <trans-unit id="csTypeDoesNotSupportOperatorNullable">
        <source>The type '{0}' does not support the operator '{1}'. Consider opening the module 'Microsoft.FSharp.Linq.NullableOperators'.</source>
        <target state="translated">类型“{0}”不支持运算符“{1}”。请考虑打开模块“Microsoft.FSharp.Linq.NullableOperators”。</target>
        <note />
      </trans-unit>
      <trans-unit id="csTypeDoesNotSupportConversion">
        <source>The type '{0}' does not support a conversion to the type '{1}'</source>
        <target state="translated">类型“{0}”不支持转换为类型“{1}”</target>
        <note />
      </trans-unit>
      <trans-unit id="csMethodFoundButIsStatic">
        <source>The type '{0}' has a method '{1}' (full name '{2}'), but the method is static</source>
        <target state="translated">类型“{0}”具有方法“{1}”(全名为“{2}”)，但此方法是静态的</target>
        <note />
      </trans-unit>
      <trans-unit id="csMethodFoundButIsNotStatic">
        <source>The type '{0}' has a method '{1}' (full name '{2}'), but the method is not static</source>
        <target state="translated">类型“{0}”具有方法“{1}”(全名为“{2}”)，但此方法不是静态的</target>
        <note />
      </trans-unit>
      <trans-unit id="csStructConstraintInconsistent">
        <source>The constraints 'struct' and 'not struct' are inconsistent</source>
        <target state="translated">约束“struct”和“not struct”不一致</target>
        <note />
      </trans-unit>
      <trans-unit id="csTypeDoesNotHaveNull">
        <source>The type '{0}' does not have 'null' as a proper value</source>
        <target state="translated">类型“{0}”未将“null”用作适当的值</target>
        <note />
      </trans-unit>
      <trans-unit id="csNullableTypeDoesNotHaveNull">
        <source>The type '{0}' does not have 'null' as a proper value. To create a null value for a Nullable type use 'System.Nullable()'.</source>
        <target state="translated">类型“{0}”未将“null”用作适当的值。若要为可以为 null 的类型创建 null 值，请使用“System.Nullable()”。</target>
        <note />
      </trans-unit>
      <trans-unit id="csTypeDoesNotSupportComparison1">
        <source>The type '{0}' does not support the 'comparison' constraint because it has the 'NoComparison' attribute</source>
        <target state="translated">类型“{0}”不支持“comparison”约束，因为它具有“NoComparison”特性</target>
        <note />
      </trans-unit>
      <trans-unit id="csTypeDoesNotSupportComparison2">
        <source>The type '{0}' does not support the 'comparison' constraint. For example, it does not support the 'System.IComparable' interface</source>
        <target state="translated">类型“{0}”不支持“comparison”约束。例如，它不支持“System.IComparable”接口</target>
        <note />
      </trans-unit>
      <trans-unit id="csTypeDoesNotSupportComparison3">
        <source>The type '{0}' does not support the 'comparison' constraint because it is a record, union or struct with one or more structural element types which do not support the 'comparison' constraint. Either avoid the use of comparison with this type, or add the 'StructuralComparison' attribute to the type to determine which field type does not support comparison</source>
        <target state="translated">类型“{0}”不支持“comparison”约束，因为它是一个记录、联合或结构，其中的一个或多个结构化元素类型不支持“comparison”约束。请避免对此类型使用比较，或将“StructuralComparison”特性添加到此类型以确定哪些字段类型不支持比较</target>
        <note />
      </trans-unit>
      <trans-unit id="csTypeDoesNotSupportEquality1">
        <source>The type '{0}' does not support the 'equality' constraint because it has the 'NoEquality' attribute</source>
        <target state="translated">类型“{0}”不支持“equality”约束，因为它具有“NoEquality”特性</target>
        <note />
      </trans-unit>
      <trans-unit id="csTypeDoesNotSupportEquality2">
        <source>The type '{0}' does not support the 'equality' constraint because it is a function type</source>
        <target state="translated">类型“{0}”不支持“equality”约束，因为它是函数类型</target>
        <note />
      </trans-unit>
      <trans-unit id="csTypeDoesNotSupportEquality3">
        <source>The type '{0}' does not support the 'equality' constraint because it is a record, union or struct with one or more structural element types which do not support the 'equality' constraint. Either avoid the use of equality with this type, or add the 'StructuralEquality' attribute to the type to determine which field type does not support equality</source>
        <target state="translated">类型“{0}”不支持“equality”约束，因为它是一个记录、联合或结构，其中的一个或多个结构化元素类型不支持“equality”约束。请避免对此类型使用相等运算，或将“StructuralEquality”特性添加到此类型以确定哪些字段类型不支持相等运算</target>
        <note />
      </trans-unit>
      <trans-unit id="csTypeIsNotEnumType">
        <source>The type '{0}' is not a CLI enum type</source>
        <target state="translated">类型“{0}”不是 CLI 枚举类型</target>
        <note />
      </trans-unit>
      <trans-unit id="csTypeHasNonStandardDelegateType">
        <source>The type '{0}' has a non-standard delegate type</source>
        <target state="translated">类型“{0}”具有非标准委托类型</target>
        <note />
      </trans-unit>
      <trans-unit id="csTypeIsNotDelegateType">
        <source>The type '{0}' is not a CLI delegate type</source>
        <target state="translated">类型“{0}”不是 CLI 委托类型</target>
        <note />
      </trans-unit>
      <trans-unit id="csTypeParameterCannotBeNullable">
        <source>This type parameter cannot be instantiated to 'Nullable'. This is a restriction imposed in order to ensure the meaning of 'null' in some CLI languages is not confusing when used in conjunction with 'Nullable' values.</source>
        <target state="translated">无法将此类型参数实例化为“Nullable”。此限制是强制实施的，旨在确保在某些 CLI 语言中将“null”与“Nullable”值一起使用时，不会混淆二者的含义。</target>
        <note />
      </trans-unit>
      <trans-unit id="csGenericConstructRequiresStructType">
        <source>A generic construct requires that the type '{0}' is a CLI or F# struct type</source>
        <target state="translated">泛型构造要求类型“{0}”是 CLI 或 F# 结构类型</target>
        <note />
      </trans-unit>
      <trans-unit id="csGenericConstructRequiresUnmanagedType">
        <source>A generic construct requires that the type '{0}' is an unmanaged type</source>
        <target state="translated">泛型构造要求类型“{0}”是非托管类型</target>
        <note />
      </trans-unit>
      <trans-unit id="csTypeNotCompatibleBecauseOfPrintf">
        <source>The type '{0}' is not compatible with any of the types {1}, arising from the use of a printf-style format string</source>
        <target state="translated">类型“{0}”与类型 {1} 中的任何类型都不兼容，因为使用了 printf 样式的格式字符串</target>
        <note />
      </trans-unit>
      <trans-unit id="csGenericConstructRequiresReferenceSemantics">
        <source>A generic construct requires that the type '{0}' have reference semantics, but it does not, i.e. it is a struct</source>
        <target state="translated">泛型构造要求类型“{0}”具有引用语义，而该类型没有引用语义，也就是说，该类型是一个结构</target>
        <note />
      </trans-unit>
      <trans-unit id="csGenericConstructRequiresNonAbstract">
        <source>A generic construct requires that the type '{0}' be non-abstract</source>
        <target state="translated">泛型构造要求类型“{0}”是非抽象的</target>
        <note />
      </trans-unit>
      <trans-unit id="csGenericConstructRequiresPublicDefaultConstructor">
        <source>A generic construct requires that the type '{0}' have a public default constructor</source>
        <target state="translated">泛型构造要求类型“{0}”具有公共的默认构造函数</target>
        <note />
      </trans-unit>
      <trans-unit id="csTypeInstantiationLengthMismatch">
        <source>Type instantiation length mismatch</source>
        <target state="translated">类型实例化长度不匹配</target>
        <note />
      </trans-unit>
      <trans-unit id="csOptionalArgumentNotPermittedHere">
        <source>Optional arguments not permitted here</source>
        <target state="translated">此处不允许可选参数</target>
        <note />
      </trans-unit>
      <trans-unit id="csMemberIsNotStatic">
        <source>{0} is not a static member</source>
        <target state="translated">{0} 不是静态成员</target>
        <note />
      </trans-unit>
      <trans-unit id="csMemberIsNotInstance">
        <source>{0} is not an instance member</source>
        <target state="translated">{0} 不是实例成员</target>
        <note />
      </trans-unit>
      <trans-unit id="csArgumentLengthMismatch">
        <source>Argument length mismatch</source>
        <target state="translated">参数长度不匹配</target>
        <note />
      </trans-unit>
      <trans-unit id="csArgumentTypesDoNotMatch">
        <source>The argument types don't match</source>
        <target state="translated">参数类型不匹配</target>
        <note />
      </trans-unit>
      <trans-unit id="csMethodExpectsParams">
        <source>This method expects a CLI 'params' parameter in this position. 'params' is a way of passing a variable number of arguments to a method in languages such as C#. Consider passing an array for this argument</source>
        <target state="translated">此方法需要在此位置提供有 CLI“params”参数。“params”是一种用于在 C# 等语言中向某个方法传递数量可变的参数的方式。请考虑为此参数传递一个数组</target>
        <note />
      </trans-unit>
      <trans-unit id="csMemberIsNotAccessible">
        <source>The member or object constructor '{0}' is not {1}</source>
        <target state="translated">成员或对象构造函数“{0}”不是 {1}</target>
        <note />
      </trans-unit>
      <trans-unit id="csMemberIsNotAccessible2">
        <source>The member or object constructor '{0}' is not {1}. Private members may only be accessed from within the declaring type. Protected members may only be accessed from an extending type and cannot be accessed from inner lambda expressions.</source>
        <target state="translated">成员或对象构造函数“{0}”不是 {1}。只可以从声明类型中访问私有成员。只可以从扩展类型访问受保护的成员，而不能从内部 lambda 表达式访问这些成员。</target>
        <note />
      </trans-unit>
      <trans-unit id="csMethodIsNotAStaticMethod">
        <source>{0} is not a static method</source>
        <target state="translated">{0} 不是静态方法</target>
        <note />
      </trans-unit>
      <trans-unit id="csMethodIsNotAnInstanceMethod">
        <source>{0} is not an instance method</source>
        <target state="translated">{0} 不是实例方法</target>
        <note />
      </trans-unit>
      <trans-unit id="csMemberHasNoArgumentOrReturnProperty">
        <source>The member or object constructor '{0}' has no argument or settable return property '{1}'. {2}.</source>
        <target state="translated">成员或对象构造函数“{0}”没有参数或可设置的返回属性“{1}”。{2}。</target>
        <note />
      </trans-unit>
      <trans-unit id="csCtorHasNoArgumentOrReturnProperty">
        <source>The object constructor '{0}' has no argument or settable return property '{1}'. {2}.</source>
        <target state="translated">对象构造函数“{0}”无参数或无可设置的返回属性“{1}”。{2}。</target>
        <note />
      </trans-unit>
      <trans-unit id="csRequiredSignatureIs">
        <source>The required signature is {0}</source>
        <target state="translated">所需签名为 {0}</target>
        <note />
      </trans-unit>
      <trans-unit id="csMemberSignatureMismatch">
        <source>The member or object constructor '{0}' requires {1} argument(s). The required signature is '{2}'.</source>
        <target state="translated">成员或对象构造函数“{0}”需要 {1} 个参数。所需签名为“{2}”。</target>
        <note />
      </trans-unit>
      <trans-unit id="csMemberSignatureMismatch2">
        <source>The member or object constructor '{0}' requires {1} additional argument(s). The required signature is '{2}'.</source>
        <target state="translated">成员或对象构造函数“{0}”需要 {1} 个附加参数。所需签名为“{2}”。</target>
        <note />
      </trans-unit>
      <trans-unit id="csMemberSignatureMismatch3">
        <source>The member or object constructor '{0}' requires {1} argument(s). The required signature is '{2}'. Some names for missing arguments are {3}.</source>
        <target state="translated">成员或对象构造函数“{0}”需要 {1} 个参数。所需签名为“{2}”。一些缺少的参数的名称为 {3}。</target>
        <note />
      </trans-unit>
      <trans-unit id="csMemberSignatureMismatch4">
        <source>The member or object constructor '{0}' requires {1} additional argument(s). The required signature is '{2}'. Some names for missing arguments are {3}.</source>
        <target state="translated">成员或对象构造函数“{0}”需要 {1} 个附加参数。所需签名为“{2}”。一些缺少的参数的名称为 {3}。</target>
        <note />
      </trans-unit>
      <trans-unit id="csMemberSignatureMismatchArityNamed">
        <source>The member or object constructor '{0}' requires {1} argument(s) but is here given {2} unnamed and {3} named argument(s). The required signature is '{4}'.</source>
        <target state="translated">成员或对象构造函数“{0}”需要 {1} 个参数，而此处给定了 {2} 个未命名参数和 {3} 个已命名参数。所需签名为“{4}”。</target>
        <note />
      </trans-unit>
      <trans-unit id="csMemberSignatureMismatchArity">
        <source>The member or object constructor '{0}' takes {1} argument(s) but is here given {2}. The required signature is '{3}'.</source>
        <target state="translated">成员或对象构造函数“{0}”需要 {1} 个参数，而此处给定了 {2} 个参数。所需签名为“{3}”。</target>
        <note />
      </trans-unit>
      <trans-unit id="csCtorSignatureMismatchArity">
        <source>The object constructor '{0}' takes {1} argument(s) but is here given {2}. The required signature is '{3}'.</source>
        <target state="translated">对象构造函数“{0}”有 {1} 个参数，但此处只提供 {2} 个。所需的签名为“{3}”。</target>
        <note />
      </trans-unit>
      <trans-unit id="csCtorSignatureMismatchArityProp">
        <source>The object constructor '{0}' takes {1} argument(s) but is here given {2}. The required signature is '{3}'. If some of the arguments are meant to assign values to properties, consider separating those arguments with a comma (',').</source>
        <target state="translated">对象构造函数“{0}”有 {1} 个参数，但此处只提供 {2} 个。所需的签名为“{3}”。如果某些参数用于向属性分配值，请考虑使用逗号(",")分隔这些参数。</target>
        <note />
      </trans-unit>
      <trans-unit id="csMemberSignatureMismatchArityType">
        <source>The member or object constructor '{0}' takes {1} type argument(s) but is here given {2}. The required signature is '{3}'.</source>
        <target state="translated">成员或对象构造函数“{0}”需要 {1} 个类型参数，而此处给定了 {2} 个类型参数。所需签名为“{3}”。</target>
        <note />
      </trans-unit>
      <trans-unit id="csMemberNotAccessible">
        <source>A member or object constructor '{0}' taking {1} arguments is not accessible from this code location. All accessible versions of method '{2}' take {3} arguments.</source>
        <target state="translated">无法从此代码位置访问采用 {1} 个参数的成员或对象构造函数“{0}”。方法“{2}”的所有可访问版本都采用了 {3} 个参数。</target>
        <note />
      </trans-unit>
      <trans-unit id="csIncorrectGenericInstantiation">
        <source>Incorrect generic instantiation. No {0} member named '{1}' takes {2} generic arguments.</source>
        <target state="translated">泛型实例化不正确。没有名为“{1}”的 {0} 成员采用 {2} 个泛型参数。</target>
        <note />
      </trans-unit>
      <trans-unit id="csMemberOverloadArityMismatch">
        <source>The member or object constructor '{0}' does not take {1} argument(s). An overload was found taking {2} arguments.</source>
        <target state="translated">成员或对象构造函数“{0}”不采用 {1} 个参数。发现某个重载采用 {2} 个参数。</target>
        <note />
      </trans-unit>
      <trans-unit id="csNoMemberTakesTheseArguments">
        <source>No {0} member or object constructor named '{1}' takes {2} arguments</source>
        <target state="translated">没有名为“{1}”的 {0} 成员或对象构造函数采用 {2} 个参数</target>
        <note />
      </trans-unit>
      <trans-unit id="csNoMemberTakesTheseArguments2">
        <source>No {0} member or object constructor named '{1}' takes {2} arguments. Note the call to this member also provides {3} named arguments.</source>
        <target state="translated">没有名为“{1}”的 {0} 成员或对象构造函数采用 {2} 个参数。注意，调用此成员也会提供 {3} 个已命名参数。</target>
        <note />
      </trans-unit>
      <trans-unit id="csNoMemberTakesTheseArguments3">
        <source>No {0} member or object constructor named '{1}' takes {2} arguments. The named argument '{3}' doesn't correspond to any argument or settable return property for any overload.</source>
        <target state="translated">没有名为“{1}”的 {0} 成员或对象构造函数采用 {2} 个参数。已命名参数“{3}”与针对任何重载的任何参数或可设置的返回属性均不对应。</target>
        <note />
      </trans-unit>
      <trans-unit id="csMethodNotFound">
        <source>Method or object constructor '{0}' not found</source>
        <target state="translated">未找到方法或对象构造函数“{0}”</target>
        <note />
      </trans-unit>
      <trans-unit id="csNoOverloadsFound">
        <source>No overloads match for method '{0}'.</source>
        <target state="translated">没有与方法“{0}”匹配的重载。</target>
        <note />
      </trans-unit>
      <trans-unit id="csMethodIsOverloaded">
        <source>A unique overload for method '{0}' could not be determined based on type information prior to this program point. A type annotation may be needed.</source>
        <target state="translated">未能根据此程序点之前的类型信息确定方法“{0}”的唯一重载。可能需要类型批注。</target>
        <note />
      </trans-unit>
      <trans-unit id="csCandidates">
        <source>Candidates:\n{0}</source>
        <target state="translated">候选项:\n{0}</target>
        <note />
      </trans-unit>
      <trans-unit id="parsDoCannotHaveVisibilityDeclarations">
        <source>Accessibility modifiers are not permitted on 'do' bindings, but '{0}' was given.</source>
        <target state="translated">不允许对 "do" 绑定使用可访问性修饰符，但却给出了“{0}”。</target>
        <note />
      </trans-unit>
      <trans-unit id="parsEofInHashIf">
        <source>End of file in #if section begun at or after here</source>
        <target state="translated">文件尾在此处或之后开始的 #if 节中</target>
        <note />
      </trans-unit>
      <trans-unit id="parsEofInString">
        <source>End of file in string begun at or before here</source>
        <target state="translated">文件尾在此处或之前开始的字符串中</target>
        <note />
      </trans-unit>
      <trans-unit id="parsEofInVerbatimString">
        <source>End of file in verbatim string begun at or before here</source>
        <target state="translated">文件尾在此外或之前开始的原义字符串中</target>
        <note />
      </trans-unit>
      <trans-unit id="parsEofInComment">
        <source>End of file in comment begun at or before here</source>
        <target state="translated">文件尾在此处或之前开始的注释中</target>
        <note />
      </trans-unit>
      <trans-unit id="parsEofInStringInComment">
        <source>End of file in string embedded in comment begun at or before here</source>
        <target state="translated">文件尾在此外或之前开始的注释中嵌入的字符串中</target>
        <note />
      </trans-unit>
      <trans-unit id="parsEofInVerbatimStringInComment">
        <source>End of file in verbatim string embedded in comment begun at or before here</source>
        <target state="translated">文件尾在此处或之前开始的注释中嵌入的原义字符串中</target>
        <note />
      </trans-unit>
      <trans-unit id="parsEofInIfOcaml">
        <source>End of file in IF-OCAML section begun at or before here</source>
        <target state="translated">文件尾在此处或之前开始的 IF-OCAML 节中</target>
        <note />
      </trans-unit>
      <trans-unit id="parsEofInDirective">
        <source>End of file in directive begun at or before here</source>
        <target state="translated">文件尾在此处或之前开始的指令中</target>
        <note />
      </trans-unit>
      <trans-unit id="parsNoHashEndIfFound">
        <source>No #endif found for #if or #else</source>
        <target state="translated">未找到与 #if 或 #else 对应的 #endif</target>
        <note />
      </trans-unit>
      <trans-unit id="parsAttributesIgnored">
        <source>Attributes have been ignored in this construct</source>
        <target state="translated">此构造中已忽略特性</target>
        <note />
      </trans-unit>
      <trans-unit id="parsUseBindingsIllegalInImplicitClassConstructors">
        <source>'use' bindings are not permitted in primary constructors</source>
        <target state="translated">主构造函数中不允许使用“use”绑定</target>
        <note />
      </trans-unit>
      <trans-unit id="parsUseBindingsIllegalInModules">
        <source>'use' bindings are not permitted in modules and are treated as 'let' bindings</source>
        <target state="translated">“use”绑定不允许在模块中使用并且将被视为“let”绑定</target>
        <note />
      </trans-unit>
      <trans-unit id="parsIntegerForLoopRequiresSimpleIdentifier">
        <source>An integer for loop must use a simple identifier</source>
        <target state="translated">用于循环的整数必须使用简单的标识符</target>
        <note />
      </trans-unit>
      <trans-unit id="parsOnlyOneWithAugmentationAllowed">
        <source>At most one 'with' augmentation is permitted</source>
        <target state="translated">最多允许一个“with”扩大</target>
        <note />
      </trans-unit>
      <trans-unit id="parsUnexpectedSemicolon">
        <source>A semicolon is not expected at this point</source>
        <target state="translated">此时不应有分号</target>
        <note />
      </trans-unit>
      <trans-unit id="parsUnexpectedEndOfFile">
        <source>Unexpected end of input</source>
        <target state="translated">意外的输入结束</target>
        <note />
      </trans-unit>
      <trans-unit id="parsUnexpectedVisibilityDeclaration">
        <source>Accessibility modifiers are not permitted here, but '{0}' was given.</source>
        <target state="translated">此处不允许使用可访问性修饰符，但却给出了“{0}”。</target>
        <note />
      </trans-unit>
      <trans-unit id="parsOnlyHashDirectivesAllowed">
        <source>Only '#' compiler directives may occur prior to the first 'namespace' declaration</source>
        <target state="translated">只有“#”编译器指令可以在第一个“namespace”声明之前出现</target>
        <note />
      </trans-unit>
      <trans-unit id="parsVisibilityDeclarationsShouldComePriorToIdentifier">
        <source>Accessibility modifiers should come immediately prior to the identifier naming a construct</source>
        <target state="translated">可访问性修饰符应紧接在用于命名构造函数的标识符的前面</target>
        <note />
      </trans-unit>
      <trans-unit id="parsNamespaceOrModuleNotBoth">
        <source>Files should begin with either a namespace or module declaration, e.g. 'namespace SomeNamespace.SubNamespace' or 'module SomeNamespace.SomeModule', but not both. To define a module within a namespace use 'module SomeModule = ...'</source>
        <target state="translated">文件应以命名空间或模块声明(例如“namespace SomeNamespace.SubNamespace”或“module SomeNamespace.SomeModule”)开头，而不是同时以二者开头。若要定义命名空间中的模块，请使用“module SomeModule = ...”</target>
        <note />
      </trans-unit>
      <trans-unit id="parsModuleAbbreviationMustBeSimpleName">
        <source>A module abbreviation must be a simple name, not a path</source>
        <target state="translated">模块缩写词必须是简单名称，而非路径</target>
        <note />
      </trans-unit>
      <trans-unit id="parsIgnoreAttributesOnModuleAbbreviation">
        <source>Ignoring attributes on module abbreviation</source>
        <target state="translated">在模块缩写词中忽略特性</target>
        <note />
      </trans-unit>
      <trans-unit id="parsIgnoreAttributesOnModuleAbbreviationAlwaysPrivate">
        <source>The '{0}' accessibility attribute is not allowed on module abbreviation. Module abbreviations are always private.</source>
        <target state="translated">模块缩写词中不允许“{0}”可访问性特性。模块缩写词总是私有的。</target>
        <note />
      </trans-unit>
      <trans-unit id="parsIgnoreVisibilityOnModuleAbbreviationAlwaysPrivate">
        <source>The '{0}' visibility attribute is not allowed on module abbreviation. Module abbreviations are always private.</source>
        <target state="translated">模块缩写词中不允许“{0}”可见性特性。模块缩写词总是私有的。</target>
        <note />
      </trans-unit>
      <trans-unit id="parsUnClosedBlockInHashLight">
        <source>Unclosed block</source>
        <target state="translated">未封闭的块</target>
        <note />
      </trans-unit>
      <trans-unit id="parsUnmatchedBeginOrStruct">
        <source>Unmatched 'begin' or 'struct'</source>
        <target state="translated">不匹配的“begin”或“struct”</target>
        <note />
      </trans-unit>
      <trans-unit id="parsModuleDefnMustBeSimpleName">
        <source>A module name must be a simple name, not a path</source>
        <target state="translated">模块名称必须是简单名称，而非路径</target>
        <note />
      </trans-unit>
      <trans-unit id="parsUnexpectedEmptyModuleDefn">
        <source>Unexpected empty type moduleDefn list</source>
        <target state="translated">意外的空类型 moduleDefn 列表</target>
        <note />
      </trans-unit>
      <trans-unit id="parsAttributesMustComeBeforeVal">
        <source>Attributes should be placed before 'val'</source>
        <target state="translated">特性应置于“val”之前</target>
        <note />
      </trans-unit>
      <trans-unit id="parsAttributesAreNotPermittedOnInterfaceImplementations">
        <source>Attributes are not permitted on interface implementations</source>
        <target state="translated">不允许对接口实现使用特性</target>
        <note />
      </trans-unit>
      <trans-unit id="parsSyntaxError">
        <source>Syntax error</source>
        <target state="translated">语法错误</target>
        <note />
      </trans-unit>
      <trans-unit id="parsAugmentationsIllegalOnDelegateType">
        <source>Augmentations are not permitted on delegate type moduleDefns</source>
        <target state="translated">不允许对委托类型 moduleDefns 使用扩大</target>
        <note />
      </trans-unit>
      <trans-unit id="parsUnmatchedClassInterfaceOrStruct">
        <source>Unmatched 'class', 'interface' or 'struct'</source>
        <target state="translated">不匹配的“class”、“interface”或“struct”</target>
        <note />
      </trans-unit>
      <trans-unit id="parsEmptyTypeDefinition">
        <source>A type definition requires one or more members or other declarations. If you intend to define an empty class, struct or interface, then use 'type ... = class end', 'interface end' or 'struct end'.</source>
        <target state="translated">类型定义需要一个或多个成员或者其他声明。如果您打算定义一个空的类、结构或接口，请使用“type ... = class end”、“interface end”或“struct end”。</target>
        <note />
      </trans-unit>
      <trans-unit id="parsUnmatchedWith">
        <source>Unmatched 'with' or badly formatted 'with' block</source>
        <target state="translated">不匹配的“with”或“with”块的格式不正确</target>
        <note />
      </trans-unit>
      <trans-unit id="parsGetOrSetRequired">
        <source>'get', 'set' or 'get,set' required</source>
        <target state="translated">需要“get”、“set”或“get,set”</target>
        <note />
      </trans-unit>
      <trans-unit id="parsOnlyClassCanTakeValueArguments">
        <source>Only class types may take value arguments</source>
        <target state="translated">只有类类型可以采用值参数</target>
        <note />
      </trans-unit>
      <trans-unit id="parsUnmatchedBegin">
        <source>Unmatched 'begin'</source>
        <target state="translated">不匹配的“begin”</target>
        <note />
      </trans-unit>
      <trans-unit id="parsInvalidDeclarationSyntax">
        <source>Invalid declaration syntax</source>
        <target state="translated">声明语法无效</target>
        <note />
      </trans-unit>
      <trans-unit id="parsGetAndOrSetRequired">
        <source>'get' and/or 'set' required</source>
        <target state="translated">需要“get”和/或“set”</target>
        <note />
      </trans-unit>
      <trans-unit id="parsTypeAnnotationsOnGetSet">
        <source>Type annotations on property getters and setters must be given after the 'get()' or 'set(v)', e.g. 'with get() : string = ...'</source>
        <target state="translated">必须在 "get()" 或 "set(v)" 后面提供属性 Getter 和 Setter 的类型批注，例如 "with get() : string = ..."</target>
        <note />
      </trans-unit>
      <trans-unit id="parsGetterMustHaveAtLeastOneArgument">
        <source>A getter property is expected to be a function, e.g. 'get() = ...' or 'get(index) = ...'</source>
        <target state="translated">Getter 属性应为一个函数，例如 "get() = ..." 或 "get(index) = ..."</target>
        <note />
      </trans-unit>
      <trans-unit id="parsMultipleAccessibilitiesForGetSet">
        <source>Multiple accessibilities given for property getter or setter</source>
        <target state="translated">为属性 Getter 或 Setter 给定了多个可访问性</target>
        <note />
      </trans-unit>
      <trans-unit id="parsSetSyntax">
        <source>Property setters must be defined using 'set value = ', 'set idx value = ' or 'set (idx1,...,idxN) value = ... '</source>
        <target state="translated">必须使用“set value =”、“set idx value =”或“set (idx1,...,idxN) value = ...”定义属性 setter'</target>
        <note />
      </trans-unit>
      <trans-unit id="parsInterfacesHaveSameVisibilityAsEnclosingType">
        <source>Interfaces always have the same visibility as the enclosing type</source>
        <target state="translated">接口始终具有与封闭类型相同的可见性</target>
        <note />
      </trans-unit>
      <trans-unit id="parsAccessibilityModsIllegalForAbstract">
        <source>Accessibility modifiers are not allowed on this member. Abstract slots always have the same visibility as the enclosing type.</source>
        <target state="translated">不允许对此成员使用可访问性修饰符。抽象槽总是具有与封闭类型相同的可见性。</target>
        <note />
      </trans-unit>
      <trans-unit id="parsAttributesIllegalOnInherit">
        <source>Attributes are not permitted on 'inherit' declarations</source>
        <target state="translated">不允许对“inherit”声明使用特性</target>
        <note />
      </trans-unit>
      <trans-unit id="parsVisibilityIllegalOnInherit">
        <source>Accessibility modifiers are not permitted on an 'inherits' declaration</source>
        <target state="translated">不允许对“inherits”声明使用可访问性修饰符</target>
        <note />
      </trans-unit>
      <trans-unit id="parsInheritDeclarationsCannotHaveAsBindings">
        <source>'inherit' declarations cannot have 'as' bindings. To access members of the base class when overriding a method, the syntax 'base.SomeMember' may be used; 'base' is a keyword. Remove this 'as' binding.</source>
        <target state="translated">“inherit”声明不能具有“as”绑定。若要在重写某个方法时访问基类的成员，可以使用语法“base.SomeMember”；“base”为关键字。删除此“as”绑定。</target>
        <note />
      </trans-unit>
      <trans-unit id="parsAttributesIllegalHere">
        <source>Attributes are not allowed here</source>
        <target state="translated">此处不允许使用特性</target>
        <note />
      </trans-unit>
      <trans-unit id="parsTypeAbbreviationsCannotHaveVisibilityDeclarations">
        <source>Accessibility modifiers are not permitted in this position for type abbreviations</source>
        <target state="translated">对于类型缩写词，此位置不允许使用可访问性修饰符</target>
        <note />
      </trans-unit>
      <trans-unit id="parsEnumTypesCannotHaveVisibilityDeclarations">
        <source>Accessibility modifiers are not permitted in this position for enum types</source>
        <target state="translated">对于枚举类型，此位置不允许使用可访问性修饰符</target>
        <note />
      </trans-unit>
      <trans-unit id="parsAllEnumFieldsRequireValues">
        <source>All enum fields must be given values</source>
        <target state="translated">所有枚举字段都必须为给定值</target>
        <note />
      </trans-unit>
      <trans-unit id="parsInlineAssemblyCannotHaveVisibilityDeclarations">
        <source>Accessibility modifiers are not permitted on inline assembly code types</source>
        <target state="translated">不允许对内联程序集代码类型使用可访问性修饰符</target>
        <note />
      </trans-unit>
      <trans-unit id="parsUnexpectedIdentifier">
        <source>Unexpected identifier: '{0}'</source>
        <target state="translated">意外的标识符: '{0}'</target>
        <note />
      </trans-unit>
      <trans-unit id="parsUnionCasesCannotHaveVisibilityDeclarations">
        <source>Accessibility modifiers are not permitted on union cases. Use 'type U = internal ...' or 'type U = private ...' to give an accessibility to the whole representation.</source>
        <target state="translated">不允许对联合用例使用可访问性修饰符。请使用“type U = internal ...”或“type U = private ...”为整个表示形式给定可访问性。</target>
        <note />
      </trans-unit>
      <trans-unit id="parsEnumFieldsCannotHaveVisibilityDeclarations">
        <source>Accessibility modifiers are not permitted on enumeration fields</source>
        <target state="translated">不允许对枚举字段使用可访问性修饰符</target>
        <note />
      </trans-unit>
      <trans-unit id="parsConsiderUsingSeparateRecordType">
        <source>Consider using a separate record type instead</source>
        <target state="translated">请考虑改用单独的记录类型</target>
        <note />
      </trans-unit>
      <trans-unit id="parsRecordFieldsCannotHaveVisibilityDeclarations">
        <source>Accessibility modifiers are not permitted on record fields. Use 'type R = internal ...' or 'type R = private ...' to give an accessibility to the whole representation.</source>
        <target state="translated">不允许对记录字段使用可访问性修饰符。请使用“type R = internal ...”或“type R = private ...”为整个表示形式给定可访问性。</target>
        <note />
      </trans-unit>
      <trans-unit id="parsLetAndForNonRecBindings">
        <source>The declaration form 'let ... and ...' for non-recursive bindings is not used in F# code. Consider using a sequence of 'let' bindings</source>
        <target state="translated">非递归绑定的声明格式“let ... and ...”不可用于 F# 代码。请考虑使用“let”绑定序列</target>
        <note />
      </trans-unit>
      <trans-unit id="parsUnmatchedParen">
        <source>Unmatched '('</source>
        <target state="translated">不匹配的“(”</target>
        <note />
      </trans-unit>
      <trans-unit id="parsSuccessivePatternsShouldBeSpacedOrTupled">
        <source>Successive patterns should be separated by spaces or tupled</source>
        <target state="translated">应使用空格来分隔连续模式或将这些连续模式组成元组</target>
        <note />
      </trans-unit>
      <trans-unit id="parsNoMatchingInForLet">
        <source>No matching 'in' found for this 'let'</source>
        <target state="translated">未找到与此“let”匹配的“in”</target>
        <note />
      </trans-unit>
      <trans-unit id="parsErrorInReturnForLetIncorrectIndentation">
        <source>Error in the return expression for this 'let'. Possible incorrect indentation.</source>
        <target state="translated">此“let”的返回表达式出错。缩进可能不正确。</target>
        <note />
      </trans-unit>
      <trans-unit id="parsExpectedExpressionAfterLet">
        <source>The block following this '{0}' is unfinished. Every code block is an expression and must have a result. '{1}' cannot be the final code element in a block. Consider giving this block an explicit result.</source>
        <target state="translated">此“{0}”后的程序块未完成。每个代码块均为表达式，且必须具有结果。“{1}”不能为程序块中最后的代码元素。考虑为此程序块提供显式结果。</target>
        <note />
      </trans-unit>
      <trans-unit id="parsIncompleteIf">
        <source>Incomplete conditional. Expected 'if &lt;expr&gt; then &lt;expr&gt;' or 'if &lt;expr&gt; then &lt;expr&gt; else &lt;expr&gt;'.</source>
        <target state="translated">条件不完整。应为 "if &lt;expr&gt; then &lt;expr&gt;" 或 "if &lt;expr&gt; then &lt;expr&gt; else &lt;expr&gt;"。</target>
        <note />
      </trans-unit>
      <trans-unit id="parsAssertIsNotFirstClassValue">
        <source>'assert' may not be used as a first class value. Use 'assert &lt;expr&gt;' instead.</source>
        <target state="translated">"assert" 不能用作第一类值。请改用 "assert &lt;expr&gt;"。</target>
        <note />
      </trans-unit>
      <trans-unit id="parsIdentifierExpected">
        <source>Identifier expected</source>
        <target state="translated">应输入标识符</target>
        <note />
      </trans-unit>
      <trans-unit id="parsInOrEqualExpected">
        <source>'in' or '=' expected</source>
        <target state="translated">应为“in”或“=”</target>
        <note />
      </trans-unit>
      <trans-unit id="parsArrowUseIsLimited">
        <source>The use of '-&gt;' in sequence and computation expressions is limited to the form 'for pat in expr -&gt; expr'. Use the syntax 'for ... in ... do ... yield...' to generate elements in more complex sequence expressions.</source>
        <target state="translated">只能在序列和计算表达式中按 "for pat in expr -&gt; expr" 格式使用 "-&gt;"。要在多个复杂的序列表达式中生成元素，请使用语法 "for ... in ... do ... yield..."。</target>
        <note />
      </trans-unit>
      <trans-unit id="parsSuccessiveArgsShouldBeSpacedOrTupled">
        <source>Successive arguments should be separated by spaces or tupled, and arguments involving function or method applications should be parenthesized</source>
        <target state="translated">应使用空格来分隔连续参数或将这些连续参数组成元组，并且应使用括号将涉及函数或方法应用的参数括起来</target>
        <note />
      </trans-unit>
      <trans-unit id="parsUnmatchedBracket">
        <source>Unmatched '['</source>
        <target state="translated">不匹配的“[”</target>
        <note />
      </trans-unit>
      <trans-unit id="parsMissingQualificationAfterDot">
        <source>Missing qualification after '.'</source>
        <target state="translated">“.”后缺少限定</target>
        <note />
      </trans-unit>
      <trans-unit id="parsParenFormIsForML">
        <source>In F# code you may use 'expr.[expr]'. A type annotation may be required to indicate the first expression is an array</source>
        <target state="translated">可在 F# 代码中使用“expr.[expr]”。可能需要进行类型批注以指明第一个表达式是一个数组</target>
        <note />
      </trans-unit>
      <trans-unit id="parsMismatchedQuote">
        <source>Mismatched quotation, beginning with '{0}'</source>
        <target state="translated">不匹配的引用(以“{0}”开头)</target>
        <note />
      </trans-unit>
      <trans-unit id="parsUnmatched">
        <source>Unmatched '{0}'</source>
        <target state="translated">不匹配的“{0}”</target>
        <note />
      </trans-unit>
      <trans-unit id="parsUnmatchedBracketBar">
        <source>Unmatched '[|'</source>
        <target state="translated">不匹配的“[|”</target>
        <note />
      </trans-unit>
      <trans-unit id="parsUnmatchedBrace">
        <source>Unmatched '{{'</source>
        <target state="translated">不匹配的“{{”</target>
        <note />
      </trans-unit>
      <trans-unit id="parsFieldBinding">
        <source>Field bindings must have the form 'id = expr;'</source>
        <target state="translated">字段绑定的格式必须为“id = expr;”</target>
        <note />
      </trans-unit>
      <trans-unit id="parsMemberIllegalInObjectImplementation">
        <source>This member is not permitted in an object implementation</source>
        <target state="translated">对象实现中不允许使用此成员</target>
        <note />
      </trans-unit>
      <trans-unit id="parsMissingFunctionBody">
        <source>Missing function body</source>
        <target state="translated">缺少函数体</target>
        <note />
      </trans-unit>
      <trans-unit id="parsSyntaxErrorInLabeledType">
        <source>Syntax error in labelled type argument</source>
        <target state="translated">带有标签的类型参数中的语法错误</target>
        <note />
      </trans-unit>
      <trans-unit id="parsUnexpectedInfixOperator">
        <source>Unexpected infix operator in type expression</source>
        <target state="translated">类型表达式中意外的中缀运算符</target>
        <note />
      </trans-unit>
      <trans-unit id="parsMultiArgumentGenericTypeFormDeprecated">
        <source>The syntax '(typ,...,typ) ident' is not used in F# code. Consider using 'ident&lt;typ,...,typ&gt;' instead</source>
        <target state="translated">F# 代码中不使用 "(typ,...,typ) ident" 语法。请考虑改用 "ident&lt;typ,...,typ&gt;"</target>
        <note />
      </trans-unit>
      <trans-unit id="parsInvalidLiteralInType">
        <source>Invalid literal in type</source>
        <target state="translated">类型中的文本无效</target>
        <note />
      </trans-unit>
      <trans-unit id="parsUnexpectedOperatorForUnitOfMeasure">
        <source>Unexpected infix operator in unit-of-measure expression. Legal operators are '*', '/' and '^'.</source>
        <target state="translated">度量单位表达式中意外的中缀运算符。合法的运算符为“*”、“/”和“^”。</target>
        <note />
      </trans-unit>
      <trans-unit id="parsUnexpectedIntegerLiteralForUnitOfMeasure">
        <source>Unexpected integer literal in unit-of-measure expression</source>
        <target state="translated">度量单位表达式中意外的整数文本</target>
        <note />
      </trans-unit>
      <trans-unit id="parsMismatchedQuotationName">
        <source>Mismatched quotation operator name, beginning with '{0}'</source>
        <target state="translated">不匹配的引用运算符名称(以“{0}”开头)</target>
        <note />
      </trans-unit>
      <trans-unit id="parsActivePatternCaseMustBeginWithUpperCase">
        <source>Active pattern case identifiers must begin with an uppercase letter</source>
        <target state="translated">活动模式用例标识符必须以大写字母开头</target>
        <note />
      </trans-unit>
      <trans-unit id="parsActivePatternCaseContainsPipe">
        <source>The '|' character is not permitted in active pattern case identifiers</source>
        <target state="translated">不允许在活动模式用例标识符中使用“|”字符</target>
        <note />
      </trans-unit>
      <trans-unit id="parsIllegalDenominatorForMeasureExponent">
        <source>Denominator must not be 0 in unit-of-measure exponent</source>
        <target state="translated">度量单位指数中的分母不得为 0</target>
        <note />
      </trans-unit>
      <trans-unit id="parsNoEqualShouldFollowNamespace">
        <source>No '=' symbol should follow a 'namespace' declaration</source>
        <target state="translated">“namespace”声明后面不应有“=”符号</target>
        <note />
      </trans-unit>
      <trans-unit id="parsSyntaxModuleStructEndDeprecated">
        <source>The syntax 'module ... = struct .. end' is not used in F# code. Consider using 'module ... = begin .. end'</source>
        <target state="translated">语法“module ... = struct .. end”不可用于 F# 代码。请考虑使用“module ... = begin .. end”</target>
        <note />
      </trans-unit>
      <trans-unit id="parsSyntaxModuleSigEndDeprecated">
        <source>The syntax 'module ... : sig .. end' is not used in F# code. Consider using 'module ... = begin .. end'</source>
        <target state="translated">语法“module ... : sig .. end”不可用于 F# 代码。请考虑使用“module ... = begin .. end”</target>
        <note />
      </trans-unit>
      <trans-unit id="tcStaticFieldUsedWhenInstanceFieldExpected">
        <source>A static field was used where an instance field is expected</source>
        <target state="translated">在需要实例字段的位置使用了静态字段</target>
        <note />
      </trans-unit>
      <trans-unit id="tcMethodNotAccessible">
        <source>Method '{0}' is not accessible from this code location</source>
        <target state="translated">无法从此代码位置访问方法“{0}”</target>
        <note />
      </trans-unit>
      <trans-unit id="tcImplicitMeasureFollowingSlash">
        <source>Implicit product of measures following /</source>
        <target state="translated">/ 后的度量值的隐式乘积</target>
        <note />
      </trans-unit>
      <trans-unit id="tcUnexpectedMeasureAnon">
        <source>Unexpected SynMeasure.Anon</source>
        <target state="translated">意外的 SynMeasure.Anon</target>
        <note />
      </trans-unit>
      <trans-unit id="tcNonZeroConstantCannotHaveGenericUnit">
        <source>Non-zero constants cannot have generic units. For generic zero, write 0.0&lt;_&gt;.</source>
        <target state="translated">非零常量不能具有泛型单位。对于泛型零，请编写 0.0&lt;_&gt;。</target>
        <note />
      </trans-unit>
      <trans-unit id="tcSeqResultsUseYield">
        <source>In sequence expressions, results are generated using 'yield'</source>
        <target state="translated">在序列表达式中，使用“yield”生成结果</target>
        <note />
      </trans-unit>
      <trans-unit id="tcUnexpectedBigRationalConstant">
        <source>Unexpected big rational constant</source>
        <target state="translated">意外的大有理常数</target>
        <note />
      </trans-unit>
      <trans-unit id="tcInvalidTypeForUnitsOfMeasure">
        <source>Units-of-measure are only supported on float, float32, decimal, and integer types.</source>
        <target state="translated">仅 float、float32、decimal 和整数类型支持度量单位。</target>
        <note />
      </trans-unit>
      <trans-unit id="tcUnexpectedConstUint16Array">
        <source>Unexpected Const_uint16array</source>
        <target state="translated">意外的 Const_uint16array</target>
        <note />
      </trans-unit>
      <trans-unit id="tcUnexpectedConstByteArray">
        <source>Unexpected Const_bytearray</source>
        <target state="translated">意外的 Const_bytearray</target>
        <note />
      </trans-unit>
      <trans-unit id="tcParameterRequiresName">
        <source>A parameter with attributes must also be given a name, e.g. '[&lt;Attribute&gt;] Name : Type'</source>
        <target state="translated">带属性的参数还必须具有名称，例如 "[&lt;Attribute&gt;] Name : Type"</target>
        <note />
      </trans-unit>
      <trans-unit id="tcReturnValuesCannotHaveNames">
        <source>Return values cannot have names</source>
        <target state="translated">返回值不能具有名称</target>
        <note />
      </trans-unit>
      <trans-unit id="tcMemberKindPropertyGetSetNotExpected">
        <source>SynMemberKind.PropertyGetSet only expected in parse trees</source>
        <target state="translated">分析树中只应有 SynMemberKind.PropertyGetSet</target>
        <note />
      </trans-unit>
      <trans-unit id="tcNamespaceCannotContainValues">
        <source>Namespaces cannot contain values. Consider using a module to hold your value declarations.</source>
        <target state="translated">命名空间不能包含值。请考虑使用模块来包含值声明。</target>
        <note />
      </trans-unit>
      <trans-unit id="tcNamespaceCannotContainExtensionMembers">
        <source>Namespaces cannot contain extension members except in the same file and namespace declaration group where the type is defined. Consider using a module to hold declarations of extension members.</source>
        <target state="translated">命名空间不能包含扩展成员(在定义类型的同一文件和命名空间声明组中除外)。请考虑使用模块来包含扩展成员的声明。</target>
        <note />
      </trans-unit>
      <trans-unit id="tcMultipleVisibilityAttributes">
        <source>Multiple visibility attributes have been specified for this identifier</source>
        <target state="translated">已为此标识符指定多个可见性特性</target>
        <note />
      </trans-unit>
      <trans-unit id="tcMultipleVisibilityAttributesWithLet">
        <source>Multiple visibility attributes have been specified for this identifier. 'let' bindings in classes are always private, as are any 'let' bindings inside expressions.</source>
        <target state="translated">已为此标识符指定多个可见性特性。与表达式中的任何“let”绑定一样，类中的“let”绑定总是私有的。</target>
        <note />
      </trans-unit>
      <trans-unit id="tcInvalidMethodNameForRelationalOperator">
        <source>The name '({0})' should not be used as a member name. To define comparison semantics for a type, implement the 'System.IComparable' interface. If defining a static member for use from other CLI languages then use the name '{1}' instead.</source>
        <target state="translated">名称“({0})”不应用作成员名称。若要为类型定义比较语义，请实现“System.IComparable”接口。如果从其他 CLI 语言中定义了要使用的静态成员，请改用名称“{1}”。</target>
        <note />
      </trans-unit>
      <trans-unit id="tcInvalidMethodNameForEquality">
        <source>The name '({0})' should not be used as a member name. To define equality semantics for a type, override the 'Object.Equals' member. If defining a static member for use from other CLI languages then use the name '{1}' instead.</source>
        <target state="translated">名称“({0})”不应用作成员名称。若要为类型定义相等语义，请重写“Object.Equals”成员。如果从其他 CLI 语言中定义了要使用的静态成员，请改用名称“{1}”。</target>
        <note />
      </trans-unit>
      <trans-unit id="tcInvalidMemberName">
        <source>The name '({0})' should not be used as a member name. If defining a static member for use from other CLI languages then use the name '{1}' instead.</source>
        <target state="translated">名称“({0})”不应用作成员名称。如果从其他 CLI 语言中定义了要使用的静态成员，请改用名称“{1}”。</target>
        <note />
      </trans-unit>
      <trans-unit id="tcInvalidMemberNameFixedTypes">
        <source>The name '({0})' should not be used as a member name because it is given a standard definition in the F# library over fixed types</source>
        <target state="translated">名称“({0})”不应用作成员名称，因为在 F# 库中为此名称给定了针对固定类型的标准定义</target>
        <note />
      </trans-unit>
      <trans-unit id="tcInvalidOperatorDefinitionRelational">
        <source>The '{0}' operator should not normally be redefined. To define overloaded comparison semantics for a particular type, implement the 'System.IComparable' interface in the definition of that type.</source>
        <target state="translated">通常不应重新定义“{0}”运算符。若要为类型定义重载的比较语义，请在该类型的定义中实现“System.IComparable”接口。</target>
        <note />
      </trans-unit>
      <trans-unit id="tcInvalidOperatorDefinitionEquality">
        <source>The '{0}' operator should not normally be redefined. To define equality semantics for a type, override the 'Object.Equals' member in the definition of that type.</source>
        <target state="translated">通常不应重新定义“{0}”运算符。若要为类型定义相等语义，请在该类型的定义中重写“Object.Equals”成员。</target>
        <note />
      </trans-unit>
      <trans-unit id="tcInvalidOperatorDefinition">
        <source>The '{0}' operator should not normally be redefined. Consider using a different operator name</source>
        <target state="translated">通常不应重新定义“{0}”运算符。请考虑使用其他运算符名称</target>
        <note />
      </trans-unit>
      <trans-unit id="tcInvalidIndexOperatorDefinition">
        <source>The '{0}' operator cannot be redefined. Consider using a different operator name</source>
        <target state="translated">无法重定义“{0}”运算符。请考虑使用其他运算符名称</target>
        <note />
      </trans-unit>
      <trans-unit id="tcExpectModuleOrNamespaceParent">
        <source>Expected module or namespace parent {0}</source>
        <target state="translated">应为模块或命名空间父级 {0}</target>
        <note />
      </trans-unit>
      <trans-unit id="tcImplementsIComparableExplicitly">
        <source>The struct, record or union type '{0}' implements the interface 'System.IComparable' explicitly. You must apply the 'CustomComparison' attribute to the type.</source>
        <target state="translated">结构、记录或联合类型“{0}”显式实现接口“System.IComparable”。您必须将“CustomComparison”特性应用于相应的类型。</target>
        <note />
      </trans-unit>
      <trans-unit id="tcImplementsGenericIComparableExplicitly">
        <source>The struct, record or union type '{0}' implements the interface 'System.IComparable&lt;_&gt;' explicitly. You must apply the 'CustomComparison' attribute to the type, and should also provide a consistent implementation of the non-generic interface System.IComparable.</source>
        <target state="translated">结构、记录或联合类型“{0}”显式实现接口 "System.IComparable&lt;_&gt;"。必须将 "CustomComparison" 属性应用于该类型，还应提供非泛型接口 System.IComparable 的一致实现。</target>
        <note />
      </trans-unit>
      <trans-unit id="tcImplementsIStructuralComparableExplicitly">
        <source>The struct, record or union type '{0}' implements the interface 'System.IStructuralComparable' explicitly. Apply the 'CustomComparison' attribute to the type.</source>
        <target state="translated">结构、记录或联合类型“{0}”显式实现接口“System.IStructuralComparable”。将“CustomComparison”特性应用于相应的类型。</target>
        <note />
      </trans-unit>
      <trans-unit id="tcRecordFieldInconsistentTypes">
        <source>This record contains fields from inconsistent types</source>
        <target state="translated">此记录包含来自不一致的类型的字段</target>
        <note />
      </trans-unit>
      <trans-unit id="tcDllImportStubsCannotBeInlined">
        <source>DLLImport stubs cannot be inlined</source>
        <target state="translated">无法内联 DLLImport 存根</target>
        <note />
      </trans-unit>
      <trans-unit id="tcStructsCanOnlyBindThisAtMemberDeclaration">
        <source>Structs may only bind a 'this' parameter at member declarations</source>
        <target state="translated">结构只能在成员声明中绑定“this”参数</target>
        <note />
      </trans-unit>
      <trans-unit id="tcUnexpectedExprAtRecInfPoint">
        <source>Unexpected expression at recursive inference point</source>
        <target state="translated">递归推理点中的意外的表达式</target>
        <note />
      </trans-unit>
      <trans-unit id="tcLessGenericBecauseOfAnnotation">
        <source>This code is less generic than required by its annotations because the explicit type variable '{0}' could not be generalized. It was constrained to be '{1}'.</source>
        <target state="translated">此代码并不像其批注要求的那样通用，因为未能对显式类型变量“{0}”进行一般化。它已被约束为“{1}”。</target>
        <note />
      </trans-unit>
      <trans-unit id="tcConstrainedTypeVariableCannotBeGeneralized">
        <source>One or more of the explicit class or function type variables for this binding could not be generalized, because they were constrained to other types</source>
        <target state="translated">未能对此绑定的一个或多个显式类或函数类型变量进行一般化，因为它们已被约束为其他类型</target>
        <note />
      </trans-unit>
      <trans-unit id="tcGenericParameterHasBeenConstrained">
        <source>A generic type parameter has been used in a way that constrains it to always be '{0}'</source>
        <target state="translated">使用泛型类型参数的方式已将其限定为始终为“{0}”</target>
        <note />
      </trans-unit>
      <trans-unit id="tcTypeParameterHasBeenConstrained">
        <source>This type parameter has been used in a way that constrains it to always be '{0}'</source>
        <target state="translated">使用此类型参数的方式已将其限定为始终为“{0}”</target>
        <note />
      </trans-unit>
      <trans-unit id="tcTypeParametersInferredAreNotStable">
        <source>The type parameters inferred for this value are not stable under the erasure of type abbreviations. This is due to the use of type abbreviations which drop or reorder type parameters, e.g. \n\ttype taggedInt&lt;'a&gt; = int or\n\ttype swap&lt;'a,'b&gt; = 'b * 'a.\nConsider declaring the type parameters for this value explicitly, e.g.\n\tlet f&lt;'a,'b&gt; ((x,y) : swap&lt;'b,'a&gt;) : swap&lt;'a,'b&gt; = (y,x).</source>
        <target state="translated">在清除类型缩写词的情况下，为此值推理出的类型参数不稳定。这是因为使用了将删除或记录类型参数的类型缩写词，例如\n\ttype taggedInt&lt;'a&gt; = int 或\n\ttype swap&lt;'a,'b&gt; = 'b * 'a.\n请考虑显式声明此值的类型参数，例如\n\tlet f&lt;'a,'b&gt; ((x,y) : swap&lt;'b,'a&gt;) : swap&lt;'a,'b&gt; = (y,x)。</target>
        <note />
      </trans-unit>
      <trans-unit id="tcExplicitTypeParameterInvalid">
        <source>Explicit type parameters may only be used on module or member bindings</source>
        <target state="translated">显式类型参数只能用于模块或成员绑定</target>
        <note />
      </trans-unit>
      <trans-unit id="tcOverridingMethodRequiresAllOrNoTypeParameters">
        <source>You must explicitly declare either all or no type parameters when overriding a generic abstract method</source>
        <target state="translated">在重写泛型抽象方法时，必须显式声明所有类型参数或不声明任何类型参数</target>
        <note />
      </trans-unit>
      <trans-unit id="tcFieldsDoNotDetermineUniqueRecordType">
        <source>The field labels and expected type of this record expression or pattern do not uniquely determine a corresponding record type</source>
        <target state="translated">此记录表达式或模式的字段标签和预期类型没有唯一确定相应的记录类型</target>
        <note />
      </trans-unit>
      <trans-unit id="tcFieldAppearsTwiceInRecord">
        <source>The field '{0}' appears twice in this record expression or pattern</source>
        <target state="translated">字段“{0}”在此记录表达式或模式中出现了两次</target>
        <note />
      </trans-unit>
      <trans-unit id="tcUnknownUnion">
        <source>Unknown union case</source>
        <target state="translated">未知的联合用例</target>
        <note />
      </trans-unit>
      <trans-unit id="tcNotSufficientlyGenericBecauseOfScope">
        <source>This code is not sufficiently generic. The type variable {0} could not be generalized because it would escape its scope.</source>
        <target state="translated">此代码的通用程度不够。未能对类型变量 {0} 进行一般化，因为它会超出其范围。</target>
        <note />
      </trans-unit>
      <trans-unit id="tcPropertyRequiresExplicitTypeParameters">
        <source>A property cannot have explicit type parameters. Consider using a method instead.</source>
        <target state="translated">属性不能具有显式类型参数。请考虑改用方法。</target>
        <note />
      </trans-unit>
      <trans-unit id="tcConstructorCannotHaveTypeParameters">
        <source>A constructor cannot have explicit type parameters. Consider using a static construction method instead.</source>
        <target state="translated">构造函数不能具有显式类型参数。请考虑改用静态构造方法。</target>
        <note />
      </trans-unit>
      <trans-unit id="tcInstanceMemberRequiresTarget">
        <source>This instance member needs a parameter to represent the object being invoked. Make the member static or use the notation 'member x.Member(args) = ...'.</source>
        <target state="translated">此实例成员需要一个用于表示被调用的对象的参数。使此成员成为静态成员，或使用表示法“member x.Member(args) = ...”。</target>
        <note />
      </trans-unit>
      <trans-unit id="tcUnexpectedPropertyInSyntaxTree">
        <source>Unexpected source-level property specification in syntax tree</source>
        <target state="translated">语法树中意外的源级别属性规范</target>
        <note />
      </trans-unit>
      <trans-unit id="tcStaticInitializerRequiresArgument">
        <source>A static initializer requires an argument</source>
        <target state="translated">静态初始化表达式需要参数</target>
        <note />
      </trans-unit>
      <trans-unit id="tcObjectConstructorRequiresArgument">
        <source>An object constructor requires an argument</source>
        <target state="translated">对象构造函数需要参数</target>
        <note />
      </trans-unit>
      <trans-unit id="tcStaticMemberShouldNotHaveThis">
        <source>This static member should not have a 'this' parameter. Consider using the notation 'member Member(args) = ...'.</source>
        <target state="translated">此静态成员不应具有“this”参数。请考虑使用表示法“member Member(args) = ...”。</target>
        <note />
      </trans-unit>
      <trans-unit id="tcExplicitStaticInitializerSyntax">
        <source>An explicit static initializer should use the syntax 'static new(args) = expr'</source>
        <target state="translated">显式静态初始化表达式应使用语法“static new(args) = expr”</target>
        <note />
      </trans-unit>
      <trans-unit id="tcExplicitObjectConstructorSyntax">
        <source>An explicit object constructor should use the syntax 'new(args) = expr'</source>
        <target state="translated">显式对象构造函数应使用语法“new(args) = expr”</target>
        <note />
      </trans-unit>
      <trans-unit id="tcUnexpectedPropertySpec">
        <source>Unexpected source-level property specification</source>
        <target state="translated">意外的源级别属性规范</target>
        <note />
      </trans-unit>
      <trans-unit id="tcObjectExpressionFormDeprecated">
        <source>This form of object expression is not used in F#. Use 'member this.MemberName ... = ...' to define member implementations in object expressions.</source>
        <target state="translated">此对象表达式格式不可用于 F#。请使用“member this.MemberName ... = ...”来定义对象表达式中的成员实现。</target>
        <note />
      </trans-unit>
      <trans-unit id="tcInvalidDeclaration">
        <source>Invalid declaration</source>
        <target state="translated">声明无效</target>
        <note />
      </trans-unit>
      <trans-unit id="tcAttributesInvalidInPatterns">
        <source>Attributes are not allowed within patterns</source>
        <target state="translated">模式中不允许使用特性</target>
        <note />
      </trans-unit>
      <trans-unit id="tcFunctionRequiresExplicitTypeArguments">
        <source>The generic function '{0}' must be given explicit type argument(s)</source>
        <target state="translated">必须为泛型函数“{0}”给定显式类型参数</target>
        <note />
      </trans-unit>
      <trans-unit id="tcDoesNotAllowExplicitTypeArguments">
        <source>The method or function '{0}' should not be given explicit type argument(s) because it does not declare its type parameters explicitly</source>
        <target state="translated">不应为方法或函数“{0}”给定显式类型参数，因为它不显式声明其类型参数</target>
        <note />
      </trans-unit>
      <trans-unit id="tcTypeParameterArityMismatch">
        <source>This value, type or method expects {0} type parameter(s) but was given {1}</source>
        <target state="translated">此值、类型或方法需要 {0} 个类型参数，而给定了 {1} 个类型参数</target>
        <note />
      </trans-unit>
      <trans-unit id="tcDefaultStructConstructorCall">
        <source>The default, zero-initializing constructor of a struct type may only be used if all the fields of the struct type admit default initialization</source>
        <target state="translated">结构类型的默认零初始化构造函数只能在结构类型的所有字段都承认默认初始化时使用</target>
        <note />
      </trans-unit>
      <trans-unit id="tcCouldNotFindIDisposable">
        <source>Couldn't find Dispose on IDisposable, or it was overloaded</source>
        <target state="translated">未能找到 IDisposable 的 Dispose，或者它已被重载</target>
        <note />
      </trans-unit>
      <trans-unit id="tcNonLiteralCannotBeUsedInPattern">
        <source>This value is not a literal and cannot be used in a pattern</source>
        <target state="translated">此值不是文本，不能在模式中使用</target>
        <note />
      </trans-unit>
      <trans-unit id="tcFieldIsReadonly">
        <source>This field is readonly</source>
        <target state="translated">此字段是只读的</target>
        <note />
      </trans-unit>
      <trans-unit id="tcNameArgumentsMustAppearLast">
        <source>Named arguments must appear after all other arguments</source>
        <target state="translated">命名参数必须出现在所有其他参数的后面</target>
        <note />
      </trans-unit>
      <trans-unit id="tcFunctionRequiresExplicitLambda">
        <source>This function value is being used to construct a delegate type whose signature includes a byref argument. You must use an explicit lambda expression taking {0} arguments.</source>
        <target state="translated">此函数值将用于构造其签名包含 byref 参数的委托类型。您必须使用一个采用 {0} 个参数的显式 lambda 表达式。</target>
        <note />
      </trans-unit>
      <trans-unit id="tcTypeCannotBeEnumerated">
        <source>The type '{0}' is not a type whose values can be enumerated with this syntax, i.e. is not compatible with either seq&lt;_&gt;, IEnumerable&lt;_&gt; or IEnumerable and does not have a GetEnumerator method</source>
        <target state="translated">类型“{0}”的值不能通过此语法进行枚举，即该类型不与 seq&lt;_&gt;, IEnumerable&lt;_&gt; 和 IEnumerable 兼容且不具备 GetEnumerator 方法</target>
        <note />
      </trans-unit>
      <trans-unit id="tcInvalidMixtureOfRecursiveForms">
        <source>This recursive binding uses an invalid mixture of recursive forms</source>
        <target state="translated">此递归绑定使用的递归格式组合无效</target>
        <note />
      </trans-unit>
      <trans-unit id="tcInvalidObjectConstructionExpression">
        <source>This is not a valid object construction expression. Explicit object constructors must either call an alternate constructor or initialize all fields of the object and specify a call to a super class constructor.</source>
        <target state="translated">这不是有效的对象构造表达式。显式对象构造函数必须调用一个替换构造函数，或者初始化对象的所有字段并指定一个对超类构造函数的调用。</target>
        <note />
      </trans-unit>
      <trans-unit id="tcInvalidConstraint">
        <source>Invalid constraint</source>
        <target state="translated">约束无效</target>
        <note />
      </trans-unit>
      <trans-unit id="tcInvalidConstraintTypeSealed">
        <source>Invalid constraint: the type used for the constraint is sealed, which means the constraint could only be satisfied by at most one solution</source>
        <target state="translated">约束无效: 用于约束的类型为 “sealed”，这表示最多只能有一个解决方案满足约束的条件</target>
        <note />
      </trans-unit>
      <trans-unit id="tcInvalidEnumConstraint">
        <source>An 'enum' constraint must be of the form 'enum&lt;type&gt;'</source>
        <target state="translated">"enum" 约束必须采用 "enum&lt;type&gt;" 形式</target>
        <note />
      </trans-unit>
      <trans-unit id="tcInvalidNewConstraint">
        <source>'new' constraints must take one argument of type 'unit' and return the constructed type</source>
        <target state="translated">“new”约束必须采用一个类型为“unit”的参数并返回构造化类型</target>
        <note />
      </trans-unit>
      <trans-unit id="tcInvalidPropertyType">
        <source>This property has an invalid type. Properties taking multiple indexer arguments should have types of the form 'ty1 * ty2 -&gt; ty3'. Properties returning functions should have types of the form '(ty1 -&gt; ty2)'.</source>
        <target state="translated">此属性的类型无效。采用多个索引器参数的属性应具有 "ty1 * ty2 -&gt; ty3" 形式的类型。返回函数的属性应具有 "(ty1 -&gt; ty2)" 形式的类型。</target>
        <note />
      </trans-unit>
      <trans-unit id="tcExpectedUnitOfMeasureMarkWithAttribute">
        <source>Expected unit-of-measure parameter, not type parameter. Explicit unit-of-measure parameters must be marked with the [&lt;Measure&gt;] attribute.</source>
        <target state="translated">应为度量单位参数，而不是类型参数。显式度量单位参数必须用 [&lt;Measure&gt;] 属性进行标记。</target>
        <note />
      </trans-unit>
      <trans-unit id="tcExpectedTypeParameter">
        <source>Expected type parameter, not unit-of-measure parameter</source>
        <target state="translated">应为类型参数，而非度量单位参数</target>
        <note />
      </trans-unit>
      <trans-unit id="tcExpectedTypeNotUnitOfMeasure">
        <source>Expected type, not unit-of-measure</source>
        <target state="translated">应为类型，而非度量单位</target>
        <note />
      </trans-unit>
      <trans-unit id="tcExpectedUnitOfMeasureNotType">
        <source>Expected unit-of-measure, not type</source>
        <target state="translated">应为度量单位，而非类型</target>
        <note />
      </trans-unit>
      <trans-unit id="tcInvalidUnitsOfMeasurePrefix">
        <source>Units-of-measure cannot be used as prefix arguments to a type. Rewrite as postfix arguments in angle brackets.</source>
        <target state="translated">度量单位不能用作类型的前缀参数。请重新编写为用尖括号括起的后缀参数。</target>
        <note />
      </trans-unit>
      <trans-unit id="tcUnitsOfMeasureInvalidInTypeConstructor">
        <source>Unit-of-measure cannot be used in type constructor application</source>
        <target state="translated">不能在类型构造函数应用程序中使用度量单位</target>
        <note />
      </trans-unit>
      <trans-unit id="tcRequireBuilderMethod">
        <source>This control construct may only be used if the computation expression builder defines a '{0}' method</source>
        <target state="translated">只有在计算表达式生成器定义“{0}”方法时才能使用此控制构造</target>
        <note />
      </trans-unit>
      <trans-unit id="tcTypeHasNoNestedTypes">
        <source>This type has no nested types</source>
        <target state="translated">此类型不具有嵌套类型</target>
        <note />
      </trans-unit>
      <trans-unit id="tcUnexpectedSymbolInTypeExpression">
        <source>Unexpected {0} in type expression</source>
        <target state="translated">类型表达式中的意外的 {0}</target>
        <note />
      </trans-unit>
      <trans-unit id="tcTypeParameterInvalidAsTypeConstructor">
        <source>Type parameter cannot be used as type constructor</source>
        <target state="translated">类型参数不能用作类型构造函数</target>
        <note />
      </trans-unit>
      <trans-unit id="tcIllegalSyntaxInTypeExpression">
        <source>Illegal syntax in type expression</source>
        <target state="translated">类型表达式中的非法语法</target>
        <note />
      </trans-unit>
      <trans-unit id="tcAnonymousUnitsOfMeasureCannotBeNested">
        <source>Anonymous unit-of-measure cannot be nested inside another unit-of-measure expression</source>
        <target state="translated">不能将匿名度量单位嵌入另一个度量单位表达式中</target>
        <note />
      </trans-unit>
      <trans-unit id="tcAnonymousTypeInvalidInDeclaration">
        <source>Anonymous type variables are not permitted in this declaration</source>
        <target state="translated">此声明中不允许有匿名类型变量</target>
        <note />
      </trans-unit>
      <trans-unit id="tcUnexpectedSlashInType">
        <source>Unexpected / in type</source>
        <target state="translated">类型中的意外的 /</target>
        <note />
      </trans-unit>
      <trans-unit id="tcUnexpectedTypeArguments">
        <source>Unexpected type arguments</source>
        <target state="translated">意外的类型参数</target>
        <note />
      </trans-unit>
      <trans-unit id="tcOptionalArgsOnlyOnMembers">
        <source>Optional arguments are only permitted on type members</source>
        <target state="translated">仅允许对类型成员使用可选参数</target>
        <note />
      </trans-unit>
      <trans-unit id="tcNameNotBoundInPattern">
        <source>Name '{0}' not bound in pattern context</source>
        <target state="translated">模式上下文中未绑定名称“{0}”</target>
        <note />
      </trans-unit>
      <trans-unit id="tcInvalidNonPrimitiveLiteralInPatternMatch">
        <source>Non-primitive numeric literal constants cannot be used in pattern matches because they can be mapped to multiple different types through the use of a NumericLiteral module. Consider using replacing with a variable, and use 'when &lt;variable&gt; = &lt;constant&gt;' at the end of the match clause.</source>
        <target state="translated">非基元数值文本常量不能用于模式匹配，因为可以通过使用 NumericLiteral 模块将这些常量映射到多个不同类型。请考虑将其替换为一个变量，并在 match 子句的结尾使用 "when &lt;variable&gt; = &lt;constant&gt;"。</target>
        <note />
      </trans-unit>
      <trans-unit id="tcInvalidTypeArgumentUsage">
        <source>Type arguments cannot be specified here</source>
        <target state="translated">无法在此处指定类型参数</target>
        <note />
      </trans-unit>
      <trans-unit id="tcRequireActivePatternWithOneResult">
        <source>Only active patterns returning exactly one result may accept arguments</source>
        <target state="translated">仅有正好返回一个结果的活动模式才可以接受参数</target>
        <note />
      </trans-unit>
      <trans-unit id="tcInvalidArgForParameterizedPattern">
        <source>Invalid argument to parameterized pattern label</source>
        <target state="translated">参数化模式标签的参数无效</target>
        <note />
      </trans-unit>
      <trans-unit id="tcInvalidIndexIntoActivePatternArray">
        <source>Internal error. Invalid index into active pattern array</source>
        <target state="translated">内部错误。活动模式数组中的索引无效</target>
        <note />
      </trans-unit>
      <trans-unit id="tcUnionCaseDoesNotTakeArguments">
        <source>This union case does not take arguments</source>
        <target state="translated">此联合用例不采用参数</target>
        <note />
      </trans-unit>
      <trans-unit id="tcUnionCaseRequiresOneArgument">
        <source>This union case takes one argument</source>
        <target state="translated">此联合用例采用一个参数</target>
        <note />
      </trans-unit>
      <trans-unit id="tcUnionCaseExpectsTupledArguments">
        <source>This union case expects {0} arguments in tupled form, but was given {1}. The missing field arguments may be any of:{2}</source>
        <target state="translated">此联合事例需要元组形式的 {0} 个参数，但提供了 {1} 个。缺少的字段参数可以是 {2} 的任何参数</target>
        <note />
      </trans-unit>
      <trans-unit id="tcFieldIsNotStatic">
        <source>Field '{0}' is not static</source>
        <target state="translated">字段“{0}”不是静态的</target>
        <note />
      </trans-unit>
      <trans-unit id="tcFieldNotLiteralCannotBeUsedInPattern">
        <source>This field is not a literal and cannot be used in a pattern</source>
        <target state="translated">此字段不是文本，不能在模式中使用</target>
        <note />
      </trans-unit>
      <trans-unit id="tcRequireVarConstRecogOrLiteral">
        <source>This is not a variable, constant, active recognizer or literal</source>
        <target state="translated">这不是变量、常数、活动识别器或文本</target>
        <note />
      </trans-unit>
      <trans-unit id="tcInvalidPattern">
        <source>This is not a valid pattern</source>
        <target state="translated">这不是有效的模式</target>
        <note />
      </trans-unit>
      <trans-unit id="tcUseWhenPatternGuard">
        <source>Character range matches have been removed in F#. Consider using a 'when' pattern guard instead.</source>
        <target state="translated">在 F# 中，已删除字符范围匹配。请考虑改用“when”模式保护。</target>
        <note />
      </trans-unit>
      <trans-unit id="tcIllegalPattern">
        <source>Illegal pattern</source>
        <target state="translated">非法模式</target>
        <note />
      </trans-unit>
      <trans-unit id="tcSyntaxErrorUnexpectedQMark">
        <source>Syntax error - unexpected '?' symbol</source>
        <target state="translated">语法错误 - 意外的“?”符号</target>
        <note />
      </trans-unit>
      <trans-unit id="tcExpressionCountMisMatch">
        <source>Expected {0} expressions, got {1}</source>
        <target state="translated">需要 {0} 个表达式，已获取 {1} 个</target>
        <note />
      </trans-unit>
      <trans-unit id="tcExprUndelayed">
        <source>TcExprUndelayed: delayed</source>
        <target state="translated">TcExprUndelayed: 已延迟</target>
        <note />
      </trans-unit>
      <trans-unit id="tcExpressionRequiresSequence">
        <source>This expression form may only be used in sequence and computation expressions</source>
        <target state="translated">此表达式格式只能用于序列和计算表达式</target>
        <note />
      </trans-unit>
      <trans-unit id="tcInvalidObjectExpressionSyntaxForm">
        <source>Invalid object expression. Objects without overrides or interfaces should use the expression form 'new Type(args)' without braces.</source>
        <target state="translated">对象表达式无效。没有重写或接口的对象应使用不带括号的表达式格式“new Type(args)”。</target>
        <note />
      </trans-unit>
      <trans-unit id="tcInvalidObjectSequenceOrRecordExpression">
        <source>Invalid object, sequence or record expression</source>
        <target state="translated">对象、序列或记录表达式无效</target>
        <note />
      </trans-unit>
      <trans-unit id="tcInvalidSequenceExpressionSyntaxForm">
        <source>Invalid record, sequence or computation expression. Sequence expressions should be of the form 'seq {{ ... }}'</source>
        <target state="translated">记录、序列或计算表达式无效。序列表达式的格式应为“seq {{ ... }}”</target>
        <note />
      </trans-unit>
      <trans-unit id="tcExpressionWithIfRequiresParenthesis">
        <source>This list or array expression includes an element of the form 'if ... then ... else'. Parenthesize this expression to indicate it is an individual element of the list or array, to disambiguate this from a list generated using a sequence expression</source>
        <target state="translated">此列表或数组表达式包括采用“if ... then ... else”格式的元素。请使用括号将此表达式括起来以指示它是列表或数组中的单个元素，从而将此表达式与使用序列表达式生成的列表进行区分</target>
        <note />
      </trans-unit>
      <trans-unit id="tcUnableToParseFormatString">
        <source>Unable to parse format string '{0}'</source>
        <target state="translated">无法分析格式字符串“{0}”</target>
        <note />
      </trans-unit>
      <trans-unit id="tcListLiteralMaxSize">
        <source>This list expression exceeds the maximum size for list literals. Use an array for larger literals and call Array.ToList.</source>
        <target state="translated">此列表表达式超出列表文本的最大大小。请对大型的文本使用数组并调用 Array.ToList。</target>
        <note />
      </trans-unit>
      <trans-unit id="tcExpressionFormRequiresObjectConstructor">
        <source>The expression form 'expr then expr' may only be used as part of an explicit object constructor</source>
        <target state="translated">表达式格式“expr then expr”只能用作显式对象构造函数的一部分</target>
        <note />
      </trans-unit>
      <trans-unit id="tcNamedArgumentsCannotBeUsedInMemberTraits">
        <source>Named arguments cannot be given to member trait calls</source>
        <target state="translated">不能将命名参数提供给成员特征调用</target>
        <note />
      </trans-unit>
      <trans-unit id="tcNotValidEnumCaseName">
        <source>This is not a valid name for an enumeration case</source>
        <target state="translated">对于枚举用例来说，这不是有效的名称</target>
        <note />
      </trans-unit>
      <trans-unit id="tcFieldIsNotMutable">
        <source>This field is not mutable</source>
        <target state="translated">此字段是不可变的</target>
        <note />
      </trans-unit>
      <trans-unit id="tcConstructRequiresListArrayOrSequence">
        <source>This construct may only be used within list, array and sequence expressions, e.g. expressions of the form 'seq {{ ... }}', '[ ... ]' or '[| ... |]'. These use the syntax 'for ... in ... do ... yield...' to generate elements</source>
        <target state="translated">只能在列表、数组和序列表达式中使用此构造函数，例如格式为“seq {{ ... }}”、“[ ... ]”或“[| ... |]”的表达式。它们将使用语法“for ... in ... do ... yield...”来生成元素</target>
        <note />
      </trans-unit>
      <trans-unit id="tcConstructRequiresComputationExpressions">
        <source>This construct may only be used within computation expressions. To return a value from an ordinary function simply write the expression without 'return'.</source>
        <target state="translated">只能在计算表达式中使用此构造。若要从普通函数返回值，只需编写不带“return”的表达式。</target>
        <note />
      </trans-unit>
      <trans-unit id="tcConstructRequiresSequenceOrComputations">
        <source>This construct may only be used within sequence or computation expressions</source>
        <target state="translated">只能在序列或计算表达式中使用此构造</target>
        <note />
      </trans-unit>
      <trans-unit id="tcConstructRequiresComputationExpression">
        <source>This construct may only be used within computation expressions</source>
        <target state="translated">只能在计算表达式中使用此构造</target>
        <note />
      </trans-unit>
      <trans-unit id="tcInvalidIndexerExpression">
        <source>Incomplete expression or invalid use of indexer syntax</source>
        <target state="translated">表达式不完整或无效索引器语法使用</target>
        <note />
      </trans-unit>
      <trans-unit id="tcObjectOfIndeterminateTypeUsedRequireTypeConstraint">
        <source>The operator 'expr.[idx]' has been used on an object of indeterminate type based on information prior to this program point. Consider adding further type constraints</source>
        <target state="translated">已基于此程序点之前的信息对不确定类型的对象使用运算符“expr.[idx]”。请考虑添加更多类型约束</target>
        <note />
      </trans-unit>
      <trans-unit id="tcCannotInheritFromVariableType">
        <source>Cannot inherit from a variable type</source>
        <target state="translated">无法从变量类型继承</target>
        <note />
      </trans-unit>
      <trans-unit id="tcObjectConstructorsOnTypeParametersCannotTakeArguments">
        <source>Calls to object constructors on type parameters cannot be given arguments</source>
        <target state="translated">不能为针对类型参数的对象构造函数调用提供参数</target>
        <note />
      </trans-unit>
      <trans-unit id="tcCompiledNameAttributeMisused">
        <source>The 'CompiledName' attribute cannot be used with this language element</source>
        <target state="translated">“CompiledName”特性不能用于此语言元素</target>
        <note />
      </trans-unit>
      <trans-unit id="tcNamedTypeRequired">
        <source>'{0}' may only be used with named types</source>
        <target state="translated">“{0}”只能用于命名类型</target>
        <note />
      </trans-unit>
      <trans-unit id="tcInheritCannotBeUsedOnInterfaceType">
        <source>'inherit' cannot be used on interface types. Consider implementing the interface by using 'interface ... with ... end' instead.</source>
        <target state="translated">“inherit”不能用于接口类型。请考虑改用“interface ... with ... end”实现接口。</target>
        <note />
      </trans-unit>
      <trans-unit id="tcNewCannotBeUsedOnInterfaceType">
        <source>'new' cannot be used on interface types. Consider using an object expression '{{ new ... with ... }}' instead.</source>
        <target state="translated">“new”不能用于接口类型。请考虑改用对象表达式“{{ new ... with ... }}”。</target>
        <note />
      </trans-unit>
      <trans-unit id="tcAbstractTypeCannotBeInstantiated">
        <source>Instances of this type cannot be created since it has been marked abstract or not all methods have been given implementations. Consider using an object expression '{{ new ... with ... }}' instead.</source>
        <target state="translated">无法创建此类型的实例，因为已将此类型标记为抽象的或者没有为所有方法给定实现。请考虑改用对象表达式“{{ new ... with ... }}”。</target>
        <note />
      </trans-unit>
      <trans-unit id="tcIDisposableTypeShouldUseNew">
        <source>It is recommended that objects supporting the IDisposable interface are created using the syntax 'new Type(args)', rather than 'Type(args)' or 'Type' as a function value representing the constructor, to indicate that resources may be owned by the generated value</source>
        <target state="translated">建议通过将语法 "new Type(args)"(而非 "Type(args)" 或 "Type")用作表示构造函数的函数值来创建支持 IDisposable 接口的对象，以指示生成的值可拥有该资源</target>
        <note />
      </trans-unit>
      <trans-unit id="tcSyntaxCanOnlyBeUsedToCreateObjectTypes">
        <source>'{0}' may only be used to construct object types</source>
        <target state="translated">“{0}”只能用于构造对象类型</target>
        <note />
      </trans-unit>
      <trans-unit id="tcConstructorRequiresCall">
        <source>Constructors for the type '{0}' must directly or indirectly call its implicit object constructor. Use a call to the implicit object constructor instead of a record expression.</source>
        <target state="translated">类型“{0}”的构造函数必须直接或间接调用其隐式对象构造函数。请使用对隐式对象构造函数的调用，而不是记录表达式。</target>
        <note />
      </trans-unit>
      <trans-unit id="tcUndefinedField">
        <source>The field '{0}' has been given a value, but is not present in the type '{1}'</source>
        <target state="translated">已为字段“{0}”给定值，但该字段未包含在类型“{1}”中</target>
        <note />
      </trans-unit>
      <trans-unit id="tcFieldRequiresAssignment">
        <source>No assignment given for field '{0}' of type '{1}'</source>
        <target state="translated">未为类型“{1}”的字段“{0}”赋值</target>
        <note />
      </trans-unit>
      <trans-unit id="tcExtraneousFieldsGivenValues">
        <source>Extraneous fields have been given values</source>
        <target state="translated">已为外来字段给定值</target>
        <note />
      </trans-unit>
      <trans-unit id="tcObjectExpressionsCanOnlyOverrideAbstractOrVirtual">
        <source>Only overrides of abstract and virtual members may be specified in object expressions</source>
        <target state="translated">只能在对象表达式中指定抽象和虚拟成员的重写</target>
        <note />
      </trans-unit>
      <trans-unit id="tcNoAbstractOrVirtualMemberFound">
        <source>The member '{0}' does not correspond to any abstract or virtual method available to override or implement.</source>
        <target state="translated">成员“{0}”与可用于替代或实现的任何抽象或虚拟方法均不对应。</target>
        <note />
      </trans-unit>
      <trans-unit id="tcMemberFoundIsNotAbstractOrVirtual">
        <source>The type {0} contains the member '{1}' but it is not a virtual or abstract method that is available to override or implement.</source>
        <target state="translated">类型 {0} 包含成员“{1}”，但其不是可用于替代或实现的虚拟或抽象方法。</target>
        <note />
      </trans-unit>
      <trans-unit id="tcArgumentArityMismatch">
        <source>The member '{0}' does not accept the correct number of arguments. {1} argument(s) are expected, but {2} were given. The required signature is '{3}'.{4}</source>
        <target state="translated">成员“{0}”未接受正确的参数数目。应为 {1} 个参数，但给出了 {2} 个参数。必需的签名为“{3}”。{4}</target>
        <note />
      </trans-unit>
      <trans-unit id="tcArgumentArityMismatchOneOverload">
        <source>The member '{0}' does not accept the correct number of arguments. One overload accepts {1} arguments, but {2} were given. The required signature is '{3}'.{4}</source>
        <target state="translated">成员“{0}”不支持正确的参数数目。一个重载只支持 {1} 个参数，但给出了 {2} 个参数。必需的签名为“{3}”。{4}</target>
        <note />
      </trans-unit>
      <trans-unit id="tcSimpleMethodNameRequired">
        <source>A simple method name is required here</source>
        <target state="translated">此处需要简单的方法名称</target>
        <note />
      </trans-unit>
      <trans-unit id="tcPredefinedTypeCannotBeUsedAsSuperType">
        <source>The types System.ValueType, System.Enum, System.Delegate, System.MulticastDelegate and System.Array cannot be used as super types in an object expression or class</source>
        <target state="translated">类型 System.ValueType、System.Enum、System.Delegate、System.MulticastDelegate 和 System.Array 不能用作对象表达式或类中的超类型</target>
        <note />
      </trans-unit>
      <trans-unit id="tcNewMustBeUsedWithNamedType">
        <source>'new' must be used with a named type</source>
        <target state="translated">“new”必须用于命名类型</target>
        <note />
      </trans-unit>
      <trans-unit id="tcCannotCreateExtensionOfSealedType">
        <source>Cannot create an extension of a sealed type</source>
        <target state="translated">无法创建密封类型的扩展</target>
        <note />
      </trans-unit>
      <trans-unit id="tcNoArgumentsForRecordValue">
        <source>No arguments may be given when constructing a record value</source>
        <target state="translated">在构造记录值时，可能未给定任何参数</target>
        <note />
      </trans-unit>
      <trans-unit id="tcNoInterfaceImplementationForConstructionExpression">
        <source>Interface implementations cannot be given on construction expressions</source>
        <target state="translated">不能在构造表达式中提供接口实现</target>
        <note />
      </trans-unit>
      <trans-unit id="tcObjectConstructionCanOnlyBeUsedInClassTypes">
        <source>Object construction expressions may only be used to implement constructors in class types</source>
        <target state="translated">对象构造表达式只能用于实现类类型中的构造函数</target>
        <note />
      </trans-unit>
      <trans-unit id="tcOnlySimpleBindingsCanBeUsedInConstructionExpressions">
        <source>Only simple bindings of the form 'id = expr' can be used in construction expressions</source>
        <target state="translated">只能在构造表达式中使用“id = expr”格式的简单绑定</target>
        <note />
      </trans-unit>
      <trans-unit id="tcObjectsMustBeInitializedWithObjectExpression">
        <source>Objects must be initialized by an object construction expression that calls an inherited object constructor and assigns a value to each field</source>
        <target state="translated">对象必须由一个对象构造表达式进行初始化，该表达式将调用继承的对象构造函数并为每个字段赋值</target>
        <note />
      </trans-unit>
      <trans-unit id="tcExpectedInterfaceType">
        <source>Expected an interface type</source>
        <target state="translated">应为接口类型</target>
        <note />
      </trans-unit>
      <trans-unit id="tcConstructorForInterfacesDoNotTakeArguments">
        <source>Constructor expressions for interfaces do not take arguments</source>
        <target state="translated">接口的构造函数表达式不采用参数</target>
        <note />
      </trans-unit>
      <trans-unit id="tcConstructorRequiresArguments">
        <source>This object constructor requires arguments</source>
        <target state="translated">此对象构造函数需要参数</target>
        <note />
      </trans-unit>
      <trans-unit id="tcNewRequiresObjectConstructor">
        <source>'new' may only be used with object constructors</source>
        <target state="translated">“new”只能用于对象构造函数</target>
        <note />
      </trans-unit>
      <trans-unit id="tcAtLeastOneOverrideIsInvalid">
        <source>At least one override did not correctly implement its corresponding abstract member</source>
        <target state="translated">至少有一个重写未正确实现其相应的抽象成员</target>
        <note />
      </trans-unit>
      <trans-unit id="tcNumericLiteralRequiresModule">
        <source>This numeric literal requires that a module '{0}' defining functions FromZero, FromOne, FromInt32, FromInt64 and FromString be in scope</source>
        <target state="translated">此数值文本要求定义函数 FromZero、FromOne、FromInt32、FromInt64 和 FromString 的模块“{0}”位于范围内</target>
        <note />
      </trans-unit>
      <trans-unit id="tcInvalidRecordConstruction">
        <source>Invalid record construction</source>
        <target state="translated">记录构造无效</target>
        <note />
      </trans-unit>
      <trans-unit id="tcExpressionFormRequiresRecordTypes">
        <source>The expression form {{ expr with ... }} may only be used with record types. To build object types use {{ new Type(...) with ... }}</source>
        <target state="translated">表达式格式 {{ expr with ... }} 只能用于记录类型。若要生成对象类型，请使用 {{ new Type(...) with ... }}</target>
        <note />
      </trans-unit>
      <trans-unit id="tcInheritedTypeIsNotObjectModelType">
        <source>The inherited type is not an object model type</source>
        <target state="translated">继承的类型不是对象模型类型</target>
        <note />
      </trans-unit>
      <trans-unit id="tcObjectConstructionExpressionCanOnlyImplementConstructorsInObjectModelTypes">
        <source>Object construction expressions (i.e. record expressions with inheritance specifications) may only be used to implement constructors in object model types. Use 'new ObjectType(args)' to construct instances of object model types outside of constructors</source>
        <target state="translated">对象构造函数表达式(即，具有继承规范的记录表达式)只能用于实现对象模型类型中的构造函数。请使用“new ObjectType(args)”在构造函数的外部构造对象模型类型的实例</target>
        <note />
      </trans-unit>
      <trans-unit id="tcEmptyRecordInvalid">
        <source>'{{ }}' is not a valid expression. Records must include at least one field. Empty sequences are specified by using Seq.empty or an empty list '[]'.</source>
        <target state="translated">“{{ }}”不是有效的表达式。记录必须至少包含一个字段。使用 Seq.empty 或空列表“[]”指定空序列。</target>
        <note />
      </trans-unit>
      <trans-unit id="tcTypeIsNotARecordTypeNeedConstructor">
        <source>This type is not a record type. Values of class and struct types must be created using calls to object constructors.</source>
        <target state="translated">此类型不是记录类型。必须使用对对象构造函数的调用来创建类和结构类型的值。</target>
        <note />
      </trans-unit>
      <trans-unit id="tcTypeIsNotARecordType">
        <source>This type is not a record type</source>
        <target state="translated">此类型不是记录类型</target>
        <note />
      </trans-unit>
      <trans-unit id="tcConstructIsAmbiguousInComputationExpression">
        <source>This construct is ambiguous as part of a computation expression. Nested expressions may be written using 'let _ = (...)' and nested computations using 'let! res = builder {{ ... }}'.</source>
        <target state="translated">此构造作为计算表达式的一部分具有多义性。可以使用“let _ = (...)”来编写嵌套的表达式，并可以使用“let! res = builder {{ ... }}”来编写嵌套的计算。</target>
        <note />
      </trans-unit>
      <trans-unit id="tcConstructIsAmbiguousInSequenceExpression">
        <source>This construct is ambiguous as part of a sequence expression. Nested expressions may be written using 'let _ = (...)' and nested sequences using 'yield! seq {{... }}'.</source>
        <target state="translated">此构造作为序列表达式的一部分具有多义性。可以使用“let _ = (...)”来编写嵌套的表达式，并可以使用“yield! seq {{... }}”来编写嵌套的序列。</target>
        <note />
      </trans-unit>
      <trans-unit id="tcDoBangIllegalInSequenceExpression">
        <source>'do!' cannot be used within sequence expressions</source>
        <target state="translated">不能在序列表达式中使用“do!</target>
        <note />
      </trans-unit>
      <trans-unit id="tcUseForInSequenceExpression">
        <source>The use of 'let! x = coll' in sequence expressions is not permitted. Use 'for x in coll' instead.</source>
        <target state="translated">不允许在序列表达式中使用“let! x = coll”。请改用“for x in coll”。</target>
        <note />
      </trans-unit>
      <trans-unit id="tcTryIllegalInSequenceExpression">
        <source>'try'/'with' cannot be used within sequence expressions</source>
        <target state="translated">不能在序列表达式中使用“try”/“with”</target>
        <note />
      </trans-unit>
      <trans-unit id="tcUseYieldBangForMultipleResults">
        <source>In sequence expressions, multiple results are generated using 'yield!'</source>
        <target state="translated">在序列表达式中，使用“yield!”生成多个结果</target>
        <note />
      </trans-unit>
      <trans-unit id="tcInvalidAssignment">
        <source>Invalid assignment</source>
        <target state="translated">赋值无效</target>
        <note />
      </trans-unit>
      <trans-unit id="tcInvalidUseOfTypeName">
        <source>Invalid use of a type name</source>
        <target state="translated">类型名称的使用无效</target>
        <note />
      </trans-unit>
      <trans-unit id="tcTypeHasNoAccessibleConstructor">
        <source>This type has no accessible object constructors</source>
        <target state="translated">此类型不具有可访问的对象构造函数</target>
        <note />
      </trans-unit>
      <trans-unit id="tcInvalidUseOfInterfaceType">
        <source>Invalid use of an interface type</source>
        <target state="translated">接口类型的使用无效</target>
        <note />
      </trans-unit>
      <trans-unit id="tcInvalidUseOfDelegate">
        <source>Invalid use of a delegate constructor. Use the syntax 'new Type(args)' or just 'Type(args)'.</source>
        <target state="translated">委托构造函数的使用无效。请使用语法“new Type(args)”或直接使用“Type(args)”。</target>
        <note />
      </trans-unit>
      <trans-unit id="tcPropertyIsNotStatic">
        <source>Property '{0}' is not static</source>
        <target state="translated">属性“{0}”不是静态的</target>
        <note />
      </trans-unit>
      <trans-unit id="tcPropertyIsNotReadable">
        <source>Property '{0}' is not readable</source>
        <target state="translated">属性“{0}”不可读</target>
        <note />
      </trans-unit>
      <trans-unit id="tcLookupMayNotBeUsedHere">
        <source>This lookup cannot be used here</source>
        <target state="translated">不能在此处使用此查找</target>
        <note />
      </trans-unit>
      <trans-unit id="tcPropertyIsStatic">
        <source>Property '{0}' is static</source>
        <target state="translated">属性“{0}”是静态的</target>
        <note />
      </trans-unit>
      <trans-unit id="tcPropertyCannotBeSet1">
        <source>Property '{0}' cannot be set</source>
        <target state="translated">无法设置属性“{0}”</target>
        <note />
      </trans-unit>
      <trans-unit id="tcConstructorsCannotBeFirstClassValues">
        <source>Constructors must be applied to arguments and cannot be used as first-class values. If necessary use an anonymous function '(fun arg1 ... argN -&gt; new Type(arg1,...,argN))'.</source>
        <target state="translated">构造函数必须应用于参数，且不能用作第一类值。如有必要，请使用匿名函数 "(fun arg1 ... argN -&gt; new Type(arg1,...,argN))"。</target>
        <note />
      </trans-unit>
      <trans-unit id="tcSyntaxFormUsedOnlyWithRecordLabelsPropertiesAndFields">
        <source>The syntax 'expr.id' may only be used with record labels, properties and fields</source>
        <target state="translated">语法“expr.id”只能用于记录标签、属性和字段</target>
        <note />
      </trans-unit>
      <trans-unit id="tcEventIsStatic">
        <source>Event '{0}' is static</source>
        <target state="translated">事件“{0}”是静态的</target>
        <note />
      </trans-unit>
      <trans-unit id="tcEventIsNotStatic">
        <source>Event '{0}' is not static</source>
        <target state="translated">事件“{0}”不是静态的</target>
        <note />
      </trans-unit>
      <trans-unit id="tcNamedArgumentDidNotMatch">
        <source>The named argument '{0}' did not match any argument or mutable property</source>
        <target state="translated">命名参数“{0}”与任何参数或可变属性均不匹配</target>
        <note />
      </trans-unit>
      <trans-unit id="tcOverloadsCannotHaveCurriedArguments">
        <source>One or more of the overloads of this method has curried arguments. Consider redesigning these members to take arguments in tupled form.</source>
        <target state="translated">此方法的一个或多个重载具有扩充参数。请考虑将这些成员重新设计为采用元组格式的参数。</target>
        <note />
      </trans-unit>
      <trans-unit id="tcUnnamedArgumentsDoNotFormPrefix">
        <source>The unnamed arguments do not form a prefix of the arguments of the method called</source>
        <target state="translated">未命名的参数未形成已调用方法的参数的前缀</target>
        <note />
      </trans-unit>
      <trans-unit id="tcStaticOptimizationConditionalsOnlyForFSharpLibrary">
        <source>Static optimization conditionals are only for use within the F# library</source>
        <target state="translated">只能在 F# 库中使用静态优化条件</target>
        <note />
      </trans-unit>
      <trans-unit id="tcFormalArgumentIsNotOptional">
        <source>The corresponding formal argument is not optional</source>
        <target state="translated">相应的形参不是可选的</target>
        <note />
      </trans-unit>
      <trans-unit id="tcInvalidOptionalAssignmentToPropertyOrField">
        <source>Invalid optional assignment to a property or field</source>
        <target state="translated">某个属性或字段的可选赋值无效</target>
        <note />
      </trans-unit>
      <trans-unit id="tcDelegateConstructorMustBePassed">
        <source>A delegate constructor must be passed a single function value</source>
        <target state="translated">必须向委托构造函数传递单个函数值</target>
        <note />
      </trans-unit>
      <trans-unit id="tcBindingCannotBeUseAndRec">
        <source>A binding cannot be marked both 'use' and 'rec'</source>
        <target state="translated">不能将一个绑定同时标记为“use”和“rec”</target>
        <note />
      </trans-unit>
      <trans-unit id="tcVolatileOnlyOnClassLetBindings">
        <source>The 'VolatileField' attribute may only be used on 'let' bindings in classes</source>
        <target state="translated">只能在类中的“let”绑定中使用“VolatileField”特性</target>
        <note />
      </trans-unit>
      <trans-unit id="tcAttributesAreNotPermittedOnLetBindings">
        <source>Attributes are not permitted on 'let' bindings in expressions</source>
        <target state="translated">不允许对表达式中的“let”绑定使用特性</target>
        <note />
      </trans-unit>
      <trans-unit id="tcDefaultValueAttributeRequiresVal">
        <source>The 'DefaultValue' attribute may only be used on 'val' declarations</source>
        <target state="translated">“DefaultValue”特性只能用于“val”声明</target>
        <note />
      </trans-unit>
      <trans-unit id="tcConditionalAttributeRequiresMembers">
        <source>The 'ConditionalAttribute' attribute may only be used on members</source>
        <target state="translated">“ConditionalAttribute”特性只能用于成员</target>
        <note />
      </trans-unit>
      <trans-unit id="tcInvalidActivePatternName">
        <source>This is not a valid name for an active pattern</source>
        <target state="translated">对于活动模式来说，这不是有效的名称</target>
        <note />
      </trans-unit>
      <trans-unit id="tcEntryPointAttributeRequiresFunctionInModule">
        <source>The 'EntryPointAttribute' attribute may only be used on function definitions in modules</source>
        <target state="translated">“EntryPointAttribute”特性只能用于模块中的函数定义</target>
        <note />
      </trans-unit>
      <trans-unit id="tcMutableValuesCannotBeInline">
        <source>Mutable values cannot be marked 'inline'</source>
        <target state="translated">不能将可变值标记为“inline”</target>
        <note />
      </trans-unit>
      <trans-unit id="tcMutableValuesMayNotHaveGenericParameters">
        <source>Mutable values cannot have generic parameters</source>
        <target state="translated">可变值不能具有泛型参数</target>
        <note />
      </trans-unit>
      <trans-unit id="tcMutableValuesSyntax">
        <source>Mutable function values should be written 'let mutable f = (fun args -&gt; ...)'</source>
        <target state="translated">应按照 "let mutable f = (fun args -&gt; ...)" 格式编写可变函数值</target>
        <note />
      </trans-unit>
      <trans-unit id="tcOnlyFunctionsCanBeInline">
        <source>Only functions may be marked 'inline'</source>
        <target state="translated">只能将函数标记为“inline”</target>
        <note />
      </trans-unit>
      <trans-unit id="tcIllegalAttributesForLiteral">
        <source>A literal value cannot be given the [&lt;ThreadStatic&gt;] or [&lt;ContextStatic&gt;] attributes</source>
        <target state="translated">无法向文本值赋予 [&lt;ThreadStatic&gt;] 或 [&lt;ContextStatic&gt;] 属性</target>
        <note />
      </trans-unit>
      <trans-unit id="tcLiteralCannotBeMutable">
        <source>A literal value cannot be marked 'mutable'</source>
        <target state="translated">不能将文本值标记为“mutable”</target>
        <note />
      </trans-unit>
      <trans-unit id="tcLiteralCannotBeInline">
        <source>A literal value cannot be marked 'inline'</source>
        <target state="translated">不能将文本值标记为“inline”</target>
        <note />
      </trans-unit>
      <trans-unit id="tcLiteralCannotHaveGenericParameters">
        <source>Literal values cannot have generic parameters</source>
        <target state="translated">文本值不能具有泛型参数</target>
        <note />
      </trans-unit>
      <trans-unit id="tcInvalidConstantExpression">
        <source>This is not a valid constant expression</source>
        <target state="translated">这不是有效的常数表达式</target>
        <note />
      </trans-unit>
      <trans-unit id="tcTypeIsInaccessible">
        <source>This type is not accessible from this code location</source>
        <target state="translated">无法从此代码位置访问此类型</target>
        <note />
      </trans-unit>
      <trans-unit id="tcUnexpectedConditionInImportedAssembly">
        <source>Unexpected condition in imported assembly: failed to decode AttributeUsage attribute</source>
        <target state="translated">导入的程序集中的意外条件: 未能对 AttributeUsage 特性进行解码</target>
        <note />
      </trans-unit>
      <trans-unit id="tcUnrecognizedAttributeTarget">
        <source>Unrecognized attribute target. Valid attribute targets are 'assembly', 'module', 'type', 'method', 'property', 'return', 'param', 'field', 'event', 'constructor'.</source>
        <target state="translated">无法识别的特性目标。有效的特性目标为“assembly”、“module”、“type”、“method”、“property”、“return”、“param”、“field”、“event”、“constructor”。</target>
        <note />
      </trans-unit>
      <trans-unit id="tcAttributeIsNotValidForLanguageElementUseDo">
        <source>This attribute is not valid for use on this language element. Assembly attributes should be attached to a 'do ()' declaration, if necessary within an F# module.</source>
        <target state="translated">对此语言元素使用此特性无效。如有需要，应将程序集特性附加到 F# 模块中的“do ()”声明。</target>
        <note />
      </trans-unit>
      <trans-unit id="tcAttributeIsNotValidForLanguageElement">
        <source>This attribute is not valid for use on this language element</source>
        <target state="translated">对此语言元素使用此特性无效</target>
        <note />
      </trans-unit>
      <trans-unit id="tcOptionalArgumentsCannotBeUsedInCustomAttribute">
        <source>Optional arguments cannot be used in custom attributes</source>
        <target state="translated">自定义特性中不能使用可选参数</target>
        <note />
      </trans-unit>
      <trans-unit id="tcPropertyCannotBeSet0">
        <source>This property cannot be set</source>
        <target state="translated">无法设置此属性</target>
        <note />
      </trans-unit>
      <trans-unit id="tcPropertyOrFieldNotFoundInAttribute">
        <source>This property or field was not found on this custom attribute type</source>
        <target state="translated">未在此自定义特性类型中找到此属性或字段</target>
        <note />
      </trans-unit>
      <trans-unit id="tcCustomAttributeMustBeReferenceType">
        <source>A custom attribute must be a reference type</source>
        <target state="translated">自定义特性必须是引用类型</target>
        <note />
      </trans-unit>
      <trans-unit id="tcCustomAttributeArgumentMismatch">
        <source>The number of args for a custom attribute does not match the expected number of args for the attribute constructor</source>
        <target state="translated">自定义特性的参数数目与特性构造函数所需的参数数目不匹配</target>
        <note />
      </trans-unit>
      <trans-unit id="tcCustomAttributeMustInvokeConstructor">
        <source>A custom attribute must invoke an object constructor</source>
        <target state="translated">自定义特性必须调用对象构造函数</target>
        <note />
      </trans-unit>
      <trans-unit id="tcAttributeExpressionsMustBeConstructorCalls">
        <source>Attribute expressions must be calls to object constructors</source>
        <target state="translated">特性表达式必须是对对象构造函数的调用</target>
        <note />
      </trans-unit>
      <trans-unit id="tcUnsupportedAttribute">
        <source>This attribute cannot be used in this version of F#</source>
        <target state="translated">不能在此版本的 F# 中使用该特性</target>
        <note />
      </trans-unit>
      <trans-unit id="tcInvalidInlineSpecification">
        <source>Invalid inline specification</source>
        <target state="translated">内联规范无效</target>
        <note />
      </trans-unit>
      <trans-unit id="tcInvalidUseBinding">
        <source>'use' bindings must be of the form 'use &lt;var&gt; = &lt;expr&gt;'</source>
        <target state="translated">"use" 绑定必须采用 "use &lt;var&gt; = &lt;expr&gt;" 形式</target>
        <note />
      </trans-unit>
      <trans-unit id="tcAbstractMembersIllegalInAugmentation">
        <source>Abstract members are not permitted in an augmentation - they must be defined as part of the type itself</source>
        <target state="translated">扩大中不允许使用抽象成员 - 必须将它们定义为类型本身的一部分</target>
        <note />
      </trans-unit>
      <trans-unit id="tcMethodOverridesIllegalHere">
        <source>Method overrides and interface implementations are not permitted here</source>
        <target state="translated">此处不允许使用方法重写和接口实现</target>
        <note />
      </trans-unit>
      <trans-unit id="tcNoMemberFoundForOverride">
        <source>No abstract or interface member was found that corresponds to this override</source>
        <target state="translated">未找到与此重写对应的抽象或接口成员</target>
        <note />
      </trans-unit>
      <trans-unit id="tcOverrideArityMismatch">
        <source>This override takes a different number of arguments to the corresponding abstract member. The following abstract members were found:{0}</source>
        <target state="translated">此替代使用的参数数量与对应的抽象成员的数量不同。找到以下抽象成员: {0}</target>
        <note />
      </trans-unit>
      <trans-unit id="tcDefaultImplementationAlreadyExists">
        <source>This method already has a default implementation</source>
        <target state="translated">此方法已具有默认实现</target>
        <note />
      </trans-unit>
      <trans-unit id="tcDefaultAmbiguous">
        <source>The method implemented by this default is ambiguous</source>
        <target state="translated">此默认值实现的方法具有多义性</target>
        <note />
      </trans-unit>
      <trans-unit id="tcNoPropertyFoundForOverride">
        <source>No abstract property was found that corresponds to this override</source>
        <target state="translated">未找到与此重写对应的抽象属性</target>
        <note />
      </trans-unit>
      <trans-unit id="tcAbstractPropertyMissingGetOrSet">
        <source>This property overrides or implements an abstract property but the abstract property doesn't have a corresponding {0}</source>
        <target state="translated">此属性会重写或实现一个抽象属性，但该抽象属性没有相应的 {0}</target>
        <note />
      </trans-unit>
      <trans-unit id="tcInvalidSignatureForSet">
        <source>Invalid signature for set member</source>
        <target state="translated">集成员的签名无效</target>
        <note />
      </trans-unit>
      <trans-unit id="tcNewMemberHidesAbstractMember">
        <source>This new member hides the abstract member '{0}'. Rename the member or use 'override' instead.</source>
        <target state="translated">此新成员隐藏了抽象成员“{0}”。重命名此成员或改用“override”。</target>
        <note />
      </trans-unit>
      <trans-unit id="tcNewMemberHidesAbstractMemberWithSuffix">
        <source>This new member hides the abstract member '{0}' once tuples, functions, units of measure and/or provided types are erased. Rename the member or use 'override' instead.</source>
        <target state="translated">一旦清除元组、函数、度量单位和/或所提供的类型，此新成员就会隐藏抽象成员“{0}”。请重命名此成员或改用“override”。</target>
        <note />
      </trans-unit>
      <trans-unit id="tcStaticInitializersIllegalInInterface">
        <source>Interfaces cannot contain definitions of static initializers</source>
        <target state="translated">接口不能包含静态初始化表达式的定义</target>
        <note />
      </trans-unit>
      <trans-unit id="tcObjectConstructorsIllegalInInterface">
        <source>Interfaces cannot contain definitions of object constructors</source>
        <target state="translated">接口不能包含对象构造函数的定义</target>
        <note />
      </trans-unit>
      <trans-unit id="tcMemberOverridesIllegalInInterface">
        <source>Interfaces cannot contain definitions of member overrides</source>
        <target state="translated">接口不能包含成员重写的定义</target>
        <note />
      </trans-unit>
      <trans-unit id="tcConcreteMembersIllegalInInterface">
        <source>Interfaces cannot contain definitions of concrete members. You may need to define a constructor on your type to indicate that the type is a class.</source>
        <target state="translated">接口不能包含具体成员的定义。您可能需要定义类型的构造函数来指示该类型是类。</target>
        <note />
      </trans-unit>
      <trans-unit id="tcConstructorsDisallowedInExceptionAugmentation">
        <source>Constructors cannot be specified in exception augmentations</source>
        <target state="translated">不能在异常扩大中指定构造函数</target>
        <note />
      </trans-unit>
      <trans-unit id="tcStructsCannotHaveConstructorWithNoArguments">
        <source>Structs cannot have an object constructor with no arguments. This is a restriction imposed on all CLI languages as structs automatically support a default constructor.</source>
        <target state="translated">结构不能具有不带参数的对象构造函数。这是对所有 CLI 语言实施的限制，原因是结构自动支持默认构造函数。</target>
        <note />
      </trans-unit>
      <trans-unit id="tcConstructorsIllegalForThisType">
        <source>Constructors cannot be defined for this type</source>
        <target state="translated">不能为此类型定义构造函数</target>
        <note />
      </trans-unit>
      <trans-unit id="tcRecursiveBindingsWithMembersMustBeDirectAugmentation">
        <source>Recursive bindings that include member specifications can only occur as a direct augmentation of a type</source>
        <target state="translated">包含成员规格的递归绑定只能作为类型的直接扩大出现</target>
        <note />
      </trans-unit>
      <trans-unit id="tcOnlySimplePatternsInLetRec">
        <source>Only simple variable patterns can be bound in 'let rec' constructs</source>
        <target state="translated">只能在“let rec”构造中绑定简单的变量模式</target>
        <note />
      </trans-unit>
      <trans-unit id="tcOnlyRecordFieldsAndSimpleLetCanBeMutable">
        <source>Mutable 'let' bindings can't be recursive or defined in recursive modules or namespaces</source>
        <target state="translated">可变 "let" 绑定不能在递归模块或命名空间中递归或定义</target>
        <note />
      </trans-unit>
      <trans-unit id="tcMemberIsNotSufficientlyGeneric">
        <source>This member is not sufficiently generic</source>
        <target state="translated">此成员的通用性不够</target>
        <note />
      </trans-unit>
      <trans-unit id="tcLiteralAttributeRequiresConstantValue">
        <source>A declaration may only be the [&lt;Literal&gt;] attribute if a constant value is also given, e.g. 'val x: int = 1'</source>
        <target state="translated">如果还给定了常量值，例如 “val x: int = 1”，则声明可能只能是 [&lt;Literal&gt;] 属性</target>
        <note />
      </trans-unit>
      <trans-unit id="tcValueInSignatureRequiresLiteralAttribute">
        <source>A declaration may only be given a value in a signature if the declaration has the [&lt;Literal&gt;] attribute</source>
        <target state="translated">仅在声明具有 [&lt;Literal&gt;] 属性时, 才可在签名中为声明指定一个值</target>
        <note />
      </trans-unit>
      <trans-unit id="tcThreadStaticAndContextStaticMustBeStatic">
        <source>Thread-static and context-static variables must be static and given the [&lt;DefaultValue&gt;] attribute to indicate that the value is initialized to the default value on each new thread</source>
        <target state="translated">线程静态变量和上下文静态变量必须是静态的，并具有 [&lt;DefaultValue&gt;] 属性以指示该值初始化为每个新线程上的默认值</target>
        <note />
      </trans-unit>
      <trans-unit id="tcVolatileFieldsMustBeMutable">
        <source>Volatile fields must be marked 'mutable' and cannot be thread-static</source>
        <target state="translated">可变字段必须标记为“mutable”且不能是线程静态的</target>
        <note />
      </trans-unit>
      <trans-unit id="tcUninitializedValFieldsMustBeMutable">
        <source>Uninitialized 'val' fields must be mutable and marked with the '[&lt;DefaultValue&gt;]' attribute. Consider using a 'let' binding instead of a 'val' field.</source>
        <target state="translated">未初始化的 "val" 字段必须是可变的且标记有 "[&lt;DefaultValue&gt;]" 属性。请考虑使用 "let" 绑定而不是 "val" 字段。</target>
        <note />
      </trans-unit>
      <trans-unit id="tcStaticValFieldsMustBeMutableAndPrivate">
        <source>Static 'val' fields in types must be mutable, private and marked with the '[&lt;DefaultValue&gt;]' attribute. They are initialized to the 'null' or 'zero' value for their type. Consider also using a 'static let mutable' binding in a class type.</source>
        <target state="translated">类型中的静态 "val" 字段必须是可变的和私有的，并标记了 "[&lt;DefaultValue&gt;]" 属性。这些字段将初始化为各自类型的 "null" 或“零”值。请考虑在类类型中也使用 "static let mutable" 绑定。</target>
        <note />
      </trans-unit>
      <trans-unit id="tcFieldRequiresName">
        <source>This field requires a name</source>
        <target state="translated">此字段需要名称</target>
        <note />
      </trans-unit>
      <trans-unit id="tcInvalidNamespaceModuleTypeUnionName">
        <source>Invalid namespace, module, type or union case name</source>
        <target state="translated">命名空间、模块、类型或联合用例名称无效</target>
        <note />
      </trans-unit>
      <trans-unit id="tcIllegalFormForExplicitTypeDeclaration">
        <source>Explicit type declarations for constructors must be of the form 'ty1 * ... * tyN -&gt; resTy'. Parentheses may be required around 'resTy'</source>
        <target state="translated">构造函数的显式类型声明必须采用 "ty1 * ... * tyN -&gt; resTy" 格式。"resTy" 两侧可能需要加括号</target>
        <note />
      </trans-unit>
      <trans-unit id="tcReturnTypesForUnionMustBeSameAsType">
        <source>Return types of union cases must be identical to the type being defined, up to abbreviations</source>
        <target state="translated">联合用例的返回类型必须与要定义的类型(直至类型的缩写词)相同</target>
        <note />
      </trans-unit>
      <trans-unit id="tcInvalidEnumerationLiteral">
        <source>This is not a valid value for an enumeration literal</source>
        <target state="translated">对于枚举文本来说，这不是有效的值</target>
        <note />
      </trans-unit>
      <trans-unit id="tcTypeIsNotInterfaceType1">
        <source>The type '{0}' is not an interface type</source>
        <target state="translated">类型“{0}”不是接口类型</target>
        <note />
      </trans-unit>
      <trans-unit id="tcDuplicateSpecOfInterface">
        <source>Duplicate specification of an interface</source>
        <target state="translated">重复的接口规范</target>
        <note />
      </trans-unit>
      <trans-unit id="tcFieldValIllegalHere">
        <source>A field/val declaration is not permitted here</source>
        <target state="translated">此处不允许使用字段/值声明</target>
        <note />
      </trans-unit>
      <trans-unit id="tcInheritIllegalHere">
        <source>A inheritance declaration is not permitted here</source>
        <target state="translated">此处不允许使用继承声明</target>
        <note />
      </trans-unit>
      <trans-unit id="tcModuleRequiresQualifiedAccess">
        <source>This declaration opens the module '{0}', which is marked as 'RequireQualifiedAccess'. Adjust your code to use qualified references to the elements of the module instead, e.g. 'List.map' instead of 'map'. This change will ensure that your code is robust as new constructs are added to libraries.</source>
        <target state="translated">此声明将打开标记为“RequireQualifiedAccess”的模块“{0}”。请调整您的代码以改用对模块元素的限定引用，例如“List.map”而非“map”。此更改将确保您的代码在库中不断添加新构造的情况下依然可靠。</target>
        <note />
      </trans-unit>
      <trans-unit id="tcOpenUsedWithPartiallyQualifiedPath">
        <source>This declaration opens the namespace or module '{0}' through a partially qualified path. Adjust this code to use the full path of the namespace. This change will make your code more robust as new constructs are added to the F# and CLI libraries.</source>
        <target state="translated">此声明通过部分限定的路径来打开命名空间或模块“{0}”。请调整此代码以使用命名空间的完整路径。此更改将使您的代码在 F# 和 CLI 库中不断添加新构造的情况下更为可靠。</target>
        <note />
      </trans-unit>
      <trans-unit id="tcLocalClassBindingsCannotBeInline">
        <source>Local class bindings cannot be marked inline. Consider lifting the definition out of the class or else do not mark it as inline.</source>
        <target state="translated">不能将本地类绑定标记为“inline”。请考虑将定义放到类的外部，否则不要将该类标记为“inline”。</target>
        <note />
      </trans-unit>
      <trans-unit id="tcTypeAbbreviationsMayNotHaveMembers">
        <source>Type abbreviations cannot have members</source>
        <target state="translated">类型缩写词不能具有成员</target>
        <note />
      </trans-unit>
      <trans-unit id="tcTypeAbbreviationsCheckedAtCompileTime">
        <source>As of F# 4.1, the accessibility of type abbreviations is checked at compile-time. Consider changing the accessibility of the type abbreviation. Ignoring this warning might lead to runtime errors.</source>
        <target state="translated">从 F# 4.1 起，类型缩写词的辅助功能在编译时进行检查。请考虑更改类型缩写词的辅助功能。忽略此警告可能会导致运行时错误。</target>
        <note />
      </trans-unit>
      <trans-unit id="tcEnumerationsMayNotHaveMembers">
        <source>Enumerations cannot have members</source>
        <target state="translated">枚举不能具有成员</target>
        <note />
      </trans-unit>
      <trans-unit id="tcMeasureDeclarationsRequireStaticMembers">
        <source>Measure declarations may have only static members</source>
        <target state="translated">度量声明只能具有静态成员</target>
        <note />
      </trans-unit>
      <trans-unit id="tcStructsMayNotContainDoBindings">
        <source>Structs cannot contain 'do' bindings because the default constructor for structs would not execute these bindings</source>
        <target state="translated">结构不能包含“do”绑定，因为结构的默认构造函数将不会执行这些绑定</target>
        <note />
      </trans-unit>
      <trans-unit id="tcStructsMayNotContainLetBindings">
        <source>Structs cannot contain value definitions because the default constructor for structs will not execute these bindings. Consider adding additional arguments to the primary constructor for the type.</source>
        <target state="translated">结构不能包含值定义，因为结构的默认构造函数将不会执行这些绑定。请考虑为该类型的主构造函数添加更多参数。</target>
        <note />
      </trans-unit>
      <trans-unit id="tcStaticLetBindingsRequireClassesWithImplicitConstructors">
        <source>Static value definitions may only be used in types with a primary constructor. Consider adding arguments to the type definition, e.g. 'type X(args) = ...'.</source>
        <target state="translated">静态值定义只能在具有主构造函数的类型中使用。请考虑向类型定义添加参数，例如“type X(args) = ...”。</target>
        <note />
      </trans-unit>
      <trans-unit id="tcMeasureDeclarationsRequireStaticMembersNotConstructors">
        <source>Measure declarations may have only static members: constructors are not available</source>
        <target state="translated">度量声明只能具有静态成员: 构造函数不可用</target>
        <note />
      </trans-unit>
      <trans-unit id="tcMemberAndLocalClassBindingHaveSameName">
        <source>A member and a local class binding both have the name '{0}'</source>
        <target state="translated">一个成员和一个本地类绑定的名称都为“{0}”</target>
        <note />
      </trans-unit>
      <trans-unit id="tcTypeAbbreviationsCannotHaveInterfaceDeclaration">
        <source>Type abbreviations cannot have interface declarations</source>
        <target state="translated">类型缩写词不能具有接口声明</target>
        <note />
      </trans-unit>
      <trans-unit id="tcEnumerationsCannotHaveInterfaceDeclaration">
        <source>Enumerations cannot have interface declarations</source>
        <target state="translated">枚举不能具有接口声明</target>
        <note />
      </trans-unit>
      <trans-unit id="tcTypeIsNotInterfaceType0">
        <source>This type is not an interface type</source>
        <target state="translated">此类型不是接口类型</target>
        <note />
      </trans-unit>
      <trans-unit id="tcAllImplementedInterfacesShouldBeDeclared">
        <source>All implemented interfaces should be declared on the initial declaration of the type</source>
        <target state="translated">应在类型的初始声明中声明所有实现的接口</target>
        <note />
      </trans-unit>
      <trans-unit id="tcDefaultImplementationForInterfaceHasAlreadyBeenAdded">
        <source>A default implementation of this interface has already been added because the explicit implementation of the interface was not specified at the definition of the type</source>
        <target state="translated">已添加此接口的默认实现，因为在相应类型的定义中未指定接口的显式实现</target>
        <note />
      </trans-unit>
      <trans-unit id="tcMemberNotPermittedInInterfaceImplementation">
        <source>This member is not permitted in an interface implementation</source>
        <target state="translated">接口实现中不允许使用此成员</target>
        <note />
      </trans-unit>
      <trans-unit id="tcDeclarationElementNotPermittedInAugmentation">
        <source>This declaration element is not permitted in an augmentation</source>
        <target state="translated">扩大中不允许使用此声明元素</target>
        <note />
      </trans-unit>
      <trans-unit id="tcTypesCannotContainNestedTypes">
        <source>Types cannot contain nested type definitions</source>
        <target state="translated">类型不能包含嵌套的类型定义</target>
        <note />
      </trans-unit>
      <trans-unit id="tcTypeExceptionOrModule">
        <source>type, exception or module</source>
        <target state="translated">类型、异常或模块</target>
        <note />
      </trans-unit>
      <trans-unit id="tcTypeOrModule">
        <source>type or module</source>
        <target state="translated">类型或模块</target>
        <note />
      </trans-unit>
      <trans-unit id="tcImplementsIStructuralEquatableExplicitly">
        <source>The struct, record or union type '{0}' implements the interface 'System.IStructuralEquatable' explicitly. Apply the 'CustomEquality' attribute to the type.</source>
        <target state="translated">结构、记录或联合类型“{0}”显式实现接口“System.IStructuralEquatable”。将“CustomEquality”特性应用于相应的类型。</target>
        <note />
      </trans-unit>
      <trans-unit id="tcImplementsIEquatableExplicitly">
        <source>The struct, record or union type '{0}' implements the interface 'System.IEquatable&lt;_&gt;' explicitly. Apply the 'CustomEquality' attribute to the type and provide a consistent implementation of the non-generic override 'System.Object.Equals(obj)'.</source>
        <target state="translated">结构、记录或联合类型“{0}”显式实现接口 "System.IEquatable&lt;_&gt;"。请将 "CustomEquality" 属性应用于该类型，并提供非泛型重写 "System.Object.Equals(obj)" 的一致实现。</target>
        <note />
      </trans-unit>
      <trans-unit id="tcExplicitTypeSpecificationCannotBeUsedForExceptionConstructors">
        <source>Explicit type specifications cannot be used for exception constructors</source>
        <target state="translated">显式类型规范不能用于异常构造函数</target>
        <note />
      </trans-unit>
      <trans-unit id="tcExceptionAbbreviationsShouldNotHaveArgumentList">
        <source>Exception abbreviations should not have argument lists</source>
        <target state="translated">异常缩写词不应具有参数列表</target>
        <note />
      </trans-unit>
      <trans-unit id="tcAbbreviationsFordotNetExceptionsCannotTakeArguments">
        <source>Abbreviations for Common IL exceptions cannot take arguments</source>
        <target state="translated">通用 IL 异常的缩写词不能采用参数</target>
        <note />
      </trans-unit>
      <trans-unit id="tcExceptionAbbreviationsMustReferToValidExceptions">
        <source>Exception abbreviations must refer to existing exceptions or F# types deriving from System.Exception</source>
        <target state="translated">异常缩写词必须引用现有异常或派生自 System.Exception 的 F# 类型</target>
        <note />
      </trans-unit>
      <trans-unit id="tcAbbreviationsFordotNetExceptionsMustHaveMatchingObjectConstructor">
        <source>Abbreviations for Common IL exception types must have a matching object constructor</source>
        <target state="translated">通用 IL 异常类型的缩写词必须具有匹配的对象构造函数</target>
        <note />
      </trans-unit>
      <trans-unit id="tcNotAnException">
        <source>Not an exception</source>
        <target state="translated">不是一个异常</target>
        <note />
      </trans-unit>
      <trans-unit id="tcInvalidModuleName">
        <source>Invalid module name</source>
        <target state="translated">模块名称无效</target>
        <note />
      </trans-unit>
      <trans-unit id="tcInvalidTypeExtension">
        <source>Invalid type extension</source>
        <target state="translated">类型扩展无效</target>
        <note />
      </trans-unit>
      <trans-unit id="tcAttributesOfTypeSpecifyMultipleKindsForType">
        <source>The attributes of this type specify multiple kinds for the type</source>
        <target state="translated">此类型的特性指定此类型的多个种类</target>
        <note />
      </trans-unit>
      <trans-unit id="tcKindOfTypeSpecifiedDoesNotMatchDefinition">
        <source>The kind of the type specified by its attributes does not match the kind implied by its definition</source>
        <target state="translated">类型的特性所指定的类型种类与类型的定义暗示的种类不匹配</target>
        <note />
      </trans-unit>
      <trans-unit id="tcMeasureDefinitionsCannotHaveTypeParameters">
        <source>Measure definitions cannot have type parameters</source>
        <target state="translated">度量定义不能具有类型参数</target>
        <note />
      </trans-unit>
      <trans-unit id="tcTypeRequiresDefinition">
        <source>This type requires a definition</source>
        <target state="translated">此类型需要定义</target>
        <note />
      </trans-unit>
      <trans-unit id="tcTypeAbbreviationHasTypeParametersMissingOnType">
        <source>This type abbreviation has one or more declared type parameters that do not appear in the type being abbreviated. Type abbreviations must use all declared type parameters in the type being abbreviated. Consider removing one or more type parameters, or use a concrete type definition that wraps an underlying type, such as 'type C&lt;'a&gt; = C of ...'.</source>
        <target state="translated">此类型缩写词的一个或多个已声明的类型参数不在要缩写的类型中显示。类型缩写词必须使用要缩写的类型中的所有已声明类型参数。请考虑删除一个或多个类型参数，或使用包装基础类型的具体类型定义，例如 "type C&lt;'a&gt; = C of ..."。</target>
        <note />
      </trans-unit>
      <trans-unit id="tcStructsInterfacesEnumsDelegatesMayNotInheritFromOtherTypes">
        <source>Structs, interfaces, enums and delegates cannot inherit from other types</source>
        <target state="translated">结构、接口、枚举和委托不能从其他类型继承</target>
        <note />
      </trans-unit>
      <trans-unit id="tcTypesCannotInheritFromMultipleConcreteTypes">
        <source>Types cannot inherit from multiple concrete types</source>
        <target state="translated">类型不能从多个具体类型继承</target>
        <note />
      </trans-unit>
      <trans-unit id="tcRecordsUnionsAbbreviationsStructsMayNotHaveAllowNullLiteralAttribute">
        <source>Records, union, abbreviations and struct types cannot have the 'AllowNullLiteral' attribute</source>
        <target state="translated">记录、联合、缩写词和结构类型不能具有“AllowNullLiteral”特性</target>
        <note />
      </trans-unit>
      <trans-unit id="tcAllowNullTypesMayOnlyInheritFromAllowNullTypes">
        <source>Types with the 'AllowNullLiteral' attribute may only inherit from or implement types which also allow the use of the null literal</source>
        <target state="translated">具有“AllowNullLiteral”特性的类型只能继承自或实现也允许使用 null 文本的类型</target>
        <note />
      </trans-unit>
      <trans-unit id="tcGenericTypesCannotHaveStructLayout">
        <source>Generic types cannot be given the 'StructLayout' attribute</source>
        <target state="translated">不能为泛型类型给定“StructLayout”特性</target>
        <note />
      </trans-unit>
      <trans-unit id="tcOnlyStructsCanHaveStructLayout">
        <source>Only structs and classes without primary constructors may be given the 'StructLayout' attribute</source>
        <target state="translated">只能为不带主构造函数的结构和类提供“StructLayout”特性</target>
        <note />
      </trans-unit>
      <trans-unit id="tcRepresentationOfTypeHiddenBySignature">
        <source>The representation of this type is hidden by the signature. It must be given an attribute such as [&lt;Sealed&gt;], [&lt;Class&gt;] or [&lt;Interface&gt;] to indicate the characteristics of the type.</source>
        <target state="translated">签名会隐藏此类型的表示形式。必须为此类型提供一个属性(例如 [&lt;Sealed&gt;]、[&lt;Class&gt;] 或 [&lt;Interface&gt;])以指定其特性。</target>
        <note />
      </trans-unit>
      <trans-unit id="tcOnlyClassesCanHaveAbstract">
        <source>Only classes may be given the 'AbstractClass' attribute</source>
        <target state="translated">只能为类给定“AbstractClass”特性</target>
        <note />
      </trans-unit>
      <trans-unit id="tcOnlyTypesRepresentingUnitsOfMeasureCanHaveMeasure">
        <source>Only types representing units-of-measure may be given the 'Measure' attribute</source>
        <target state="translated">只能为表示度量单位的类型给定“Measure”特性</target>
        <note />
      </trans-unit>
      <trans-unit id="tcOverridesCannotHaveVisibilityDeclarations">
        <source>Accessibility modifiers are not permitted on overrides or interface implementations</source>
        <target state="translated">不允许对重写或接口实现使用可访问性修饰符</target>
        <note />
      </trans-unit>
      <trans-unit id="tcTypesAreAlwaysSealedDU">
        <source>Discriminated union types are always sealed</source>
        <target state="translated">已区分的联合类型始终是密封类型</target>
        <note />
      </trans-unit>
      <trans-unit id="tcTypesAreAlwaysSealedRecord">
        <source>Record types are always sealed</source>
        <target state="translated">记录类型始终是密封类型</target>
        <note />
      </trans-unit>
      <trans-unit id="tcTypesAreAlwaysSealedAssemblyCode">
        <source>Assembly code types are always sealed</source>
        <target state="translated">程序集代码类型始终是密封类型</target>
        <note />
      </trans-unit>
      <trans-unit id="tcTypesAreAlwaysSealedStruct">
        <source>Struct types are always sealed</source>
        <target state="translated">结构类型始终是密封类型</target>
        <note />
      </trans-unit>
      <trans-unit id="tcTypesAreAlwaysSealedDelegate">
        <source>Delegate types are always sealed</source>
        <target state="translated">委托类型始终是密封类型</target>
        <note />
      </trans-unit>
      <trans-unit id="tcTypesAreAlwaysSealedEnum">
        <source>Enum types are always sealed</source>
        <target state="translated">枚举类型始终是密封类型</target>
        <note />
      </trans-unit>
      <trans-unit id="tcInterfaceTypesAndDelegatesCannotContainFields">
        <source>Interface types and delegate types cannot contain fields</source>
        <target state="translated">接口类型和委托类型不能包含字段</target>
        <note />
      </trans-unit>
      <trans-unit id="tcAbbreviatedTypesCannotBeSealed">
        <source>Abbreviated types cannot be given the 'Sealed' attribute</source>
        <target state="translated">不能为缩写的类型给定“Sealed”特性</target>
        <note />
      </trans-unit>
      <trans-unit id="tcCannotInheritFromSealedType">
        <source>Cannot inherit a sealed type</source>
        <target state="translated">无法继承密封类型</target>
        <note />
      </trans-unit>
      <trans-unit id="tcCannotInheritFromInterfaceType">
        <source>Cannot inherit from interface type. Use interface ... with instead.</source>
        <target state="translated">无法从接口类型继承。请改用 interface ... with。</target>
        <note />
      </trans-unit>
      <trans-unit id="tcStructTypesCannotContainAbstractMembers">
        <source>Struct types cannot contain abstract members</source>
        <target state="translated">结构类型不能包含抽象成员</target>
        <note />
      </trans-unit>
      <trans-unit id="tcInterfaceTypesCannotBeSealed">
        <source>Interface types cannot be sealed</source>
        <target state="translated">接口类型不能为密封类型</target>
        <note />
      </trans-unit>
      <trans-unit id="tcInvalidDelegateSpecification">
        <source>Delegate specifications must be of the form 'typ -&gt; typ'</source>
        <target state="translated">委托规范必须采用 "typ -&gt; typ" 形式</target>
        <note />
      </trans-unit>
      <trans-unit id="tcDelegatesCannotBeCurried">
        <source>Delegate specifications must not be curried types. Use 'typ * ... * typ -&gt; typ' for multi-argument delegates, and 'typ -&gt; (typ -&gt; typ)' for delegates returning function values.</source>
        <target state="translated">委托规范不得为扩充类型。请为多参数委托使用 "typ * ... * typ -&gt; typ"，并为返回函数值的委托使用 "typ -&gt; (typ -&gt; typ)"。</target>
        <note />
      </trans-unit>
      <trans-unit id="tcInvalidTypeForLiteralEnumeration">
        <source>Literal enumerations must have type int, uint, int16, uint16, int64, uint64, byte, sbyte or char</source>
        <target state="translated">文本枚举必须具有类型 int、uint、int16、uint16、int64、uint64、byte、sbyte 或 char</target>
        <note />
      </trans-unit>
      <trans-unit id="tcTypeDefinitionIsCyclic">
        <source>This type definition involves an immediate cyclic reference through an abbreviation</source>
        <target state="translated">此类型定义涉及一个经由缩写词的直接循环引用</target>
        <note />
      </trans-unit>
      <trans-unit id="tcTypeDefinitionIsCyclicThroughInheritance">
        <source>This type definition involves an immediate cyclic reference through a struct field or inheritance relation</source>
        <target state="translated">此类型定义涉及一个经由结构字段或继承关系的直接循环引用</target>
        <note />
      </trans-unit>
      <trans-unit id="tcReservedSyntaxForAugmentation">
        <source>The syntax 'type X with ...' is reserved for augmentations. Types whose representations are hidden but which have members are now declared in signatures using 'type X = ...'. You may also need to add the '[&lt;Sealed&gt;] attribute to the type definition in the signature</source>
        <target state="translated">保留语法 "type X with ..." 供扩大使用。对于其表示形式已隐藏但具有成员的类型，现将在签名中使用 "type X = ..." 声明这些类型。你可能还需要向签名中的类型定义添加 [&lt;Sealed&gt;] 属性</target>
        <note />
      </trans-unit>
      <trans-unit id="tcMembersThatExtendInterfaceMustBePlacedInSeparateModule">
        <source>Members that extend interface, delegate or enum types must be placed in a module separate to the definition of the type. This module must either have the AutoOpen attribute or be opened explicitly by client code to bring the extension members into scope.</source>
        <target state="translated">必须将扩展接口、委托或枚举类型的成员放置到与相应的类型定义分离的模块中。此模块必须具有 AutoOpen 特性或由客户端代码显式打开以将扩展成员纳入范围中。</target>
        <note />
      </trans-unit>
      <trans-unit id="tcDeclaredTypeParametersForExtensionDoNotMatchOriginal">
        <source>One or more of the declared type parameters for this type extension have a missing or wrong type constraint not matching the original type constraints on '{0}'</source>
        <target state="translated">此类型扩展的一个或多个已声明类型参数具有缺失或错误的类型约束，与“{0}”上的原始类型约束不匹配</target>
        <note />
      </trans-unit>
      <trans-unit id="tcTypeDefinitionsWithImplicitConstructionMustHaveOneInherit">
        <source>Type definitions may only have one 'inherit' specification and it must be the first declaration</source>
        <target state="translated">类型定义只能指定一个“inherit”，并且它必须是第一个声明</target>
        <note />
      </trans-unit>
      <trans-unit id="tcTypeDefinitionsWithImplicitConstructionMustHaveLocalBindingsBeforeMembers">
        <source>'let' and 'do' bindings must come before member and interface definitions in type definitions</source>
        <target state="translated">“let”和“do”绑定在类型定义中必须处于成员和接口定义之前</target>
        <note />
      </trans-unit>
      <trans-unit id="tcInheritDeclarationMissingArguments">
        <source>This 'inherit' declaration specifies the inherited type but no arguments. Consider supplying arguments, e.g. 'inherit BaseType(args)'.</source>
        <target state="translated">此“inherit”声明指定继承的类型，但没有参数。请考虑提供参数，例如“inherit BaseType(args)”。</target>
        <note />
      </trans-unit>
      <trans-unit id="tcInheritConstructionCallNotPartOfImplicitSequence">
        <source>This 'inherit' declaration has arguments, but is not in a type with a primary constructor. Consider adding arguments to your type definition, e.g. 'type X(args) = ...'.</source>
        <target state="translated">此“inherit”声明具有参数，但是不在具有主构造函数的类型中。请考虑向您的类型定义添加参数，例如“type X(args) = ...”。</target>
        <note />
      </trans-unit>
      <trans-unit id="tcLetAndDoRequiresImplicitConstructionSequence">
        <source>This definition may only be used in a type with a primary constructor. Consider adding arguments to your type definition, e.g. 'type X(args) = ...'.</source>
        <target state="translated">此定义只能在具有主构造函数的类型中使用。请考虑向您的类型定义添加参数，例如“type X(args) = ...”。</target>
        <note />
      </trans-unit>
      <trans-unit id="tcTypeAbbreviationsCannotHaveAugmentations">
        <source>Type abbreviations cannot have augmentations</source>
        <target state="translated">类型缩写词不能具有扩大</target>
        <note />
      </trans-unit>
      <trans-unit id="tcModuleAbbreviationForNamespace">
        <source>The path '{0}' is a namespace. A module abbreviation may not abbreviate a namespace.</source>
        <target state="translated">路径“{0}”是一个命名空间。模块缩写词可能不会缩写命名空间。</target>
        <note />
      </trans-unit>
      <trans-unit id="tcTypeUsedInInvalidWay">
        <source>The type '{0}' is used in an invalid way. A value prior to '{1}' has an inferred type involving '{2}', which is an invalid forward reference.</source>
        <target state="translated">类型“{0}”的使用方式无效。“{1}”之前的值具有一个与“{2}”相关的推理类型，这是无效的前向引用。</target>
        <note />
      </trans-unit>
      <trans-unit id="tcMemberUsedInInvalidWay">
        <source>The member '{0}' is used in an invalid way. A use of '{1}' has been inferred prior to the definition of '{2}', which is an invalid forward reference.</source>
        <target state="translated">成员“{0}”的使用方式无效。在给出“{2}”的定义之前，已推理出“{1}”的用法，这是无效的前向引用。</target>
        <note />
      </trans-unit>
      <trans-unit id="tcAttributeAutoOpenWasIgnored">
        <source>The attribute 'AutoOpen(\"{0}\")' in the assembly '{1}' did not refer to a valid module or namespace in that assembly and has been ignored</source>
        <target state="translated">程序集“{1}”中的特性“AutoOpen(\"{0}\")”未引用该程序集中的有效模块或命名空间，已忽略此特性</target>
        <note />
      </trans-unit>
      <trans-unit id="ilUndefinedValue">
        <source>Undefined value '{0}'</source>
        <target state="translated">未定义的值“{0}”</target>
        <note />
      </trans-unit>
      <trans-unit id="ilLabelNotFound">
        <source>Label {0} not found</source>
        <target state="translated">未找到标签 {0}</target>
        <note />
      </trans-unit>
      <trans-unit id="ilIncorrectNumberOfTypeArguments">
        <source>Incorrect number of type arguments to local call</source>
        <target state="translated">本地调用的类型参数的数目不正确</target>
        <note />
      </trans-unit>
      <trans-unit id="ilDynamicInvocationNotSupported">
        <source>Dynamic invocation of {0} is not supported</source>
        <target state="translated">不支持动态调用 {0}</target>
        <note />
      </trans-unit>
      <trans-unit id="ilAddressOfLiteralFieldIsInvalid">
        <source>Taking the address of a literal field is invalid</source>
        <target state="translated">采用文本字段的地址无效</target>
        <note />
      </trans-unit>
      <trans-unit id="ilAddressOfValueHereIsInvalid">
        <source>This operation involves taking the address of a value '{0}' represented using a local variable or other special representation. This is invalid.</source>
        <target state="translated">此操作涉及到采用通过本地变量或其他特殊表示形式表示的值“{0}”的地址。这是无效的。</target>
        <note />
      </trans-unit>
      <trans-unit id="ilCustomMarshallersCannotBeUsedInFSharp">
        <source>Custom marshallers cannot be specified in F# code. Consider using a C# helper function.</source>
        <target state="translated">无法使用 F# 代码指定自定义封送处理程序。请考虑使用 C# Helper 函数。</target>
        <note />
      </trans-unit>
      <trans-unit id="ilMarshalAsAttributeCannotBeDecoded">
        <source>The MarshalAs attribute could not be decoded</source>
        <target state="translated">未能对 MarshalAs 特性进行解码</target>
        <note />
      </trans-unit>
      <trans-unit id="ilSignatureForExternalFunctionContainsTypeParameters">
        <source>The signature for this external function contains type parameters. Constrain the argument and return types to indicate the types of the corresponding C function.</source>
        <target state="translated">此外部函数的签名包含类型参数。请约束此参数和返回类型以指示相应的 C 函数的类型。</target>
        <note />
      </trans-unit>
      <trans-unit id="ilDllImportAttributeCouldNotBeDecoded">
        <source>The DllImport attribute could not be decoded</source>
        <target state="translated">未能对 DllImport 特性进行解码</target>
        <note />
      </trans-unit>
      <trans-unit id="ilLiteralFieldsCannotBeSet">
        <source>Literal fields cannot be set</source>
        <target state="translated">无法设置文本字段</target>
        <note />
      </trans-unit>
      <trans-unit id="ilStaticMethodIsNotLambda">
        <source>GenSetStorage: {0} was represented as a static method but was not an appropriate lambda expression</source>
        <target state="translated">GenSetStorage: {0} 已表示为一个静态方法，而不是适当的 lambda 表达式</target>
        <note />
      </trans-unit>
      <trans-unit id="ilMutableVariablesCannotEscapeMethod">
        <source>Mutable variables cannot escape their method</source>
        <target state="translated">可变变量不能脱离其方法</target>
        <note />
      </trans-unit>
      <trans-unit id="ilUnexpectedUnrealizedValue">
        <source>Compiler error: unexpected unrealized value</source>
        <target state="translated">编译器错误: 意外的未识别值</target>
        <note />
      </trans-unit>
      <trans-unit id="ilMainModuleEmpty">
        <source>Main module of program is empty: nothing will happen when it is run</source>
        <target state="translated">程序的主模块为空: 运行此程序时将不会有任何反应</target>
        <note />
      </trans-unit>
      <trans-unit id="ilTypeCannotBeUsedForLiteralField">
        <source>This type cannot be used for a literal field</source>
        <target state="translated">此类型不能用于文本字段</target>
        <note />
      </trans-unit>
      <trans-unit id="ilUnexpectedGetSetAnnotation">
        <source>Unexpected GetSet annotation on a property</source>
        <target state="translated">某个属性的意外的 GetSet 批注</target>
        <note />
      </trans-unit>
      <trans-unit id="ilFieldOffsetAttributeCouldNotBeDecoded">
        <source>The FieldOffset attribute could not be decoded</source>
        <target state="translated">未能对 FieldOffset 特性进行解码</target>
        <note />
      </trans-unit>
      <trans-unit id="ilStructLayoutAttributeCouldNotBeDecoded">
        <source>The StructLayout attribute could not be decoded</source>
        <target state="translated">未能对 StructLayout 特性进行解码</target>
        <note />
      </trans-unit>
      <trans-unit id="ilDefaultAugmentationAttributeCouldNotBeDecoded">
        <source>The DefaultAugmentation attribute could not be decoded</source>
        <target state="translated">未能对 DefaultAugmentation 特性进行解码</target>
        <note />
      </trans-unit>
      <trans-unit id="ilReflectedDefinitionsCannotUseSliceOperator">
        <source>Reflected definitions cannot contain uses of the prefix splice operator '%'</source>
        <target state="translated">反射的定义中不能使用前缀拼接运算符“%”</target>
        <note />
      </trans-unit>
      <trans-unit id="optsProblemWithCodepage">
        <source>Problem with codepage '{0}': {1}</source>
        <target state="translated">代码页“{0}”存在问题: {1}</target>
        <note />
      </trans-unit>
      <trans-unit id="optsCopyright">
        <source>Copyright (c) Microsoft Corporation. All Rights Reserved.</source>
        <target state="translated">版权所有(C) Microsoft Corporation。保留所有权利。</target>
        <note />
      </trans-unit>
      <trans-unit id="optsCopyrightCommunity">
        <source>Freely distributed under the MIT Open Source License.  https://github.com/Microsoft/visualfsharp/blob/master/License.txt</source>
        <target state="translated">免费分发在 MIT 开源许可证下。https://github.com/Microsoft/visualfsharp/blob/master/License.txt</target>
        <note />
      </trans-unit>
      <trans-unit id="optsNameOfOutputFile">
        <source>Name of the output file (Short form: -o)</source>
        <target state="translated">输出文件的名称(缩写: -o)</target>
        <note />
      </trans-unit>
      <trans-unit id="optsBuildConsole">
        <source>Build a console executable</source>
        <target state="translated">生成控制台可执行文件</target>
        <note />
      </trans-unit>
      <trans-unit id="optsBuildWindows">
        <source>Build a Windows executable</source>
        <target state="translated">生成 Windows 可执行文件</target>
        <note />
      </trans-unit>
      <trans-unit id="optsBuildLibrary">
        <source>Build a library (Short form: -a)</source>
        <target state="translated">生成库(缩写: -a)</target>
        <note />
      </trans-unit>
      <trans-unit id="optsBuildModule">
        <source>Build a module that can be added to another assembly</source>
        <target state="translated">生成可添加到其他程序集的模块</target>
        <note />
      </trans-unit>
      <trans-unit id="optsDelaySign">
        <source>Delay-sign the assembly using only the public portion of the strong name key</source>
        <target state="translated">仅使用强名称密钥的公共部分对程序集进行延迟签名</target>
        <note />
      </trans-unit>
      <trans-unit id="optsPublicSign">
        <source>Public-sign the assembly using only the public portion of the strong name key, and mark the assembly as signed</source>
        <target state="translated">仅使用强名称密钥的公用部分对该程序集进行公开签名, 并将该程序集标记为已签名</target>
        <note />
      </trans-unit>
      <trans-unit id="optsWriteXml">
        <source>Write the xmldoc of the assembly to the given file</source>
        <target state="translated">将程序集的 xmldoc 写入到给定文件</target>
        <note />
      </trans-unit>
      <trans-unit id="optsStrongKeyFile">
        <source>Specify a strong name key file</source>
        <target state="translated">指定强名称密钥文件</target>
        <note />
      </trans-unit>
      <trans-unit id="optsStrongKeyContainer">
        <source>Specify a strong name key container</source>
        <target state="translated">指定强名称密钥容器</target>
        <note />
      </trans-unit>
      <trans-unit id="optsPlatform">
        <source>Limit which platforms this code can run on: x86, x64, Arm, Arm64, Itanium, anycpu32bitpreferred, or anycpu. The default is anycpu.</source>
        <target state="translated">限制此代码可以在哪些平台上运行:x86、x64、Arm、Arm64、Itanium、anycpu32bitpreferred 或 anycpu。默认值为 anycpu。</target>
        <note />
      </trans-unit>
      <trans-unit id="optsNoOpt">
        <source>Only include optimization information essential for implementing inlined constructs. Inhibits cross-module inlining but improves binary compatibility.</source>
        <target state="translated">仅包含实现内联构造所必需的优化信息。禁止跨模块内联，但会提高二进制兼容性。</target>
        <note />
      </trans-unit>
      <trans-unit id="optsNoInterface">
        <source>Don't add a resource to the generated assembly containing F#-specific metadata</source>
        <target state="translated">不向包含 F# 特定元数据的生成程序集中添加资源</target>
        <note />
      </trans-unit>
      <trans-unit id="optsSig">
        <source>Print the inferred interface of the assembly to a file</source>
        <target state="translated">将推理出的程序集接口输出到文件</target>
        <note />
      </trans-unit>
      <trans-unit id="optsReference">
        <source>Reference an assembly (Short form: -r)</source>
        <target state="translated">引用一个程序集(缩写: -r)</target>
        <note />
      </trans-unit>
      <trans-unit id="optsWin32res">
        <source>Specify a Win32 resource file (.res)</source>
        <target state="translated">指定 Win32 资源文件(.res)</target>
        <note />
      </trans-unit>
      <trans-unit id="optsWin32manifest">
        <source>Specify a Win32 manifest file</source>
        <target state="translated">指定 Win32 清单文件</target>
        <note />
      </trans-unit>
      <trans-unit id="optsNowin32manifest">
        <source>Do not include the default Win32 manifest</source>
        <target state="translated">不包括默认的 Win32 清单</target>
        <note />
      </trans-unit>
      <trans-unit id="optsEmbedAllSource">
        <source>Embed all source files in the portable PDB file</source>
        <target state="translated">将所有源文件嵌入可移植 PDB 文件</target>
        <note />
      </trans-unit>
      <trans-unit id="optsEmbedSource">
        <source>Embed specific source files in the portable PDB file</source>
        <target state="translated">将特定源文件嵌入可移植 PDB 文件</target>
        <note />
      </trans-unit>
      <trans-unit id="optsSourceLink">
        <source>Source link information file to embed in the portable PDB file</source>
        <target state="translated">要嵌入可移植 PDB 文件中的源链接信息文件</target>
        <note />
      </trans-unit>
      <trans-unit id="srcFileTooLarge">
        <source>Source file is too large to embed in a portable PDB</source>
        <target state="translated">源文件太大，无法嵌入可移植 PDB</target>
        <note />
      </trans-unit>
      <trans-unit id="optsResource">
        <source>Embed the specified managed resource</source>
        <target state="translated">嵌入指定的受管理资源</target>
        <note />
      </trans-unit>
      <trans-unit id="optsLinkresource">
        <source>Link the specified resource to this assembly where the resinfo format is &lt;file&gt;[,&lt;string name&gt;[,public|private]]</source>
        <target state="translated">将指定的资源链接到此程序集，其中 resinfo 格式为 &lt;file&gt;[,&lt;string name&gt;[,public|private]]</target>
        <note />
      </trans-unit>
      <trans-unit id="optsDebugPM">
        <source>Emit debug information (Short form: -g)</source>
        <target state="translated">发出调试信息(缩写: -g)</target>
        <note />
      </trans-unit>
      <trans-unit id="optsDebug">
        <source>Specify debugging type: full, portable, embedded, pdbonly. ('{0}' is the default if no debuggging type specified and enables attaching a debugger to a running program, 'portable' is a cross-platform format, 'embedded' is a cross-platform format embedded into the output file).</source>
        <target state="translated">指定调试类型: full、portable、embedded、pdbonly。(若未指定调试类型，则默认为“{0}”，它允许将调试程序附加到正在运行的程序。"portable" 是跨平台格式，"embedded" 是嵌入到输出文件中的跨平台格式)。</target>
        <note />
      </trans-unit>
      <trans-unit id="optsOptimize">
        <source>Enable optimizations (Short form: -O)</source>
        <target state="translated">启用优化(缩写: -O)</target>
        <note />
      </trans-unit>
      <trans-unit id="optsTailcalls">
        <source>Enable or disable tailcalls</source>
        <target state="translated">启用或禁用尾调用</target>
        <note />
      </trans-unit>
      <trans-unit id="optsDeterministic">
        <source>Produce a deterministic assembly (including module version GUID and timestamp)</source>
        <target state="translated">产生确定性的程序集(包括模块版本 GUID 和时间戳)</target>
        <note />
      </trans-unit>
      <trans-unit id="optsCrossoptimize">
        <source>Enable or disable cross-module optimizations</source>
        <target state="translated">启用或禁用跨模块优化</target>
        <note />
      </trans-unit>
      <trans-unit id="optsWarnaserrorPM">
        <source>Report all warnings as errors</source>
        <target state="translated">将所有警告报告为错误</target>
        <note />
      </trans-unit>
      <trans-unit id="optsWarnaserror">
        <source>Report specific warnings as errors</source>
        <target state="translated">将特定警告报告为错误</target>
        <note />
      </trans-unit>
      <trans-unit id="optsWarn">
        <source>Set a warning level (0-5)</source>
        <target state="translated">设置警告等级(0-5)</target>
        <note />
      </trans-unit>
      <trans-unit id="optsNowarn">
        <source>Disable specific warning messages</source>
        <target state="translated">禁用特定的警告消息</target>
        <note />
      </trans-unit>
      <trans-unit id="optsWarnOn">
        <source>Enable specific warnings that may be off by default</source>
        <target state="translated">启用默认情况下可能关闭的特定警告</target>
        <note />
      </trans-unit>
      <trans-unit id="optsChecked">
        <source>Generate overflow checks</source>
        <target state="translated">生成溢出检查</target>
        <note />
      </trans-unit>
      <trans-unit id="optsDefine">
        <source>Define conditional compilation symbols (Short form: -d)</source>
        <target state="translated">定义条件编译符号(缩写: -d)</target>
        <note />
      </trans-unit>
      <trans-unit id="optsMlcompatibility">
        <source>Ignore ML compatibility warnings</source>
        <target state="translated">忽略 ML 兼容性警告</target>
        <note />
      </trans-unit>
      <trans-unit id="optsNologo">
        <source>Suppress compiler copyright message</source>
        <target state="translated">取消显示编译器版权消息</target>
        <note />
      </trans-unit>
      <trans-unit id="optsHelp">
        <source>Display this usage message (Short form: -?)</source>
        <target state="translated">显示此用法消息(缩写为: -?)</target>
        <note />
      </trans-unit>
      <trans-unit id="optsResponseFile">
        <source>Read response file for more options</source>
        <target state="translated">读取响应文件以获取更多选项</target>
        <note />
      </trans-unit>
      <trans-unit id="optsCodepage">
        <source>Specify the codepage used to read source files</source>
        <target state="translated">指定用于读取源文件的代码页</target>
        <note />
      </trans-unit>
      <trans-unit id="optsUtf8output">
        <source>Output messages in UTF-8 encoding</source>
        <target state="translated">以 UTF-8 编码格式输出消息</target>
        <note />
      </trans-unit>
      <trans-unit id="optsFullpaths">
        <source>Output messages with fully qualified paths</source>
        <target state="translated">使用完全限定路径输出消息</target>
        <note />
      </trans-unit>
      <trans-unit id="optsLib">
        <source>Specify a directory for the include path which is used to resolve source files and assemblies (Short form: -I)</source>
        <target state="translated">指定用于解析源文件和程序集的包含路径的目录(缩写: -I)</target>
        <note />
      </trans-unit>
      <trans-unit id="optsBaseaddress">
        <source>Base address for the library to be built</source>
        <target state="translated">要生成的库的基址</target>
        <note />
      </trans-unit>
      <trans-unit id="optsNoframework">
        <source>Do not reference the default CLI assemblies by default</source>
        <target state="translated">默认情况下不引用默认 CLI 程序集</target>
        <note />
      </trans-unit>
      <trans-unit id="optsStandalone">
        <source>Statically link the F# library and all referenced DLLs that depend on it into the assembly being generated</source>
        <target state="translated">以静态方式将 F# 库与依赖于此库的所有引用的 DLL 链接到所生成的程序集中</target>
        <note />
      </trans-unit>
      <trans-unit id="optsStaticlink">
        <source>Statically link the given assembly and all referenced DLLs that depend on this assembly. Use an assembly name e.g. mylib, not a DLL name.</source>
        <target state="translated">以静态方式链接给定程序集与依赖于此程序集的所有引用的 DLL。使用程序集名称(例如 mylib)而非 DLL 名称。</target>
        <note />
      </trans-unit>
      <trans-unit id="optsResident">
        <source>Use a resident background compilation service to improve compiler startup times.</source>
        <target state="translated">使用驻留后台编译服务缩短编译器启动时间。</target>
        <note />
      </trans-unit>
      <trans-unit id="optsPdb">
        <source>Name the output debug file</source>
        <target state="translated">对输出调试文件进行命名</target>
        <note />
      </trans-unit>
      <trans-unit id="optsSimpleresolution">
        <source>Resolve assembly references using directory-based rules rather than MSBuild resolution</source>
        <target state="translated">使用基于目录的规则而非 MSBuild 解析来解析程序集引用</target>
        <note />
      </trans-unit>
      <trans-unit id="optsUnrecognizedTarget">
        <source>Unrecognized target '{0}', expected 'exe', 'winexe', 'library' or 'module'</source>
        <target state="translated">无法识别的目标“{0}”，应为“exe”、“winexe”、“library”或“module”</target>
        <note />
      </trans-unit>
      <trans-unit id="optsUnrecognizedDebugType">
        <source>Unrecognized debug type '{0}', expected 'pdbonly' or 'full'</source>
        <target state="translated">无法识别的调试类型“{0}”，应为“pdbonly”或“full”</target>
        <note />
      </trans-unit>
      <trans-unit id="optsInvalidWarningLevel">
        <source>Invalid warning level '{0}'</source>
        <target state="translated">警告等级“{0}”无效</target>
        <note />
      </trans-unit>
      <trans-unit id="optsShortFormOf">
        <source>Short form of '{0}'</source>
        <target state="translated">“{0}”的缩写</target>
        <note />
      </trans-unit>
      <trans-unit id="optsClirootDeprecatedMsg">
        <source>The command-line option '--cliroot' has been deprecated. Use an explicit reference to a specific copy of mscorlib.dll instead.</source>
        <target state="translated">命令行选项“--cliroot”已弃用。请改用对 mscorlib.dll 的特定副本的显式引用。</target>
        <note />
      </trans-unit>
      <trans-unit id="optsClirootDescription">
        <source>Use to override where the compiler looks for mscorlib.dll and framework components</source>
        <target state="translated">用于重写编译器查找 mscorlib.dll 和 Framework 组件的位置</target>
        <note />
      </trans-unit>
      <trans-unit id="optsHelpBannerOutputFiles">
        <source>- OUTPUT FILES -</source>
        <target state="translated">- 输出文件 -</target>
        <note />
      </trans-unit>
      <trans-unit id="optsHelpBannerInputFiles">
        <source>- INPUT FILES -</source>
        <target state="translated">- 输入文件 -</target>
        <note />
      </trans-unit>
      <trans-unit id="optsHelpBannerResources">
        <source>- RESOURCES -</source>
        <target state="translated">- 资源 -</target>
        <note />
      </trans-unit>
      <trans-unit id="optsHelpBannerCodeGen">
        <source>- CODE GENERATION -</source>
        <target state="translated">- 代码生成 -</target>
        <note />
      </trans-unit>
      <trans-unit id="optsHelpBannerAdvanced">
        <source>- ADVANCED -</source>
        <target state="translated">- 高级 -</target>
        <note />
      </trans-unit>
      <trans-unit id="optsHelpBannerMisc">
        <source>- MISCELLANEOUS -</source>
        <target state="translated">- 杂项 -</target>
        <note />
      </trans-unit>
      <trans-unit id="optsHelpBannerLanguage">
        <source>- LANGUAGE -</source>
        <target state="translated">- 语言 -</target>
        <note />
      </trans-unit>
      <trans-unit id="optsHelpBannerErrsAndWarns">
        <source>- ERRORS AND WARNINGS -</source>
        <target state="translated">- 错误和警告 -</target>
        <note />
      </trans-unit>
      <trans-unit id="optsUnknownArgumentToTheTestSwitch">
        <source>Unknown --test argument: '{0}'</source>
        <target state="translated">未知的测试参数: '{0}'</target>
        <note />
      </trans-unit>
      <trans-unit id="optsUnknownPlatform">
        <source>Unrecognized platform '{0}', valid values are 'x86', 'x64', 'Arm', 'Arm64', 'Itanium', 'anycpu32bitpreferred', and 'anycpu'. The default is anycpu.</source>
        <target state="translated">无法识别的平台“{0}”，有效值为“x86”、“x64”、“Arm”、“Arm64”、“Itanium”、“anycpu32bitpreferred”和“anycpu”。默认值为 anycpu。</target>
        <note />
      </trans-unit>
      <trans-unit id="optsInternalNoDescription">
        <source>The command-line option '{0}' is for test purposes only</source>
        <target state="translated">命令行选项“{0}”仅用于测试目的</target>
        <note />
      </trans-unit>
      <trans-unit id="optsDCLONoDescription">
        <source>The command-line option '{0}' has been deprecated</source>
        <target state="translated">命令行选项“{0}”已弃用</target>
        <note />
      </trans-unit>
      <trans-unit id="optsDCLODeprecatedSuggestAlternative">
        <source>The command-line option '{0}' has been deprecated. Use '{1}' instead.</source>
        <target state="translated">命令行选项“{0}”已弃用。请改用“{1}”。</target>
        <note />
      </trans-unit>
      <trans-unit id="optsDCLOHtmlDoc">
        <source>The command-line option '{0}' has been deprecated. HTML document generation is now part of the F# Power Pack, via the tool FsHtmlDoc.exe.</source>
        <target state="translated">命令行选项“{0}”已弃用。HTML 文档生成现在是 F# Power Pack 的一部分(借助 FsHtmlDoc.exe 工具)。</target>
        <note />
      </trans-unit>
      <trans-unit id="optsConsoleColors">
        <source>Output warning and error messages in color</source>
        <target state="translated">以彩色输出警告和错误消息</target>
        <note />
      </trans-unit>
      <trans-unit id="optsUseHighEntropyVA">
        <source>Enable high-entropy ASLR</source>
        <target state="translated">启用高熵 ASLR</target>
        <note />
      </trans-unit>
      <trans-unit id="optsSubSystemVersion">
        <source>Specify subsystem version of this assembly</source>
        <target state="translated">指定此程序集的子系统版本</target>
        <note />
      </trans-unit>
      <trans-unit id="optsTargetProfile">
        <source>Specify target framework profile of this assembly. Valid values are mscorlib, netcore or netstandard. Default - mscorlib</source>
        <target state="translated">指定此程序集的目标框架配置文件。有效值为 mscorlib、netcore 或 netstandard。默认值为 - mscorlib</target>
        <note />
      </trans-unit>
      <trans-unit id="optsEmitDebugInfoInQuotations">
        <source>Emit debug information in quotations</source>
        <target state="translated">发出用引号引起来的调试信息</target>
        <note />
      </trans-unit>
      <trans-unit id="optsPreferredUiLang">
        <source>Specify the preferred output language culture name (e.g. es-ES, ja-JP)</source>
        <target state="translated">指定首选输出语言区域性名称(例如 es-ES、ja-JP)</target>
        <note />
      </trans-unit>
      <trans-unit id="optsNoCopyFsharpCore">
        <source>Don't copy FSharp.Core.dll along the produced binaries</source>
        <target state="translated">请勿从已生成的二进制文件中复制 FSharp.Core.dll</target>
        <note />
      </trans-unit>
      <trans-unit id="optsInvalidSubSystemVersion">
        <source>Invalid version '{0}' for '--subsystemversion'. The version must be 4.00 or greater.</source>
        <target state="translated">“--subsystemversion”的版本“{0}”无效。版本必须为 4.00 或更高版本。</target>
        <note />
      </trans-unit>
      <trans-unit id="optsInvalidTargetProfile">
        <source>Invalid value '{0}' for '--targetprofile', valid values are 'mscorlib', 'netcore' or 'netstandard'.</source>
        <target state="translated">--targetprofile 的值“{0}”无效，有效值为 "mscorlib"、"netcore" 或 "netstandard"。</target>
        <note />
      </trans-unit>
      <trans-unit id="typeInfoFullName">
        <source>Full name</source>
        <target state="translated">全名</target>
        <note />
      </trans-unit>
      <trans-unit id="typeInfoOtherOverloads">
        <source>and {0} other overloads</source>
        <target state="translated">和 {0} 个其他重载</target>
        <note />
      </trans-unit>
      <trans-unit id="typeInfoUnionCase">
        <source>union case</source>
        <target state="translated">联合用例</target>
        <note />
      </trans-unit>
      <trans-unit id="typeInfoActivePatternResult">
        <source>active pattern result</source>
        <target state="translated">活动模式结果</target>
        <note />
      </trans-unit>
      <trans-unit id="typeInfoActiveRecognizer">
        <source>active recognizer</source>
        <target state="translated">活动识别器</target>
        <note />
      </trans-unit>
      <trans-unit id="typeInfoField">
        <source>field</source>
        <target state="translated">字段</target>
        <note />
      </trans-unit>
      <trans-unit id="typeInfoEvent">
        <source>event</source>
        <target state="translated">事件</target>
        <note />
      </trans-unit>
      <trans-unit id="typeInfoProperty">
        <source>property</source>
        <target state="translated">属性</target>
        <note />
      </trans-unit>
      <trans-unit id="typeInfoExtension">
        <source>extension</source>
        <target state="translated">扩展</target>
        <note />
      </trans-unit>
      <trans-unit id="typeInfoCustomOperation">
        <source>custom operation</source>
        <target state="translated">自定义运算</target>
        <note />
      </trans-unit>
      <trans-unit id="typeInfoArgument">
        <source>argument</source>
        <target state="translated">参数</target>
        <note />
      </trans-unit>
      <trans-unit id="typeInfoPatternVariable">
        <source>patvar</source>
        <target state="translated">patvar</target>
        <note />
      </trans-unit>
      <trans-unit id="typeInfoNamespace">
        <source>namespace</source>
        <target state="translated">命名空间</target>
        <note />
      </trans-unit>
      <trans-unit id="typeInfoModule">
        <source>module</source>
        <target state="translated">模块</target>
        <note />
      </trans-unit>
      <trans-unit id="typeInfoNamespaceOrModule">
        <source>namespace/module</source>
        <target state="translated">命名空间/模块</target>
        <note />
      </trans-unit>
      <trans-unit id="typeInfoFromFirst">
        <source>from {0}</source>
        <target state="translated">自 {0}</target>
        <note />
      </trans-unit>
      <trans-unit id="typeInfoFromNext">
        <source>also from {0}</source>
        <target state="translated">也自 {0}</target>
        <note />
      </trans-unit>
      <trans-unit id="typeInfoGeneratedProperty">
        <source>generated property</source>
        <target state="translated">生成的属性</target>
        <note />
      </trans-unit>
      <trans-unit id="typeInfoGeneratedType">
        <source>generated type</source>
        <target state="translated">生成的类型</target>
        <note />
      </trans-unit>
      <trans-unit id="recursiveClassHierarchy">
        <source>Recursive class hierarchy in type '{0}'</source>
        <target state="translated">类型“{0}”中的递归类层次结构</target>
        <note />
      </trans-unit>
      <trans-unit id="InvalidRecursiveReferenceToAbstractSlot">
        <source>Invalid recursive reference to an abstract slot</source>
        <target state="translated">对抽象槽的递归引用无效</target>
        <note />
      </trans-unit>
      <trans-unit id="eventHasNonStandardType">
        <source>The event '{0}' has a non-standard type. If this event is declared in another CLI language, you may need to access this event using the explicit {1} and {2} methods for the event. If this event is declared in F#, make the type of the event an instantiation of either 'IDelegateEvent&lt;_&gt;' or 'IEvent&lt;_,_&gt;'.</source>
        <target state="translated">事件“{0}”具有非标准类型。如果此事件是在另一种 CLI 语言中声明的，则你可能需要使用此事件的显式 {1} 和 {2} 方法来访问此事件。如果此事件是在 F# 中声明的，则使此事件的类型成为 "IDelegateEvent&lt;_&gt;" 或 "IEvent&lt;_,_&gt;" 的实例化。</target>
        <note />
      </trans-unit>
      <trans-unit id="typeIsNotAccessible">
        <source>The type '{0}' is not accessible from this code location</source>
        <target state="translated">无法从此代码位置访问类型“{0}”</target>
        <note />
      </trans-unit>
      <trans-unit id="unionCasesAreNotAccessible">
        <source>The union cases or fields of the type '{0}' are not accessible from this code location</source>
        <target state="translated">无法从此代码位置访问类型“{0}”的联合用例或字段</target>
        <note />
      </trans-unit>
      <trans-unit id="valueIsNotAccessible">
        <source>The value '{0}' is not accessible from this code location</source>
        <target state="translated">无法从此代码位置访问值“{0}”</target>
        <note />
      </trans-unit>
      <trans-unit id="unionCaseIsNotAccessible">
        <source>The union case '{0}' is not accessible from this code location</source>
        <target state="translated">无法从此代码位置访问联合用例“{0}”</target>
        <note />
      </trans-unit>
      <trans-unit id="fieldIsNotAccessible">
        <source>The record, struct or class field '{0}' is not accessible from this code location</source>
        <target state="translated">无法从此代码位置访问记录、结构或类字段“{0}”</target>
        <note />
      </trans-unit>
      <trans-unit id="structOrClassFieldIsNotAccessible">
        <source>The struct or class field '{0}' is not accessible from this code location</source>
        <target state="translated">无法从此代码位置访问结构或类字段“{0}”</target>
        <note />
      </trans-unit>
      <trans-unit id="experimentalConstruct">
        <source>This construct is experimental</source>
        <target state="translated">此构造是试验性构造</target>
        <note />
      </trans-unit>
      <trans-unit id="noInvokeMethodsFound">
        <source>No Invoke methods found for delegate type</source>
        <target state="translated">未找到委托类型的 Invoke 方法</target>
        <note />
      </trans-unit>
      <trans-unit id="moreThanOneInvokeMethodFound">
        <source>More than one Invoke method found for delegate type</source>
        <target state="translated">已找到委托类型的多个 Invoke 方法</target>
        <note />
      </trans-unit>
      <trans-unit id="delegatesNotAllowedToHaveCurriedSignatures">
        <source>Delegates are not allowed to have curried signatures</source>
        <target state="translated">委托不得有扩充签名</target>
        <note />
      </trans-unit>
      <trans-unit id="tlrUnexpectedTExpr">
        <source>Unexpected Expr.TyChoose</source>
        <target state="translated">意外的 Expr.TyChoose</target>
        <note />
      </trans-unit>
      <trans-unit id="tlrLambdaLiftingOptimizationsNotApplied">
        <source>Note: Lambda-lifting optimizations have not been applied because of the use of this local constrained generic function as a first class value. Adding type constraints may resolve this condition.</source>
        <target state="translated">注意: 尚未应用 Lambda 提升优化，因为使用了此本地约束的泛型函数作为一类值。添加类型约束可以解析此条件。</target>
        <note />
      </trans-unit>
      <trans-unit id="lexhlpIdentifiersContainingAtSymbolReserved">
        <source>Identifiers containing '@' are reserved for use in F# code generation</source>
        <target state="translated">已保留包含“@”的标识符以用于 F# 代码生成</target>
        <note />
      </trans-unit>
      <trans-unit id="lexhlpIdentifierReserved">
        <source>The identifier '{0}' is reserved for future use by F#</source>
        <target state="translated">已保留标识符“{0}”以供 F# 将来使用</target>
        <note />
      </trans-unit>
      <trans-unit id="patcMissingVariable">
        <source>Missing variable '{0}'</source>
        <target state="translated">缺少变量“{0}”</target>
        <note />
      </trans-unit>
      <trans-unit id="patcPartialActivePatternsGenerateOneResult">
        <source>Partial active patterns may only generate one result</source>
        <target state="translated">部分激活的模式只能生成一个结果</target>
        <note />
      </trans-unit>
      <trans-unit id="impTypeRequiredUnavailable">
        <source>The type '{0}' is required here and is unavailable. You must add a reference to assembly '{1}'.</source>
        <target state="translated">此处需要类型“{0}”，但此类型不可用。必须添加对程序集“{1}”的引用。</target>
        <note />
      </trans-unit>
      <trans-unit id="impReferencedTypeCouldNotBeFoundInAssembly">
        <source>A reference to the type '{0}' in assembly '{1}' was found, but the type could not be found in that assembly</source>
        <target state="translated">在程序集“{1}”中找到了对类型“{0}”的引用，但在该程序集中未能找到此类型</target>
        <note />
      </trans-unit>
      <trans-unit id="impNotEnoughTypeParamsInScopeWhileImporting">
        <source>Internal error or badly formed metadata: not enough type parameters were in scope while importing</source>
        <target state="translated">内部错误或元数据格式不正确: 导入时范围内没有足够多的类型参数</target>
        <note />
      </trans-unit>
      <trans-unit id="impReferenceToDllRequiredByAssembly">
        <source>A reference to the DLL {0} is required by assembly {1}. The imported type {2} is located in the first assembly and could not be resolved.</source>
        <target state="translated">程序集 {1} 需要对 DLL {0} 的引用。导入的类型 {2} 位于第一个程序集中，未能解析此类型。</target>
        <note />
      </trans-unit>
      <trans-unit id="impImportedAssemblyUsesNotPublicType">
        <source>An imported assembly uses the type '{0}' but that type is not public</source>
        <target state="translated">导入的程序集使用类型“{0}”，但该类型不是公共类型</target>
        <note />
      </trans-unit>
      <trans-unit id="optValueMarkedInlineButIncomplete">
        <source>The value '{0}' was marked inline but its implementation makes use of an internal or private function which is not sufficiently accessible</source>
        <target state="translated">值“{0}”已标记为“inline”，而该值的实现使用了一个无法充分访问的内部或私有函数</target>
        <note />
      </trans-unit>
      <trans-unit id="optValueMarkedInlineButWasNotBoundInTheOptEnv">
        <source>The value '{0}' was marked inline but was not bound in the optimization environment</source>
        <target state="translated">值“{0}”已标记为“inline”，但其未在优化环境中绑定</target>
        <note />
      </trans-unit>
      <trans-unit id="optLocalValueNotFoundDuringOptimization">
        <source>Local value {0} not found during optimization</source>
        <target state="translated">优化过程中未找到本地值 {0}</target>
        <note />
      </trans-unit>
      <trans-unit id="optValueMarkedInlineHasUnexpectedValue">
        <source>A value marked as 'inline' has an unexpected value</source>
        <target state="translated">标记为“inline”的值具有意外的值</target>
        <note />
      </trans-unit>
      <trans-unit id="optValueMarkedInlineCouldNotBeInlined">
        <source>A value marked as 'inline' could not be inlined</source>
        <target state="translated">未能内联标记为“inline”的值</target>
        <note />
      </trans-unit>
      <trans-unit id="optFailedToInlineValue">
        <source>Failed to inline the value '{0}' marked 'inline', perhaps because a recursive value was marked 'inline'</source>
        <target state="translated">未能内联标记为“inline”的值“{0}”，可能是因为已将某个递归值标记为“inline”</target>
        <note />
      </trans-unit>
      <trans-unit id="optRecursiveValValue">
        <source>Recursive ValValue {0}</source>
        <target state="translated">递归的 ValValue {0}</target>
        <note />
      </trans-unit>
      <trans-unit id="lexfltIncorrentIndentationOfIn">
        <source>The indentation of this 'in' token is incorrect with respect to the corresponding 'let'</source>
        <target state="translated">相对于相应的“let”，此“in”标记的缩进不正确</target>
        <note />
      </trans-unit>
      <trans-unit id="lexfltTokenIsOffsideOfContextStartedEarlier">
        <source>Possible incorrect indentation: this token is offside of context started at position {0}. Try indenting this token further or using standard formatting conventions.</source>
        <target state="translated">缩进可能不正确: 此标记位于从位置 {0} 开始的上下文的右侧。请尝试进一步缩进此标记，或使用标准格式设置约定。</target>
        <note />
      </trans-unit>
      <trans-unit id="lexfltSeparatorTokensOfPatternMatchMisaligned">
        <source>The '|' tokens separating rules of this pattern match are misaligned by one column. Consider realigning your code or using further indentation.</source>
        <target state="translated">用于分离此模式匹配规则的“|”标记错开了一列。请考虑重新对齐代码或使用进一步的缩进。</target>
        <note />
      </trans-unit>
      <trans-unit id="nrInvalidModuleExprType">
        <source>Invalid module/expression/type</source>
        <target state="translated">模块/表达式/类型无效</target>
        <note />
      </trans-unit>
      <trans-unit id="nrTypeInstantiationNeededToDisambiguateTypesWithSameName">
        <source>Multiple types exist called '{0}', taking different numbers of generic parameters. Provide a type instantiation to disambiguate the type resolution, e.g. '{1}'.</source>
        <target state="translated">存在多个名为“{0}”的类型，这些类型采用的泛型参数的数目各不相同。请提供一个类型实例化以区分类型解析，例如“{1}”。</target>
        <note />
      </trans-unit>
      <trans-unit id="nrTypeInstantiationIsMissingAndCouldNotBeInferred">
        <source>The instantiation of the generic type '{0}' is missing and can't be inferred from the arguments or return type of this member. Consider providing a type instantiation when accessing this type, e.g. '{1}'.</source>
        <target state="translated">缺少泛型类型“{0}”的实例化，并且不能从该成员的参数或返回类型推理此实例化。请考虑在访问此类型时提供一个类型实例化，例如“{1}”。</target>
        <note />
      </trans-unit>
      <trans-unit id="nrGlobalUsedOnlyAsFirstName">
        <source>'global' may only be used as the first name in a qualified path</source>
        <target state="translated">“global”只能用作限定路径中的第一个名称</target>
        <note />
      </trans-unit>
      <trans-unit id="nrIsNotConstructorOrLiteral">
        <source>This is not a constructor or literal, or a constructor is being used incorrectly</source>
        <target state="translated">这不是一个构造函数或文本，或未正确使用某个构造函数</target>
        <note />
      </trans-unit>
      <trans-unit id="nrUnexpectedEmptyLongId">
        <source>Unexpected empty long identifier</source>
        <target state="translated">意外的空白长标识符</target>
        <note />
      </trans-unit>
      <trans-unit id="nrRecordDoesNotContainSuchLabel">
        <source>The record type '{0}' does not contain a label '{1}'.</source>
        <target state="translated">记录类型“{0}”不包含标签“{1}”。</target>
        <note />
      </trans-unit>
      <trans-unit id="nrInvalidFieldLabel">
        <source>Invalid field label</source>
        <target state="translated">字段标签无效</target>
        <note />
      </trans-unit>
      <trans-unit id="nrInvalidExpression">
        <source>Invalid expression '{0}'</source>
        <target state="translated">表达式“{0}”无效</target>
        <note />
      </trans-unit>
      <trans-unit id="nrNoConstructorsAvailableForType">
        <source>No constructors are available for the type '{0}'</source>
        <target state="translated">没有对类型“{0}”可用的构造函数</target>
        <note />
      </trans-unit>
      <trans-unit id="nrUnionTypeNeedsQualifiedAccess">
        <source>The union type for union case '{0}' was defined with the RequireQualifiedAccessAttribute. Include the name of the union type ('{1}') in the name you are using.</source>
        <target state="translated">使用 RequireQualifiedAccessAttribute 定义联合用例“{0}”的联合类型。包括所使用的名称中联合类型 ('{1}') 的名称。</target>
        <note />
      </trans-unit>
      <trans-unit id="nrRecordTypeNeedsQualifiedAccess">
        <source>The record type for the record field '{0}' was defined with the RequireQualifiedAccessAttribute. Include the name of the record type ('{1}') in the name you are using.</source>
        <target state="translated">使用 RequireQualifiedAccessAttribute 定义记录字段“{0}”的记录类型。包括所使用的名称中记录类型 ('{1}') 的名称。</target>
        <note />
      </trans-unit>
      <trans-unit id="ilwriteErrorCreatingPdb">
        <source>Unexpected error creating debug information file '{0}'</source>
        <target state="translated">创建调试信息文件“{0}”时出错</target>
        <note />
      </trans-unit>
      <trans-unit id="lexOutsideIntegerRange">
        <source>This number is outside the allowable range for this integer type</source>
        <target state="translated">此数字在允许的此整数类型范围之外</target>
        <note />
      </trans-unit>
      <trans-unit id="lexCharNotAllowedInOperatorNames">
        <source>'{0}' is not permitted as a character in operator names and is reserved for future use</source>
        <target state="translated">不允许将“{0}”作为运算符名称中的字符，已将其保留以供将来使用</target>
        <note />
      </trans-unit>
      <trans-unit id="lexUnexpectedChar">
        <source>Unexpected character '{0}'</source>
        <target state="translated">意外的字符“{0}”</target>
        <note />
      </trans-unit>
      <trans-unit id="lexByteArrayCannotEncode">
        <source>This byte array literal contains characters that do not encode as a single byte</source>
        <target state="translated">此字节数组文本包含不会以单字节形式进行编码的字符</target>
        <note />
      </trans-unit>
      <trans-unit id="lexIdentEndInMarkReserved">
        <source>Identifiers followed by '{0}' are reserved for future use</source>
        <target state="translated">已保留后跟“{0}”的标识符以供将来使用</target>
        <note />
      </trans-unit>
      <trans-unit id="lexOutsideEightBitSigned">
        <source>This number is outside the allowable range for 8-bit signed integers</source>
        <target state="translated">此数字在允许的 8 位带符号整数范围之外</target>
        <note />
      </trans-unit>
      <trans-unit id="lexOutsideEightBitSignedHex">
        <source>This number is outside the allowable range for hexadecimal 8-bit signed integers</source>
        <target state="translated">此数字在允许的十六进制 8 位带符号整数范围之外</target>
        <note />
      </trans-unit>
      <trans-unit id="lexOutsideEightBitUnsigned">
        <source>This number is outside the allowable range for 8-bit unsigned integers</source>
        <target state="translated">此数字在允许的 8 位无符号整数范围之外</target>
        <note />
      </trans-unit>
      <trans-unit id="lexOutsideSixteenBitSigned">
        <source>This number is outside the allowable range for 16-bit signed integers</source>
        <target state="translated">此数字在允许的 16 位带符号整数范围之外</target>
        <note />
      </trans-unit>
      <trans-unit id="lexOutsideSixteenBitUnsigned">
        <source>This number is outside the allowable range for 16-bit unsigned integers</source>
        <target state="translated">此数字在允许的 16 位无符号整数范围之外</target>
        <note />
      </trans-unit>
      <trans-unit id="lexOutsideThirtyTwoBitSigned">
        <source>This number is outside the allowable range for 32-bit signed integers</source>
        <target state="translated">此数字在允许的 32 位带符号整数范围之外</target>
        <note />
      </trans-unit>
      <trans-unit id="lexOutsideThirtyTwoBitUnsigned">
        <source>This number is outside the allowable range for 32-bit unsigned integers</source>
        <target state="translated">此数字在允许的 32 位无符号整数范围之外</target>
        <note />
      </trans-unit>
      <trans-unit id="lexOutsideSixtyFourBitSigned">
        <source>This number is outside the allowable range for 64-bit signed integers</source>
        <target state="translated">此数字在允许的 64 位带符号整数范围之外</target>
        <note />
      </trans-unit>
      <trans-unit id="lexOutsideSixtyFourBitUnsigned">
        <source>This number is outside the allowable range for 64-bit unsigned integers</source>
        <target state="translated">此数字在允许的 64 位无符号整数范围之外</target>
        <note />
      </trans-unit>
      <trans-unit id="lexOutsideNativeSigned">
        <source>This number is outside the allowable range for signed native integers</source>
        <target state="translated">此数字在允许的带符号本机整数范围之外</target>
        <note />
      </trans-unit>
      <trans-unit id="lexOutsideNativeUnsigned">
        <source>This number is outside the allowable range for unsigned native integers</source>
        <target state="translated">此数字在允许的无符号本机整数范围之外</target>
        <note />
      </trans-unit>
      <trans-unit id="lexInvalidFloat">
        <source>Invalid floating point number</source>
        <target state="translated">浮点数无效</target>
        <note />
      </trans-unit>
      <trans-unit id="lexOusideDecimal">
        <source>This number is outside the allowable range for decimal literals</source>
        <target state="translated">此数字在允许的十进制文本范围之外</target>
        <note />
      </trans-unit>
      <trans-unit id="lexOusideThirtyTwoBitFloat">
        <source>This number is outside the allowable range for 32-bit floats</source>
        <target state="translated">此数字在允许的 32 位浮点数范围之外</target>
        <note />
      </trans-unit>
      <trans-unit id="lexInvalidNumericLiteral">
        <source>This is not a valid numeric literal. Valid numeric literals include 1, 0x1, 0o1, 0b1, 1l (int/int32), 1u (uint/uint32), 1L (int64), 1UL (uint64), 1s (int16), 1us (uint16), 1y (int8/sbyte), 1uy (uint8/byte), 1.0 (float/double), 1.0f (float32/single), 1.0m (decimal), 1I (bigint).</source>
        <target state="translated">这不是有效的数值文本。有效数值包括 1、0x1、0o1、0b1、1l (int/int32)、1u (uint/uint32)、1L (int64)、1UL (uint64)、1s (int16)、1us (uint16)、1y (int8/sbyte)、1uy (uint8/byte)、1.0 (float/double)、1.0f (float32/single)、1.0m (decimal)、1I (bigint)。</target>
        <note />
      </trans-unit>
      <trans-unit id="lexInvalidByteLiteral">
        <source>This is not a valid byte literal</source>
        <target state="translated">这不是有效的字节文本</target>
        <note />
      </trans-unit>
      <trans-unit id="lexInvalidCharLiteral">
        <source>This is not a valid character literal</source>
        <target state="translated">这不是有效的字符文本</target>
        <note />
      </trans-unit>
      <trans-unit id="lexThisUnicodeOnlyInStringLiterals">
        <source>This Unicode encoding is only valid in string literals</source>
        <target state="translated">此 Unicode 编码仅在字符串中有效</target>
        <note />
      </trans-unit>
      <trans-unit id="lexTokenReserved">
        <source>This token is reserved for future use</source>
        <target state="translated">已保留此标记供将来使用</target>
        <note />
      </trans-unit>
      <trans-unit id="lexTabsNotAllowed">
        <source>TABs are not allowed in F# code unless the #indent \"off\" option is used</source>
        <target state="translated">F# 代码中不允许使用制表符，除非使用了 #indent \"off\" 选项</target>
        <note />
      </trans-unit>
      <trans-unit id="lexInvalidLineNumber">
        <source>Invalid line number: '{0}'</source>
        <target state="translated">行号“{0}”无效</target>
        <note />
      </trans-unit>
      <trans-unit id="lexHashIfMustBeFirst">
        <source>#if directive must appear as the first non-whitespace character on a line</source>
        <target state="translated">#if 指令必须作为一行的第一个非空白字符出现</target>
        <note />
      </trans-unit>
      <trans-unit id="lexHashElseNoMatchingIf">
        <source>#else has no matching #if</source>
        <target state="translated">#else 没有匹配的 #if</target>
        <note />
      </trans-unit>
      <trans-unit id="lexHashEndifRequiredForElse">
        <source>#endif required for #else</source>
        <target state="translated">#else 需要 #endif</target>
        <note />
      </trans-unit>
      <trans-unit id="lexHashElseMustBeFirst">
        <source>#else directive must appear as the first non-whitespace character on a line</source>
        <target state="translated">#else 指令必须作为一行的第一个非空白字符出现</target>
        <note />
      </trans-unit>
      <trans-unit id="lexHashEndingNoMatchingIf">
        <source>#endif has no matching #if</source>
        <target state="translated">#endif 没有匹配的 #if</target>
        <note />
      </trans-unit>
      <trans-unit id="lexHashEndifMustBeFirst">
        <source>#endif directive must appear as the first non-whitespace character on a line</source>
        <target state="translated">#endif 指令必须作为一行的第一个非空白字符出现</target>
        <note />
      </trans-unit>
      <trans-unit id="lexHashIfMustHaveIdent">
        <source>#if directive should be immediately followed by an identifier</source>
        <target state="translated">#if 指令后应紧跟标识符</target>
        <note />
      </trans-unit>
      <trans-unit id="lexWrongNestedHashEndif">
        <source>Syntax error. Wrong nested #endif, unexpected tokens before it.</source>
        <target state="translated">语法错误。嵌套的 #endif 出错，其前面存在意外的标记。</target>
        <note />
      </trans-unit>
      <trans-unit id="lexHashBangMustBeFirstInFile">
        <source>#! may only appear as the first line at the start of a file.</source>
        <target state="translated">#!可能只在文件开头显示为第一行。</target>
        <note />
      </trans-unit>
      <trans-unit id="pplexExpectedSingleLineComment">
        <source>Expected single line comment or end of line</source>
        <target state="translated">应输入单行注释或行尾</target>
        <note />
      </trans-unit>
      <trans-unit id="memberOperatorDefinitionWithNoArguments">
        <source>Infix operator member '{0}' has no arguments. Expected a tuple of 2 arguments, e.g. static member (+) (x,y) = ...</source>
        <target state="translated">中缀运算符成员“{0}”没有参数。需要一个由 2 个参数构成的元组，例如静态成员 (+) (x,y) = ...</target>
        <note />
      </trans-unit>
      <trans-unit id="memberOperatorDefinitionWithNonPairArgument">
        <source>Infix operator member '{0}' has {1} initial argument(s). Expected a tuple of 2 arguments, e.g. static member (+) (x,y) = ...</source>
        <target state="translated">中缀运算符成员“{0}”具有 {1} 个初始参数。需要一个由 2 个参数构成的元组，例如静态成员 (+) (x,y) = ...</target>
        <note />
      </trans-unit>
      <trans-unit id="memberOperatorDefinitionWithCurriedArguments">
        <source>Infix operator member '{0}' has extra curried arguments. Expected a tuple of 2 arguments, e.g. static member (+) (x,y) = ...</source>
        <target state="translated">中缀运算符成员“{0}”具有额外的扩充参数。需要一个由 2 个参数构成的元组，例如静态成员 (+) (x,y) = ...</target>
        <note />
      </trans-unit>
      <trans-unit id="tcFSharpCoreRequiresExplicit">
        <source>All record, union and struct types in FSharp.Core.dll must be explicitly labelled with 'StructuralComparison' or 'NoComparison'</source>
        <target state="translated">必须使用“StructuralComparison”或“NoComparison”显式标记 FSharp.Core.dll 中的所有字段、联合和结构类型</target>
        <note />
      </trans-unit>
      <trans-unit id="tcStructuralComparisonNotSatisfied1">
        <source>The struct, record or union type '{0}' has the 'StructuralComparison' attribute but the type parameter '{1}' does not satisfy the 'comparison' constraint. Consider adding the 'comparison' constraint to the type parameter</source>
        <target state="translated">结构、记录或联合类型“{0}”具有“StructuralComparison”特性，但类型参数“{1}”不符合“comparison”约束的要求。请考虑将“comparison”约束添加到该类型参数</target>
        <note />
      </trans-unit>
      <trans-unit id="tcStructuralComparisonNotSatisfied2">
        <source>The struct, record or union type '{0}' has the 'StructuralComparison' attribute but the component type '{1}' does not satisfy the 'comparison' constraint</source>
        <target state="translated">结构、记录或联合类型“{0}”具有“StructuralComparison”特性，但组件类型“{1}”不符合“comparison”约束的要求</target>
        <note />
      </trans-unit>
      <trans-unit id="tcNoComparisonNeeded1">
        <source>The struct, record or union type '{0}' is not structurally comparable because the type parameter {1} does not satisfy the 'comparison' constraint. Consider adding the 'NoComparison' attribute to the type '{2}' to clarify that the type is not comparable</source>
        <target state="translated">结构、记录或联合类型“{0}”在结构上是不可比较的，因为类型参数 {1} 不符合“comparison”约束的要求。请考虑将“NoComparison”特性添加到类型“{2}”以阐明此类型是不可比较的</target>
        <note />
      </trans-unit>
      <trans-unit id="tcNoComparisonNeeded2">
        <source>The struct, record or union type '{0}' is not structurally comparable because the type '{1}' does not satisfy the 'comparison' constraint. Consider adding the 'NoComparison' attribute to the type '{2}' to clarify that the type is not comparable</source>
        <target state="translated">结构、记录或联合类型“{0}”在结构上是不可比较的，因为类型“{1}”不符合“comparison”约束的要求。请考虑将“NoComparison”特性添加到类型“{2}”以阐明此类型是不可比较的</target>
        <note />
      </trans-unit>
      <trans-unit id="tcNoEqualityNeeded1">
        <source>The struct, record or union type '{0}' does not support structural equality because the type parameter {1} does not satisfy the 'equality' constraint. Consider adding the 'NoEquality' attribute to the type '{2}' to clarify that the type does not support structural equality</source>
        <target state="translated">结构、记录或联合类型“{0}”不支持结构相等比较，因为类型参数 {1} 不符合“equality”约束的要求。请考虑将“NoEquality”特性添加到类型“{2}”以阐明此类型不支持结构相等比较</target>
        <note />
      </trans-unit>
      <trans-unit id="tcNoEqualityNeeded2">
        <source>The struct, record or union type '{0}' does not support structural equality because the type '{1}' does not satisfy the 'equality' constraint. Consider adding the 'NoEquality' attribute to the type '{2}' to clarify that the type does not support structural equality</source>
        <target state="translated">结构、记录或联合类型“{0}”不支持结构相等比较，因为类型“{1}”不符合“equality”约束的要求。请考虑将“NoEquality”特性添加到类型“{2}”以阐明此类型不支持结构相等比较</target>
        <note />
      </trans-unit>
      <trans-unit id="tcStructuralEqualityNotSatisfied1">
        <source>The struct, record or union type '{0}' has the 'StructuralEquality' attribute but the type parameter '{1}' does not satisfy the 'equality' constraint. Consider adding the 'equality' constraint to the type parameter</source>
        <target state="translated">结构、记录或联合类型“{0}”具有“StructuralEquality”特性，但类型参数“{1}”不符合“equality”约束的要求。请考虑将“equality”约束添加到该类型参数</target>
        <note />
      </trans-unit>
      <trans-unit id="tcStructuralEqualityNotSatisfied2">
        <source>The struct, record or union type '{0}' has the 'StructuralEquality' attribute but the component type '{1}' does not satisfy the 'equality' constraint</source>
        <target state="translated">结构、记录或联合类型“{0}”具有“StructuralEquality”特性，但组件类型“{1}”不符合“equality”约束的要求</target>
        <note />
      </trans-unit>
      <trans-unit id="tcStructsMustDeclareTypesOfImplicitCtorArgsExplicitly">
        <source>Each argument of the primary constructor for a struct must be given a type, for example 'type S(x1:int, x2: int) = ...'. These arguments determine the fields of the struct.</source>
        <target state="translated">必须为结构的主构造函数的每个参数给定一个类型，例如“type S(x1:int, x2: int) = ...”。这些参数确定该结构的各个字段。</target>
        <note />
      </trans-unit>
      <trans-unit id="chkUnusedValue">
        <source>The value '{0}' is unused</source>
        <target state="translated">未使用值“{0}”</target>
        <note />
      </trans-unit>
      <trans-unit id="chkUnusedThisVariable">
        <source>The recursive object reference '{0}' is unused. The presence of a recursive object reference adds runtime initialization checks to members in this and derived types. Consider removing this recursive object reference.</source>
        <target state="translated">未使用递归对象引用“{0}”。如果存在递归对象引用，则会增加针对此类型和派生类型中的成员的运行时初始化检查。请考虑删除此递归对象引用。</target>
        <note />
      </trans-unit>
      <trans-unit id="parsGetterAtMostOneArgument">
        <source>A getter property may have at most one argument group</source>
        <target state="translated">Getter 属性最多可以有一个参数组</target>
        <note />
      </trans-unit>
      <trans-unit id="parsSetterAtMostTwoArguments">
        <source>A setter property may have at most two argument groups</source>
        <target state="translated">setter 属性最多可以有两个参数组</target>
        <note />
      </trans-unit>
      <trans-unit id="parsInvalidProperty">
        <source>Invalid property getter or setter</source>
        <target state="translated">属性 Getter 或 Setter 无效</target>
        <note />
      </trans-unit>
      <trans-unit id="parsIndexerPropertyRequiresAtLeastOneArgument">
        <source>An indexer property must be given at least one argument</source>
        <target state="translated">必须为索引器属性给定至少一个参数</target>
        <note />
      </trans-unit>
      <trans-unit id="tastInvalidAddressOfMutableAcrossAssemblyBoundary">
        <source>This operation accesses a mutable top-level value defined in another assembly in an unsupported way. The value cannot be accessed through its address. Consider copying the expression to a mutable local, e.g. 'let mutable x = ...', and if necessary assigning the value back after the completion of the operation</source>
        <target state="translated">此操作用于访问在另一个程序集中定义的可变顶级值的方式不受支持。无法通过该值的地址来访问该值。请考虑将该表达式复制到一个可变本地变量，例如“let mutable x = ...”，另外如果需要，可在完成此操作后赋回该值</target>
        <note />
      </trans-unit>
      <trans-unit id="parsNonAdjacentTypars">
        <source>Remove spaces between the type name and type parameter, e.g. \"type C&lt;'T&gt;\", not type \"C   &lt;'T&gt;\". Type parameters must be placed directly adjacent to the type name.</source>
        <target state="translated">删除类型名称和类型参数之间的空格，例如使用 \"type C&lt;'T&gt;\" 而不是 type \"C   &lt;'T&gt;\"。类型参数必须直接放在类型名称的旁边。</target>
        <note />
      </trans-unit>
      <trans-unit id="parsNonAdjacentTyargs">
        <source>Remove spaces between the type name and type parameter, e.g. \"C&lt;'T&gt;\", not \"C &lt;'T&gt;\". Type parameters must be placed directly adjacent to the type name.</source>
        <target state="translated">删除类型名称和类型参数之间的空格，例如要使用 \"C&lt;'T&gt;\" 而不是 \"C &lt;'T&gt;\"。类型参数必须直接放置在类型名称旁边。</target>
        <note />
      </trans-unit>
      <trans-unit id="parsNonAtomicType">
        <source>The use of the type syntax 'int C' and 'C  &lt;int&gt;' is not permitted here. Consider adjusting this type to be written in the form 'C&lt;int&gt;'</source>
        <target state="translated">此处不允许使用类型语法 "int C" 和 "C  &lt;int&gt;"。请考虑调整此类型，使其按 "C&lt;int&gt;" 形式进行编写</target>
        <note />
      </trans-unit>
      <trans-unit id="tastUndefinedItemRefModuleNamespace">
        <source>The module/namespace '{0}' from compilation unit '{1}' did not contain the module/namespace '{2}'</source>
        <target state="translated">编译单元“{1}”中的模块/命名空间“{0}”未包含模块/命名空间“{2}”</target>
        <note />
      </trans-unit>
      <trans-unit id="tastUndefinedItemRefVal">
        <source>The module/namespace '{0}' from compilation unit '{1}' did not contain the val '{2}'</source>
        <target state="translated">编译单元“{1}”中的模块/命名空间“{0}”未包含值“{2}”</target>
        <note />
      </trans-unit>
      <trans-unit id="tastUndefinedItemRefModuleNamespaceType">
        <source>The module/namespace '{0}' from compilation unit '{1}' did not contain the namespace, module or type '{2}'</source>
        <target state="translated">编译单元“{1}”中的模块/命名空间“{0}”未包含命名空间、模块或类型“{2}”</target>
        <note />
      </trans-unit>
      <trans-unit id="tcInvalidUseNullAsTrueValue">
        <source>The 'UseNullAsTrueValue' attribute flag may only be used with union types that have one nullary case and at least one non-nullary case</source>
        <target state="translated">“UseNullAsTrueValue”特性标志只能用于具有一个空用例和至少一个非空用例的联合类型</target>
        <note />
      </trans-unit>
      <trans-unit id="tcParameterInferredByref">
        <source>The parameter '{0}' was inferred to have byref type. Parameters of byref type must be given an explicit type annotation, e.g. 'x1: byref&lt;int&gt;'. When used, a byref parameter is implicitly dereferenced.</source>
        <target state="translated">据推断，参数“{0}”具有 byref 类型。必须向 byref 类型的参数提供一个显式类型注释，例如 "x1: byref&lt;int&gt;"。使用时，隐式取消对 byref 类型的引用。</target>
        <note />
      </trans-unit>
      <trans-unit id="tcNonUniformMemberUse">
        <source>The generic member '{0}' has been used at a non-uniform instantiation prior to this program point. Consider reordering the members so this member occurs first. Alternatively, specify the full type of the member explicitly, including argument types, return type and any additional generic parameters and constraints.</source>
        <target state="translated">在此程序点之前，已在非统一实例化中使用了泛型成员“{0}”。请考虑重新排列成员顺序，以使此成员先出现。或者，也可以显式指定该成员的完整类型，包括实参类型、返回类型以及其他任何泛型形参和约束。</target>
        <note />
      </trans-unit>
      <trans-unit id="tcAttribArgsDiffer">
        <source>The attribute '{0}' appears in both the implementation and the signature, but the attribute arguments differ. Only the attribute from the signature will be included in the compiled code.</source>
        <target state="translated">特性“{0}”同时出现在实现和签名中，但它们的参数有所不同。只有签名中的该特性才会包括在已编译代码中。</target>
        <note />
      </trans-unit>
      <trans-unit id="tcCannotCallAbstractBaseMember">
        <source>Cannot call an abstract base member: '{0}'</source>
        <target state="translated">无法调用抽象基成员:“{0}”</target>
        <note />
      </trans-unit>
      <trans-unit id="typrelCannotResolveAmbiguityInUnmanaged">
        <source>Could not resolve the ambiguity in the use of a generic construct with an 'unmanaged' constraint at or near this position</source>
        <target state="translated">对于在此位置或附近使用“unmanaged”约束的泛型构造的用法，无法解析其多义性</target>
        <note />
      </trans-unit>
      <trans-unit id="mlCompatMessage">
        <source>This construct is for ML compatibility. {0}. You can disable this warning by using '--mlcompatibility' or '--nowarn:62'.</source>
        <target state="translated">此构造适用于 ML 兼容性。{0}。可以通过使用“--mlcompatibility”或“--nowarn:62”来禁用此警告。</target>
        <note />
      </trans-unit>
      <trans-unit id="ilFieldDoesNotHaveValidOffsetForStructureLayout">
        <source>The type '{0}' has been marked as having an Explicit layout, but the field '{1}' has not been marked with the 'FieldOffset' attribute</source>
        <target state="translated">类型“{0}”已标记为具有显式布局，但字段“{1}”尚未用“FieldOffset”特性进行标记</target>
        <note />
      </trans-unit>
      <trans-unit id="tcInterfacesShouldUseInheritNotInterface">
        <source>Interfaces inherited by other interfaces should be declared using 'inherit ...' instead of 'interface ...'</source>
        <target state="translated">由其他接口继承的接口应使用“inherit ...”而非“interface ...”进行声明</target>
        <note />
      </trans-unit>
      <trans-unit id="parsInvalidPrefixOperator">
        <source>Invalid prefix operator</source>
        <target state="translated">无效的前缀运算符</target>
        <note />
      </trans-unit>
      <trans-unit id="parsInvalidPrefixOperatorDefinition">
        <source>Invalid operator definition. Prefix operator definitions must use a valid prefix operator name.</source>
        <target state="translated">运算符定义无效。前缀运算符定义必须使用有效的前缀运算符名称。</target>
        <note />
      </trans-unit>
      <trans-unit id="buildCompilingExtensionIsForML">
        <source>The file extensions '.ml' and '.mli' are for ML compatibility</source>
        <target state="translated">文件扩展名“.ml”和“.mli”适用于 ML 兼容性</target>
        <note />
      </trans-unit>
      <trans-unit id="lexIndentOffForML">
        <source>Consider using a file with extension '.ml' or '.mli' instead</source>
        <target state="translated">请考虑改用扩展名为“.ml”或“.mli”的文件</target>
        <note />
      </trans-unit>
      <trans-unit id="activePatternIdentIsNotFunctionTyped">
        <source>Active pattern '{0}' is not a function</source>
        <target state="translated">活动模式“{0}”不是一个函数</target>
        <note />
      </trans-unit>
      <trans-unit id="activePatternChoiceHasFreeTypars">
        <source>Active pattern '{0}' has a result type containing type variables that are not determined by the input. The common cause is a when a result case is not mentioned, e.g. 'let (|A|B|) (x:int) = A x'. This can be fixed with a type constraint, e.g. 'let (|A|B|) (x:int) : Choice&lt;int,unit&gt; = A x'</source>
        <target state="translated">活动模式“{0}”的结果类型包含未由输入确定的类型变量。常见的原因是未提及结果用例，例如 "let (|A|B|) (x:int) = A x"。可采用类型约束来解决此问题，例如 "let (|A|B|) (x:int) : Choice&lt;int,unit&gt; = A x"</target>
        <note />
      </trans-unit>
      <trans-unit id="ilFieldHasOffsetForSequentialLayout">
        <source>The FieldOffset attribute can only be placed on members of types marked with the StructLayout(LayoutKind.Explicit)</source>
        <target state="translated">FieldOffset 特性只能放置在标记为 StructLayout(LayoutKind.Explicit) 的类型的成员上</target>
        <note />
      </trans-unit>
      <trans-unit id="tcOptionalArgsMustComeAfterNonOptionalArgs">
        <source>Optional arguments must come at the end of the argument list, after any non-optional arguments</source>
        <target state="translated">可选参数必须位于参数列表结尾的任何非可选参数的后面</target>
        <note />
      </trans-unit>
      <trans-unit id="tcConditionalAttributeUsage">
        <source>Attribute 'System.Diagnostics.ConditionalAttribute' is only valid on methods or attribute classes</source>
        <target state="translated">特性“System.Diagnostics.ConditionalAttribute”仅对方法或特性类有效</target>
        <note />
      </trans-unit>
      <trans-unit id="tcMemberOperatorDefinitionInExtrinsic">
        <source>Extension members cannot provide operator overloads.  Consider defining the operator as part of the type definition instead.</source>
        <target state="translated">扩展成员无法提供运算符重载。    请考虑改为将运算符定义为类型定义的一部分。</target>
        <note />
      </trans-unit>
      <trans-unit id="tcUnionCaseNameConflictsWithGeneratedType">
        <source>The union case named '{0}' conflicts with the generated type '{1}'</source>
        <target state="translated">名为“{0}”的联合用例与生成的类型“{1}”冲突</target>
        <note />
      </trans-unit>
      <trans-unit id="chkNoReflectedDefinitionOnStructMember">
        <source>ReflectedDefinitionAttribute may not be applied to an instance member on a struct type, because the instance member takes an implicit 'this' byref parameter</source>
        <target state="translated">ReflectedDefinitionAttribute 不能应用于结构类型的实例成员，因为该实例成员采用隐式“this”byref 参数</target>
        <note />
      </trans-unit>
      <trans-unit id="tcDllImportNotAllowed">
        <source>DLLImport bindings must be static members in a class or function definitions in a module</source>
        <target state="translated">DLLImport 绑定必须是类中的静态成员或模块中的函数定义</target>
        <note />
      </trans-unit>
      <trans-unit id="buildExpectedSigdataFile">
        <source>FSharp.Core.sigdata not found alongside FSharp.Core. File expected in {0}. Consider upgrading to a more recent version of FSharp.Core, where this file is no longer be required.</source>
        <target state="translated">未能在 FSharp.Core 旁找到 FSharp.Core.sigdata。文件应在 {0} 中。请考虑升级到更新版本的 FSharp.Core，该版本不再需要此文件。</target>
        <note />
      </trans-unit>
      <trans-unit id="buildExpectedFileAlongSideFSharpCore">
        <source>File '{0}' not found alongside FSharp.Core. File expected in {1}. Consider upgrading to a more recent version of FSharp.Core, where this file is no longer be required.</source>
        <target state="translated">未能在 FSharp.Core 旁找到文件“{0}”。文件应在 {1} 中。请考虑升级到更新版本的 FSharp.Core，该版本不再需要此文件。</target>
        <note />
      </trans-unit>
      <trans-unit id="buildUnexpectedFileNameCharacter">
        <source>Filename '{0}' contains invalid character '{1}'</source>
        <target state="translated">文件名“{0}”包含无效字符“{1}”</target>
        <note />
      </trans-unit>
      <trans-unit id="tcInvalidUseBangBinding">
        <source>'use!' bindings must be of the form 'use! &lt;var&gt; = &lt;expr&gt;'</source>
        <target state="translated">"use!" 绑定必须采用 "use! &lt;var&gt; = &lt;expr&gt;" 形式</target>
        <note />
      </trans-unit>
      <trans-unit id="crefNoInnerGenericsInQuotations">
        <source>Inner generic functions are not permitted in quoted expressions. Consider adding some type constraints until this function is no longer generic.</source>
        <target state="translated">带引号的表达式中不允许有内部泛型函数。请考虑添加一些类型约束，直至此函数不再是泛型函数。</target>
        <note />
      </trans-unit>
      <trans-unit id="tcEnumTypeCannotBeEnumerated">
        <source>The type '{0}' is not a valid enumerator type , i.e. does not have a 'MoveNext()' method returning a bool, and a 'Current' property</source>
        <target state="translated">类型“{0}”不是有效枚举器类型，即，没有返回布尔值的“MoveNext()”方法和“Current”属性</target>
        <note />
      </trans-unit>
      <trans-unit id="parsEofInTripleQuoteString">
        <source>End of file in triple-quote string begun at or before here</source>
        <target state="translated">文件尾在此处或之前开始的三重引号字符串中</target>
        <note />
      </trans-unit>
      <trans-unit id="parsEofInTripleQuoteStringInComment">
        <source>End of file in triple-quote string embedded in comment begun at or before here</source>
        <target state="translated">文件尾在此处或之前开始的注释中嵌入的三重引号字符串中</target>
        <note />
      </trans-unit>
      <trans-unit id="tcTypeTestLosesMeasures">
        <source>This type test or downcast will ignore the unit-of-measure '{0}'</source>
        <target state="translated">此类型测试或向下转换将忽略度量单位“{0}”</target>
        <note />
      </trans-unit>
      <trans-unit id="parsMissingTypeArgs">
        <source>Expected type argument or static argument</source>
        <target state="translated">应为类型参数或静态参数</target>
        <note />
      </trans-unit>
      <trans-unit id="parsMissingGreaterThan">
        <source>Unmatched '&lt;'. Expected closing '&gt;'</source>
        <target state="translated">"&lt;" 不匹配。应为 "&gt;" 结尾</target>
        <note />
      </trans-unit>
      <trans-unit id="parsUnexpectedQuotationOperatorInTypeAliasDidYouMeanVerbatimString">
        <source>Unexpected quotation operator '&lt;@' in type definition. If you intend to pass a verbatim string as a static argument to a type provider, put a space between the '&lt;' and '@' characters.</source>
        <target state="translated">类型定义中出现意外的引用运算符 "&lt;@"。如果旨在将原义字符串作为静态参数传递到类型提供程序，请在 "&lt;" 和 "@" 字符之间加一个空格。</target>
        <note />
      </trans-unit>
      <trans-unit id="parsErrorParsingAsOperatorName">
        <source>Attempted to parse this as an operator name, but failed</source>
        <target state="translated">尝试将此分析为运算符名称，但未成功</target>
        <note />
      </trans-unit>
      <trans-unit id="lexInvalidUnicodeLiteral">
        <source>\U{0} is not a valid Unicode character escape sequence</source>
        <target state="translated">\U{0} 不是有效的 Unicode 字符转义序列</target>
        <note />
      </trans-unit>
      <trans-unit id="tcCallerInfoWrongType">
        <source>'{0}' must be applied to an argument of type '{1}', but has been applied to an argument of type '{2}'</source>
        <target state="translated">“{0}”必须应用于类型“{1}”的参数，但却被应用于类型“{2}”的参数</target>
        <note />
      </trans-unit>
      <trans-unit id="tcCallerInfoNotOptional">
        <source>'{0}' can only be applied to optional arguments</source>
        <target state="translated">“{0}”只能应用于可选参数</target>
        <note />
      </trans-unit>
      <trans-unit id="toolLocationHelperUnsupportedFrameworkVersion">
        <source>The specified .NET Framework version '{0}' is not supported. Please specify a value from the enumeration Microsoft.Build.Utilities.TargetDotNetFrameworkVersion.</source>
        <target state="translated">不支持指定的 .NET Framework 版本“{0}”。请指定来自枚举 Microsoft.Build.Utilities.TargetDotNetFrameworkVersion 的值。</target>
        <note />
      </trans-unit>
      <trans-unit id="ilSignInvalidMagicValue">
        <source>Invalid Magic value in CLR Header</source>
        <target state="translated">CLR 标头中存在无效的 Magic 值</target>
        <note />
      </trans-unit>
      <trans-unit id="ilSignBadImageFormat">
        <source>Bad image format</source>
        <target state="translated">错误的图像格式</target>
        <note />
      </trans-unit>
      <trans-unit id="ilSignPrivateKeyExpected">
        <source>Private key expected</source>
        <target state="translated">应使用私钥</target>
        <note />
      </trans-unit>
      <trans-unit id="ilSignRsaKeyExpected">
        <source>RSA key expected</source>
        <target state="translated">应使用 RSA 密钥</target>
        <note />
      </trans-unit>
      <trans-unit id="ilSignInvalidBitLen">
        <source>Invalid bit Length</source>
        <target state="translated">位长度无效</target>
        <note />
      </trans-unit>
      <trans-unit id="ilSignInvalidRSAParams">
        <source>Invalid RSAParameters structure - '{{0}}' expected</source>
        <target state="translated">RSAParameters 结构无效 - 应为“{{0}}”</target>
        <note />
      </trans-unit>
      <trans-unit id="ilSignInvalidAlgId">
        <source>Invalid algId - 'Exponent' expected</source>
        <target state="translated">algId 无效 - 应为 "Exponent"</target>
        <note />
      </trans-unit>
      <trans-unit id="ilSignInvalidSignatureSize">
        <source>Invalid signature size</source>
        <target state="translated">签名大小无效</target>
        <note />
      </trans-unit>
      <trans-unit id="ilSignNoSignatureDirectory">
        <source>No signature directory</source>
        <target state="translated">无签名目录</target>
        <note />
      </trans-unit>
      <trans-unit id="ilSignInvalidPKBlob">
        <source>Invalid Public Key blob</source>
        <target state="translated">公钥 Blob 无效</target>
        <note />
      </trans-unit>
      <trans-unit id="fscTooManyErrors">
        <source>Exiting - too many errors</source>
        <target state="translated">正在退出 - 错误太多</target>
        <note />
      </trans-unit>
      <trans-unit id="docfileNoXmlSuffix">
        <source>The documentation file has no .xml suffix</source>
        <target state="translated">该文档文件不带 .xml 后缀</target>
        <note />
      </trans-unit>
      <trans-unit id="fscNoImplementationFiles">
        <source>No implementation files specified</source>
        <target state="translated">未指定任何实现文件</target>
        <note />
      </trans-unit>
      <trans-unit id="fscBadAssemblyVersion">
        <source>The attribute {0} specified version '{1}', but this value is invalid and has been ignored</source>
        <target state="translated">属性 {0} 指定版本“{1}”，但此值无效，已被忽略</target>
        <note />
      </trans-unit>
      <trans-unit id="fscTwoResourceManifests">
        <source>Conflicting options specified: 'win32manifest' and 'win32res'. Only one of these can be used.</source>
        <target state="translated">以下指定选项发生冲突: “win32manifest”和“win32res”。只能使用其中的一个选项。</target>
        <note />
      </trans-unit>
      <trans-unit id="fscQuotationLiteralsStaticLinking">
        <source>The code in assembly '{0}' makes uses of quotation literals. Static linking may not include components that make use of quotation literals unless all assemblies are compiled with at least F# 4.0.</source>
        <target state="translated">程序集“{0}”中的代码使用了引用文本。静态链接可能不包含使用引用文本的组件，除非所有程序集都使用至少 F# 4.0 进行编译。</target>
        <note />
      </trans-unit>
      <trans-unit id="fscQuotationLiteralsStaticLinking0">
        <source>Code in this assembly makes uses of quotation literals. Static linking may not include components that make use of quotation literals unless all assemblies are compiled with at least F# 4.0.</source>
        <target state="translated">此程序集中的代码使用了引用文本。静态链接可能不包含使用引用文本的组件，除非所有程序集都使用至少 F# 4.0 进行编译。</target>
        <note />
      </trans-unit>
      <trans-unit id="fscStaticLinkingNoEXE">
        <source>Static linking may not include a .EXE</source>
        <target state="translated">静态链接不能包含 .EXE</target>
        <note />
      </trans-unit>
      <trans-unit id="fscStaticLinkingNoMixedDLL">
        <source>Static linking may not include a mixed managed/unmanaged DLL</source>
        <target state="translated">静态链接不能包含混合的托管/非托管 DLL</target>
        <note />
      </trans-unit>
      <trans-unit id="fscIgnoringMixedWhenLinking">
        <source>Ignoring mixed managed/unmanaged assembly '{0}' during static linking</source>
        <target state="translated">在静态链接期间忽略混合托管/非托管程序集“{0}”</target>
        <note />
      </trans-unit>
      <trans-unit id="fscAssumeStaticLinkContainsNoDependencies">
        <source>Assembly '{0}' was referenced transitively and the assembly could not be resolved automatically. Static linking will assume this DLL has no dependencies on the F# library or other statically linked DLLs. Consider adding an explicit reference to this DLL.</source>
        <target state="translated">已通过可传递的方式引用程序集“{0}”，但未能自动解析此程序集。静态链接将假定此 DLL 不依赖于 F# 库或其他静态链接的 DLL。请考虑添加对此 DLL 的显式引用。</target>
        <note />
      </trans-unit>
      <trans-unit id="fscAssemblyNotFoundInDependencySet">
        <source>Assembly '{0}' not found in dependency set of target binary. Statically linked roots should be specified using an assembly name, without a DLL or EXE extension. If this assembly was referenced explicitly then it is possible the assembly was not actually required by the generated binary, in which case it should not be statically linked.</source>
        <target state="translated">在目标二进制文件的依赖项集中未找到程序集“{0}”。应使用不带扩展名 DLL 或 EXE 的程序集名称指定静态链接的根目录。如果已显式引用此程序集，则生成的二进制文件实际上可能不需要此程序集，在此情况下，不应静态链接此程序集。</target>
        <note />
      </trans-unit>
      <trans-unit id="fscKeyFileCouldNotBeOpened">
        <source>The key file '{0}' could not be opened</source>
        <target state="translated">未能打开密钥文件“{0}”</target>
        <note />
      </trans-unit>
      <trans-unit id="fscProblemWritingBinary">
        <source>A problem occurred writing the binary '{0}': {1}</source>
        <target state="translated">写入二进制文件“{0}”时出现问题: {1}</target>
        <note />
      </trans-unit>
      <trans-unit id="fscAssemblyVersionAttributeIgnored">
        <source>The 'AssemblyVersionAttribute' has been ignored because a version was given using a command line option</source>
        <target state="translated">已忽略“AssemblyVersionAttribute”，因为已使用命令行选项给定一个版本</target>
        <note />
      </trans-unit>
      <trans-unit id="fscAssemblyCultureAttributeError">
        <source>Error emitting 'System.Reflection.AssemblyCultureAttribute' attribute -- 'Executables cannot be satellite assemblies, Culture should always be empty'</source>
        <target state="translated">发出“System.Reflection.AssemblyCultureAttribute”特性时出错:“可执行文件不能是附属程序集，区域应始终为空”</target>
        <note />
      </trans-unit>
      <trans-unit id="fscDelaySignWarning">
        <source>Option '--delaysign' overrides attribute 'System.Reflection.AssemblyDelaySignAttribute' given in a source file or added module</source>
        <target state="translated">选项“--delaysign”将重写源文件或添加的模块中给定的“System.Reflection.AssemblyDelaySignAttribute”特性</target>
        <note />
      </trans-unit>
      <trans-unit id="fscKeyFileWarning">
        <source>Option '--keyfile' overrides attribute 'System.Reflection.AssemblyKeyFileAttribute' given in a source file or added module</source>
        <target state="translated">选项“--keyfile”将重写源文件或添加的模块中给定的“System.Reflection.AssemblyKeyFileAttribute”特性</target>
        <note />
      </trans-unit>
      <trans-unit id="fscKeyNameWarning">
        <source>Option '--keycontainer' overrides attribute 'System.Reflection.AssemblyNameAttribute' given in a source file or added module</source>
        <target state="translated">选项“--keycontainer”将重写源文件或添加的模块中给定的“System.Reflection.AssemblyNameAttribute”特性</target>
        <note />
      </trans-unit>
      <trans-unit id="fscReferenceOnCommandLine">
        <source>The assembly '{0}' is listed on the command line. Assemblies should be referenced using a command line flag such as '-r'.</source>
        <target state="translated">程序集“{0}”已在命令行中列出。应使用命令行标志(如“-r”)引用程序集。</target>
        <note />
      </trans-unit>
      <trans-unit id="fscRemotingError">
        <source>The resident compilation service was not used because a problem occured in communicating with the server.</source>
        <target state="translated">未使用驻留编译服务，因为与服务器通信时发生问题。</target>
        <note />
      </trans-unit>
      <trans-unit id="pathIsInvalid">
        <source>Problem with filename '{0}': Illegal characters in path.</source>
        <target state="translated">文件名“{0}”出现问题: 路径中存在非法字符。</target>
        <note />
      </trans-unit>
      <trans-unit id="fscResxSourceFileDeprecated">
        <source>Passing a .resx file ({0}) as a source file to the compiler is deprecated. Use resgen.exe to transform the .resx file into a .resources file to pass as a --resource option. If you are using MSBuild, this can be done via an &lt;EmbeddedResource&gt; item in the .fsproj project file.</source>
        <target state="translated">不推荐将 .resx 文件({0})作为源文件传递给编译器。请使用 resgen.exe 将 .resx 文件转换为 .resources 文件以作为 --resource 选项进行传递。如果使用的是 MSBuild，则可通过 .fsproj 项目文件中的 &lt;EmbeddedResource&gt; 项完成此操作。</target>
        <note />
      </trans-unit>
      <trans-unit id="fscStaticLinkingNoProfileMismatches">
        <source>Static linking may not be used on an assembly referencing mscorlib (e.g. a .NET Framework assembly) when generating an assembly that references System.Runtime (e.g. a .NET Core or Portable assembly).</source>
        <target state="translated">当生成引用 System.Runtime 的程序集(如 .NET Core 或 Portable 程序集)时，静态链接不能用在引用 mscorlib 的程序集(如 .NET Framework 程序集)上。</target>
        <note />
      </trans-unit>
      <trans-unit id="fscAssemblyWildcardAndDeterminism">
        <source>An {0} specified version '{1}', but this value is a wildcard, and you have requested a deterministic build, these are in conflict.</source>
        <target state="translated">{0} 指定了版本“{1}”，但该值为通配符，并且你已请求确定的版本，因此存在冲突。</target>
        <note />
      </trans-unit>
      <trans-unit id="etIllegalCharactersInNamespaceName">
        <source>Character '{0}' is not allowed in provided namespace name '{1}'</source>
        <target state="translated">所提供的命名空间名称“{1}”中不允许出现字符“{0}”</target>
        <note />
      </trans-unit>
      <trans-unit id="etNullOrEmptyMemberName">
        <source>The provided type '{0}' returned a member with a null or empty member name</source>
        <target state="translated">所提供的类型“{0}”返回了具有 null 或空成员名称的成员</target>
        <note />
      </trans-unit>
      <trans-unit id="etNullMember">
        <source>The provided type '{0}' returned a null member</source>
        <target state="translated">所提供的类型“{0}”返回了 null 成员</target>
        <note />
      </trans-unit>
      <trans-unit id="etNullMemberDeclaringType">
        <source>The provided type '{0}' member info '{1}' has null declaring type</source>
        <target state="translated">所提供的类型“{0}”成员信息“{1}”具有 null 声明类型</target>
        <note />
      </trans-unit>
      <trans-unit id="etNullMemberDeclaringTypeDifferentFromProvidedType">
        <source>The provided type '{0}' has member '{1}' which has declaring type '{2}'. Expected declaring type to be the same as provided type.</source>
        <target state="translated">所提供的类型“{0}”的成员“{1}”具有声明类型“{2}”。声明类型应与所提供的类型相同。</target>
        <note />
      </trans-unit>
      <trans-unit id="etHostingAssemblyFoundWithoutHosts">
        <source>Referenced assembly '{0}' has assembly level attribute '{1}' but no public type provider classes were found</source>
        <target state="translated">引用的程序集“{0}”具有程序集级别特性“{1}”，但是找不到任何公共类型提供程序类</target>
        <note />
      </trans-unit>
      <trans-unit id="etEmptyNamespaceOfTypeNotAllowed">
        <source>Type '{0}' from type provider '{1}' has an empty namespace. Use 'null' for the global namespace.</source>
        <target state="translated">来自类型提供程序“{1}”的类型“{0}”具有空命名空间。请将“null”用于全局命名空间。</target>
        <note />
      </trans-unit>
      <trans-unit id="etEmptyNamespaceNotAllowed">
        <source>Empty namespace found from the type provider '{0}'. Use 'null' for the global namespace.</source>
        <target state="translated">在类型提供程序“{0}”中发现空命名空间。请将“null”用于全局命名空间。</target>
        <note />
      </trans-unit>
      <trans-unit id="etMustNotBeGeneric">
        <source>Provided type '{0}' has 'IsGenericType' as true, but generic types are not supported.</source>
        <target state="translated">所提供的类型“{0}”的“IsGenericType”为 true，但是不支持泛型类型。</target>
        <note />
      </trans-unit>
      <trans-unit id="etMustNotBeAnArray">
        <source>Provided type '{0}' has 'IsArray' as true, but array types are not supported.</source>
        <target state="translated">所提供的类型“{0}”的“IsArray”为 true，但是不支持数组类型。</target>
        <note />
      </trans-unit>
      <trans-unit id="etMethodHasRequirements">
        <source>Invalid member '{0}' on provided type '{1}'. Provided type members must be public, and not be generic, virtual, or abstract.</source>
        <target state="translated">所提供的类型“{1}”的成员“{0}”无效。所提供类型的成员必须是公共成员，而不是泛型、虚拟或抽象成员。</target>
        <note />
      </trans-unit>
      <trans-unit id="etUnsupportedMemberKind">
        <source>Invalid member '{0}' on provided type '{1}'. Only properties, methods and constructors are allowed</source>
        <target state="translated">所提供类型“{1}”的成员“{0}”无效。仅允许使用属性、方法和构造函数</target>
        <note />
      </trans-unit>
      <trans-unit id="etPropertyCanReadButHasNoGetter">
        <source>Property '{0}' on provided type '{1}' has CanRead=true but there was no value from GetGetMethod()</source>
        <target state="translated">所提供的类型“{1}”的属性“{0}”的 CanRead 为 true，但是没有来自 GetGetMethod() 的值</target>
        <note />
      </trans-unit>
      <trans-unit id="etPropertyHasGetterButNoCanRead">
        <source>Property '{0}' on provided type '{1}' has CanRead=false but GetGetMethod() returned a method</source>
        <target state="translated">所提供的类型“{1}”的属性“{0}”的 CanRead 为 false，但是 GetGetMethod() 返回了方法</target>
        <note />
      </trans-unit>
      <trans-unit id="etPropertyCanWriteButHasNoSetter">
        <source>Property '{0}' on provided type '{1}' has CanWrite=true but there was no value from GetSetMethod()</source>
        <target state="translated">所提供的类型“{1}”的属性“{0}”的 CanWrite 为 true，但是没有来自 GetSetMethod() 的值</target>
        <note />
      </trans-unit>
      <trans-unit id="etPropertyHasSetterButNoCanWrite">
        <source>Property '{0}' on provided type '{1}' has CanWrite=false but GetSetMethod() returned a method</source>
        <target state="translated">所提供的类型“{1}”的属性“{0}”的 CanWrite 为 false，但是 GetSetMethod() 返回了方法</target>
        <note />
      </trans-unit>
      <trans-unit id="etOneOrMoreErrorsSeenDuringExtensionTypeSetting">
        <source>One or more errors seen during provided type setup</source>
        <target state="translated">在所提供的类型的设置过程中出现了一个或多个错误</target>
        <note />
      </trans-unit>
      <trans-unit id="etUnexpectedExceptionFromProvidedTypeMember">
        <source>Unexpected exception from provided type '{0}' member '{1}': {2}</source>
        <target state="translated">在所提供类型“{0}”成员“{1}”中发生意外异常: {2}</target>
        <note />
      </trans-unit>
      <trans-unit id="etUnsupportedConstantType">
        <source>Unsupported constant type '{0}'. Quotations provided by type providers can only contain simple constants. The implementation of the type provider may need to be adjusted by moving a value declared outside a provided quotation literal to be a 'let' binding inside the quotation literal.</source>
        <target state="translated">不支持的常数类型“{0}”。类型提供程序提供的引文只能包含简单常量。将提供的引文文本外声明的值移动为引文文本内的 "let" 绑定，可对类型提供程序的实现进行调整。</target>
        <note />
      </trans-unit>
      <trans-unit id="etUnsupportedProvidedExpression">
        <source>Unsupported expression '{0}' from type provider. If you are the author of this type provider, consider adjusting it to provide a different provided expression.</source>
        <target state="translated">类型提供程序提供的表达式“{0}”不受支持。如果您是此类型提供程序的作者，请考虑将它调整为提供不同的提供表达式。</target>
        <note />
      </trans-unit>
      <trans-unit id="etProvidedTypeHasUnexpectedName">
        <source>Expected provided type named '{0}' but provided type has 'Name' with value '{1}'</source>
        <target state="translated">需要名为“{0}”的提供的类型，但所提供类型的“Name”值为“{1}”</target>
        <note />
      </trans-unit>
      <trans-unit id="etEventNoAdd">
        <source>Event '{0}' on provided type '{1}' has no value from GetAddMethod()</source>
        <target state="translated">所提供类型“{1}”上的事件“{0}”没有来自 GetAddMethod() 的值</target>
        <note />
      </trans-unit>
      <trans-unit id="etEventNoRemove">
        <source>Event '{0}' on provided type '{1}' has no value from GetRemoveMethod()</source>
        <target state="translated">所提供类型“{1}”上的事件“{0}”没有来自 GetRemoveMethod() 的值</target>
        <note />
      </trans-unit>
      <trans-unit id="etProviderHasWrongDesignerAssembly">
        <source>Assembly attribute '{0}' refers to a designer assembly '{1}' which cannot be loaded from path '{2}'. The exception reported was: {3} - {4}</source>
        <target state="translated">程序集属性“{0}”引用了无法从路径“{2}”加载的设计器程序集“{1}”。报告的异常是: {3} - {4}</target>
        <note />
      </trans-unit>
      <trans-unit id="etProviderDoesNotHaveValidConstructor">
        <source>The type provider does not have a valid constructor. A constructor taking either no arguments or one argument of type 'TypeProviderConfig' was expected.</source>
        <target state="translated">类型提供程序没有有效的构造函数。构造函数应不采用参数或仅采用一个“TypeProviderConfig”类型的参数。</target>
        <note />
      </trans-unit>
      <trans-unit id="etProviderError">
        <source>The type provider '{0}' reported an error: {1}</source>
        <target state="translated">类型提供程序“{0}”报告了错误: {1}</target>
        <note />
      </trans-unit>
      <trans-unit id="etIncorrectParameterExpression">
        <source>The type provider '{0}' used an invalid parameter in the ParameterExpression: {1}</source>
        <target state="translated">类型提供程序“{0}”在 ParameterExpression 中使用了无效参数: {1}</target>
        <note />
      </trans-unit>
      <trans-unit id="etIncorrectProvidedMethod">
        <source>The type provider '{0}' provided a method with a name '{1}' and metadata token '{2}', which is not reported among its methods of its declaring type '{3}'</source>
        <target state="translated">类型提供程序“{0}”提供了具有名称“{1}”和元数据标记“{2}”的方法，该方法不会在声明类型“{3}”的方法中进行报告</target>
        <note />
      </trans-unit>
      <trans-unit id="etIncorrectProvidedConstructor">
        <source>The type provider '{0}' provided a constructor which is not reported among the constructors of its declaring type '{1}'</source>
        <target state="translated">类型提供程序“{0}”提供的构造函数未在声明类型为“{1}”的构造函数中进行报告</target>
        <note />
      </trans-unit>
      <trans-unit id="etDirectReferenceToGeneratedTypeNotAllowed">
        <source>A direct reference to the generated type '{0}' is not permitted. Instead, use a type definition, e.g. 'type TypeAlias = &lt;path&gt;'. This indicates that a type provider adds generated types to your assembly.</source>
        <target state="translated">不允许直接引用所生成的类型“{0}”。请改用类型定义，例如 "type TypeAlias = &lt;path&gt;"。这表示类型提供程序会将生成的类型添加到程序集。</target>
        <note />
      </trans-unit>
      <trans-unit id="etProvidedTypeHasUnexpectedPath">
        <source>Expected provided type with path '{0}' but provided type has path '{1}'</source>
        <target state="translated">需要路径为“{0}”的提供的类型，但所提供类型的路径为“{1}”</target>
        <note />
      </trans-unit>
      <trans-unit id="etUnexpectedNullFromProvidedTypeMember">
        <source>Unexpected 'null' return value from provided type '{0}' member '{1}'</source>
        <target state="translated">来自所提供类型“{0}”成员“{1}”的意外“null”返回值</target>
        <note />
      </trans-unit>
      <trans-unit id="etUnexpectedExceptionFromProvidedMemberMember">
        <source>Unexpected exception from member '{0}' of provided type '{1}' member '{2}': {3}</source>
        <target state="translated">在所提供类型“{1}”成员“{2}”的成员“{0}”中发生意外异常: {3}</target>
        <note />
      </trans-unit>
      <trans-unit id="etNestedProvidedTypesDoNotTakeStaticArgumentsOrGenericParameters">
        <source>Nested provided types do not take static arguments or generic parameters</source>
        <target state="translated">所提供的嵌套类型未采用静态实参或泛型形参</target>
        <note />
      </trans-unit>
      <trans-unit id="etInvalidStaticArgument">
        <source>Invalid static argument to provided type. Expected an argument of kind '{0}'.</source>
        <target state="translated">所提供类型的静态参数无效。应是类型为“{0}”的参数。</target>
        <note />
      </trans-unit>
      <trans-unit id="etErrorApplyingStaticArgumentsToType">
        <source>An error occured applying the static arguments to a provided type</source>
        <target state="translated">将静态参数应用于所提供类型时发生错误</target>
        <note />
      </trans-unit>
      <trans-unit id="etUnknownStaticArgumentKind">
        <source>Unknown static argument kind '{0}' when resolving a reference to a provided type or method '{1}'</source>
        <target state="translated">解析对所提供类型或方法“{1}”的引用时出现未知静态参数类型“{0}”</target>
        <note />
      </trans-unit>
      <trans-unit id="invalidNamespaceForProvidedType">
        <source>invalid namespace for provided type</source>
        <target state="translated">所提供类型的命名空间无效</target>
        <note />
      </trans-unit>
      <trans-unit id="invalidFullNameForProvidedType">
        <source>invalid full name for provided type</source>
        <target state="translated">所提供类型的全名无效</target>
        <note />
      </trans-unit>
      <trans-unit id="etProviderReturnedNull">
        <source>The type provider returned 'null', which is not a valid return value from '{0}'</source>
        <target state="translated">类型提供程序返回了“null”，这不是来自“{0}”的有效返回值</target>
        <note />
      </trans-unit>
      <trans-unit id="etTypeProviderConstructorException">
        <source>The type provider constructor has thrown an exception: {0}</source>
        <target state="translated">类型提供程序构造函数引发异常: {0}</target>
        <note />
      </trans-unit>
      <trans-unit id="etNullProvidedExpression">
        <source>Type provider '{0}' returned null from GetInvokerExpression.</source>
        <target state="translated">类型提供程序“{0}”从 GetInvokerExpression 返回了 null。</target>
        <note />
      </trans-unit>
      <trans-unit id="etProvidedAppliedTypeHadWrongName">
        <source>The type provider '{0}' returned an invalid type from 'ApplyStaticArguments'. A type with name '{1}' was expected, but a type with name '{2}' was returned.</source>
        <target state="translated">类型提供程序“{0}”从“ApplyStaticArguments”返回了无效类型。需要名称为“{1}”的类型，但返回了名称为“{2}”的类型。</target>
        <note />
      </trans-unit>
      <trans-unit id="etProvidedAppliedMethodHadWrongName">
        <source>The type provider '{0}' returned an invalid method from 'ApplyStaticArgumentsForMethod'. A method with name '{1}' was expected, but a method with name '{2}' was returned.</source>
        <target state="translated">类型提供程序“{0}”从 "ApplyStaticArgumentsForMethod" 返回了无效方法。需要名称为“{1}”的方法，但返回了名称为“{2}”的方法。</target>
        <note />
      </trans-unit>
      <trans-unit id="tcTypeTestLossy">
        <source>This type test or downcast will erase the provided type '{0}' to the type '{1}'</source>
        <target state="translated">此类型测试或向下转换会将提供的类型“{0}”清除为类型“{1}”</target>
        <note />
      </trans-unit>
      <trans-unit id="tcTypeCastErased">
        <source>This downcast will erase the provided type '{0}' to the type '{1}'.</source>
        <target state="translated">此向下转换会将所提供类型“{0}”清除到类型“{1}”。</target>
        <note />
      </trans-unit>
      <trans-unit id="tcTypeTestErased">
        <source>This type test with a provided type '{0}' is not allowed because this provided type will be erased to '{1}' at runtime.</source>
        <target state="translated">不允许对提供的类型“{0}”执行此类型测试，因为该提供的类型在运行时将清除为“{1}”。</target>
        <note />
      </trans-unit>
      <trans-unit id="tcCannotInheritFromErasedType">
        <source>Cannot inherit from erased provided type</source>
        <target state="translated">无法从已清除的提供的类型中继承</target>
        <note />
      </trans-unit>
      <trans-unit id="etInvalidTypeProviderAssemblyName">
        <source>Assembly '{0}' hase TypeProviderAssembly attribute with invalid value '{1}'. The value should be a valid assembly name</source>
        <target state="translated">程序集“{0}”的 TypeProviderAssembly 特性具有无效值“{1}”。该值应为有效的程序集名称</target>
        <note />
      </trans-unit>
      <trans-unit id="tcInvalidMemberNameCtor">
        <source>Invalid member name. Members may not have name '.ctor' or '.cctor'</source>
        <target state="translated">成员名称无效。成员名称不能为“.ctor”或“.cctor”</target>
        <note />
      </trans-unit>
      <trans-unit id="tcInferredGenericTypeGivesRiseToInconsistency">
        <source>The function or member '{0}' is used in a way that requires further type annotations at its definition to ensure consistency of inferred types. The inferred signature is '{1}'.</source>
        <target state="translated">函数或成员“{0}”的使用方式要求其在定义中提供进一步的类型批注，以确保推理类型的一致性。推理签名为“{1}”。</target>
        <note />
      </trans-unit>
      <trans-unit id="tcInvalidTypeArgumentCount">
        <source>The number of type arguments did not match: '{0}' given, '{1}' expected. This may be related to a previously reported error.</source>
        <target state="translated">类型参数的数量不匹配: 提供了“{0}”个，应是“{1}”个。这可能与以前报告的错误有关。</target>
        <note />
      </trans-unit>
      <trans-unit id="tcCannotOverrideSealedMethod">
        <source>Cannot override inherited member '{0}' because it is sealed</source>
        <target state="translated">无法重写继承的成员“{0}”，因为该成员是密封的</target>
        <note />
      </trans-unit>
      <trans-unit id="etProviderErrorWithContext">
        <source>The type provider '{0}' reported an error in the context of provided type '{1}', member '{2}'. The error: {3}</source>
        <target state="translated">类型提供程序“{0}”在所提供类型“{1}”、成员“{2}”的上下文中报告了错误。错误: {3}</target>
        <note />
      </trans-unit>
      <trans-unit id="etProvidedTypeWithNameException">
        <source>An exception occurred when accessing the '{0}' of a provided type: {1}</source>
        <target state="translated">访问所提供类型的“{0}”时发生异常: {1}</target>
        <note />
      </trans-unit>
      <trans-unit id="etProvidedTypeWithNullOrEmptyName">
        <source>The '{0}' of a provided type was null or empty.</source>
        <target state="translated">所提供类型的“{0}”为 null 或为空。</target>
        <note />
      </trans-unit>
      <trans-unit id="etIllegalCharactersInTypeName">
        <source>Character '{0}' is not allowed in provided type name '{1}'</source>
        <target state="translated">所提供的类型名称“{1}”中不允许出现字符“{0}”</target>
        <note />
      </trans-unit>
      <trans-unit id="tcJoinMustUseSimplePattern">
        <source>In queries, '{0}' must use a simple pattern</source>
        <target state="translated">在查询中，“{0}”必须使用简单模式</target>
        <note />
      </trans-unit>
      <trans-unit id="tcMissingCustomOperation">
        <source>A custom query operation for '{0}' is required but not specified</source>
        <target state="translated">需要“{0}”的自定义查询运算，但未指定该运算</target>
        <note />
      </trans-unit>
      <trans-unit id="etBadUnnamedStaticArgs">
        <source>Named static arguments must come after all unnamed static arguments</source>
        <target state="translated">命名静态参数必须位于所有未命名静态参数之后</target>
        <note />
      </trans-unit>
      <trans-unit id="etStaticParameterRequiresAValue">
        <source>The static parameter '{0}' of the provided type or method '{1}' requires a value. Static parameters to type providers may be optionally specified using named arguments, e.g. '{2}&lt;{3}=...&gt;'.</source>
        <target state="translated">提供的类型或方法“{0}”的静态参数“{1}”需要一个值。可以选择使用命名参数(例如 "{2}&lt;{3}=...&gt;")指定类型提供程序的静态参数。</target>
        <note />
      </trans-unit>
      <trans-unit id="etNoStaticParameterWithName">
        <source>No static parameter exists with name '{0}'</source>
        <target state="translated">不存在名称为“{0}”的静态参数</target>
        <note />
      </trans-unit>
      <trans-unit id="etStaticParameterAlreadyHasValue">
        <source>The static parameter '{0}' has already been given a value</source>
        <target state="translated">已向静态参数“{0}”提供了值</target>
        <note />
      </trans-unit>
      <trans-unit id="etMultipleStaticParameterWithName">
        <source>Multiple static parameters exist with name '{0}'</source>
        <target state="translated">存在多个名称为“{0}”的静态参数</target>
        <note />
      </trans-unit>
      <trans-unit id="tcCustomOperationMayNotBeUsedInConjunctionWithNonSimpleLetBindings">
        <source>A custom operation may not be used in conjunction with a non-value or recursive 'let' binding in another part of this computation expression</source>
        <target state="translated">在此计算表达式的其他部分，不能与非值或递归“let”绑定一起使用自定义运算符</target>
        <note />
      </trans-unit>
      <trans-unit id="tcCustomOperationMayNotBeUsedHere">
        <source>A custom operation may not be used in conjunction with 'use', 'try/with', 'try/finally', 'if/then/else' or 'match' operators within this computation expression</source>
        <target state="translated">在此计算表达式中，不能与“use”、“try/with”、“try/finally”、“if/then/else”或“match”运算符一起使用自定义运算</target>
        <note />
      </trans-unit>
      <trans-unit id="tcCustomOperationMayNotBeOverloaded">
        <source>The custom operation '{0}' refers to a method which is overloaded. The implementations of custom operations may not be overloaded.</source>
        <target state="translated">自定义运算“{0}”引用了重载的方法。自定义运算的实现不能进行重载。</target>
        <note />
      </trans-unit>
      <trans-unit id="tcIfThenElseMayNotBeUsedWithinQueries">
        <source>An if/then/else expression may not be used within queries. Consider using either an if/then expression, or use a sequence expression instead.</source>
        <target state="translated">if/then/else 表达式不能在查询中使用。请考虑使用 if/then 表达式，或改用序列表达式。</target>
        <note />
      </trans-unit>
      <trans-unit id="ilxgenUnexpectedArgumentToMethodHandleOfDuringCodegen">
        <source>Invalid argument to 'methodhandleof' during codegen</source>
        <target state="translated">codegen 过程中出现无效“methodhandleof”参数</target>
        <note />
      </trans-unit>
      <trans-unit id="etProvidedTypeReferenceMissingArgument">
        <source>A reference to a provided type was missing a value for the static parameter '{0}'. You may need to recompile one or more referenced assemblies.</source>
        <target state="translated">对所提供类型的引用缺少静态参数“{0}”的值。可能需要重新编译一个或多个引用的程序集。</target>
        <note />
      </trans-unit>
      <trans-unit id="etProvidedTypeReferenceInvalidText">
        <source>A reference to a provided type had an invalid value '{0}' for a static parameter. You may need to recompile one or more referenced assemblies.</source>
        <target state="translated">对所提供类型的引用具有无效的静态参数值“{0}”。可能需要重新编译一个或多个引用的程序集。</target>
        <note />
      </trans-unit>
      <trans-unit id="tcCustomOperationNotUsedCorrectly">
        <source>'{0}' is not used correctly. This is a custom operation in this query or computation expression.</source>
        <target state="translated">“{0}”使用有误。这是此查询或计算表达式中的自定义运算。</target>
        <note />
      </trans-unit>
      <trans-unit id="tcCustomOperationNotUsedCorrectly2">
        <source>'{0}' is not used correctly. Usage: {1}. This is a custom operation in this query or computation expression.</source>
        <target state="translated">“{0}”使用有误。用法: {1}。这是此查询或计算表达式中的自定义运算。</target>
        <note />
      </trans-unit>
      <trans-unit id="customOperationTextLikeJoin">
        <source>{0} var in collection {1} (outerKey = innerKey). Note that parentheses are required after '{2}'</source>
        <target state="translated">集合 {1} (outerKey = innerKey)中的 {0} var。请注意，“{2}”后面要使用圆括号</target>
        <note />
      </trans-unit>
      <trans-unit id="customOperationTextLikeGroupJoin">
        <source>{0} var in collection {1} (outerKey = innerKey) into group. Note that parentheses are required after '{2}'</source>
        <target state="translated">{0} var in collection {1} (outerKey = innerKey) into group。请注意，“{2}”后需使用括号</target>
        <note />
      </trans-unit>
      <trans-unit id="customOperationTextLikeZip">
        <source>{0} var in collection</source>
        <target state="translated">{0} var in collection</target>
        <note />
      </trans-unit>
      <trans-unit id="tcBinaryOperatorRequiresVariable">
        <source>'{0}' must be followed by a variable name. Usage: {1}.</source>
        <target state="translated">“{0}”后面必须跟变量名。用法: {1}。</target>
        <note />
      </trans-unit>
      <trans-unit id="tcOperatorIncorrectSyntax">
        <source>Incorrect syntax for '{0}'. Usage: {1}.</source>
        <target state="translated">“{0}”的语法不正确。用法: {1}。</target>
        <note />
      </trans-unit>
      <trans-unit id="tcBinaryOperatorRequiresBody">
        <source>'{0}' must come after a 'for' selection clause and be followed by the rest of the query. Syntax: ... {1} ...</source>
        <target state="translated">“{0}”的前面必须是“for”选择子句，后面必须是查询的剩余部分。语法: ... {1} ...</target>
        <note />
      </trans-unit>
      <trans-unit id="tcCustomOperationHasIncorrectArgCount">
        <source>'{0}' is used with an incorrect number of arguments. This is a custom operation in this query or computation expression. Expected {1} argument(s), but given {2}.</source>
        <target state="translated">“{0}”使用的参数数量有误。这是此查询或计算表达式中的自定义运算。应为 {1} 个参数，但提供了 {2} 个。</target>
        <note />
      </trans-unit>
      <trans-unit id="parsExpectedExpressionAfterToken">
        <source>Expected an expression after this point</source>
        <target state="translated">此点之后应是表达式</target>
        <note />
      </trans-unit>
      <trans-unit id="parsExpectedTypeAfterToken">
        <source>Expected a type after this point</source>
        <target state="translated">此点之后应是类型</target>
        <note />
      </trans-unit>
      <trans-unit id="parsUnmatchedLBrackLess">
        <source>Unmatched '[&lt;'. Expected closing '&gt;]'</source>
        <target state="translated">"[&lt;" 不匹配。应为 "&gt;]" 结尾</target>
        <note />
      </trans-unit>
      <trans-unit id="parsUnexpectedEndOfFileMatch">
        <source>Unexpected end of input in 'match' expression. Expected 'match &lt;expr&gt; with | &lt;pat&gt; -&gt; &lt;expr&gt; | &lt;pat&gt; -&gt; &lt;expr&gt; ...'.</source>
        <target state="translated">"match" 表达式中的输入意外结束。应为 "match &lt;expr&gt; with | &lt;pat&gt; -&gt; &lt;expr&gt; | &lt;pat&gt; -&gt; &lt;expr&gt; ..."。</target>
        <note />
      </trans-unit>
      <trans-unit id="parsUnexpectedEndOfFileTry">
        <source>Unexpected end of input in 'try' expression. Expected 'try &lt;expr&gt; with &lt;rules&gt;' or 'try &lt;expr&gt; finally &lt;expr&gt;'.</source>
        <target state="translated">"try" 表达式中的输入意外结束。应为 "try &lt;expr&gt; with &lt;rules&gt;" 或 "try &lt;expr&gt; finally &lt;expr&gt;"。</target>
        <note />
      </trans-unit>
      <trans-unit id="parsUnexpectedEndOfFileWhile">
        <source>Unexpected end of input in 'while' expression. Expected 'while &lt;expr&gt; do &lt;expr&gt;'.</source>
        <target state="translated">"while" 表达式中的输入意外结束。应为 "while &lt;expr&gt; do &lt;expr&gt;"。</target>
        <note />
      </trans-unit>
      <trans-unit id="parsUnexpectedEndOfFileFor">
        <source>Unexpected end of input in 'for' expression. Expected 'for &lt;pat&gt; in &lt;expr&gt; do &lt;expr&gt;'.</source>
        <target state="translated">"for'" 表达式中的输入意外结束。应为 "for &lt;pat&gt; in &lt;expr&gt; do &lt;expr&gt;"。</target>
        <note />
      </trans-unit>
      <trans-unit id="parsUnexpectedEndOfFileWith">
        <source>Unexpected end of input in 'match' or 'try' expression</source>
        <target state="translated">“match”或“try”表达式中出现意外的输入结尾</target>
        <note />
      </trans-unit>
      <trans-unit id="parsUnexpectedEndOfFileThen">
        <source>Unexpected end of input in 'then' branch of conditional expression. Expected 'if &lt;expr&gt; then &lt;expr&gt;' or 'if &lt;expr&gt; then &lt;expr&gt; else &lt;expr&gt;'.</source>
        <target state="translated">条件表达式的 "then" 分支中的输入意外结束。应为 "if &lt;expr&gt; then &lt;expr&gt;" 或 "if &lt;expr&gt; then &lt;expr&gt; else &lt;expr&gt;"。</target>
        <note />
      </trans-unit>
      <trans-unit id="parsUnexpectedEndOfFileElse">
        <source>Unexpected end of input in 'else' branch of conditional expression. Expected 'if &lt;expr&gt; then &lt;expr&gt;' or 'if &lt;expr&gt; then &lt;expr&gt; else &lt;expr&gt;'.</source>
        <target state="translated">条件表达式的 "else" 分支中的输入意外结束。应为 ''if &lt;expr&gt; then &lt;expr&gt;" 或 "if &lt;expr&gt; then &lt;expr&gt; else &lt;expr&gt;"。</target>
        <note />
      </trans-unit>
      <trans-unit id="parsUnexpectedEndOfFileFunBody">
        <source>Unexpected end of input in body of lambda expression. Expected 'fun &lt;pat&gt; ... &lt;pat&gt; -&gt; &lt;expr&gt;'.</source>
        <target state="translated">lambda 表达式正文中的输入意外结束。应为 "fun &lt;pat&gt; ... &lt;pat&gt; -&gt; &lt;expr&gt;"。</target>
        <note />
      </trans-unit>
      <trans-unit id="parsUnexpectedEndOfFileTypeArgs">
        <source>Unexpected end of input in type arguments</source>
        <target state="translated">类型参数中出现意外的输入结尾</target>
        <note />
      </trans-unit>
      <trans-unit id="parsUnexpectedEndOfFileTypeSignature">
        <source>Unexpected end of input in type signature</source>
        <target state="translated">类型签名中出现意外的输入结尾</target>
        <note />
      </trans-unit>
      <trans-unit id="parsUnexpectedEndOfFileTypeDefinition">
        <source>Unexpected end of input in type definition</source>
        <target state="translated">类型定义中出现意外的输入结尾</target>
        <note />
      </trans-unit>
      <trans-unit id="parsUnexpectedEndOfFileObjectMembers">
        <source>Unexpected end of input in object members</source>
        <target state="translated">对象成员中出现意外的输入结尾</target>
        <note />
      </trans-unit>
      <trans-unit id="parsUnexpectedEndOfFileDefinition">
        <source>Unexpected end of input in value, function or member definition</source>
        <target state="translated">值、函数或成员定义中出现意外的输入结尾</target>
        <note />
      </trans-unit>
      <trans-unit id="parsUnexpectedEndOfFileExpression">
        <source>Unexpected end of input in expression</source>
        <target state="translated">表达式中出现意外的输入结尾</target>
        <note />
      </trans-unit>
      <trans-unit id="parsExpectedNameAfterToken">
        <source>Unexpected end of type. Expected a name after this point.</source>
        <target state="translated">意外的类型结尾。此点之后应是名称。</target>
        <note />
      </trans-unit>
      <trans-unit id="parsUnmatchedLet">
        <source>Incomplete value or function definition. If this is in an expression, the body of the expression must be indented to the same column as the 'let' keyword.</source>
        <target state="translated">值或函数定义不完整。如果该定义处于表达式中，则表达式体必须与“let”关键字缩进到相同的列。</target>
        <note />
      </trans-unit>
      <trans-unit id="parsUnmatchedLetBang">
        <source>Incomplete value definition. If this is in an expression, the body of the expression must be indented to the same column as the 'let!' keyword.</source>
        <target state="translated">值定义不完整。如果该定义处于表达式中，则表达式体必须与“let!”关键字缩进到相同的列。</target>
        <note />
      </trans-unit>
      <trans-unit id="parsUnmatchedUseBang">
        <source>Incomplete value definition. If this is in an expression, the body of the expression must be indented to the same column as the 'use!' keyword.</source>
        <target state="translated">值定义不完整。如果该定义处于表达式中，则表达式体必须与“use!”关键字缩进到相同的列。</target>
        <note />
      </trans-unit>
      <trans-unit id="parsUnmatchedUse">
        <source>Incomplete value definition. If this is in an expression, the body of the expression must be indented to the same column as the 'use' keyword.</source>
        <target state="translated">值定义不完整。如果该定义处于表达式中，则表达式体必须与“use”关键字缩进到相同的列。</target>
        <note />
      </trans-unit>
      <trans-unit id="parsWhileDoExpected">
        <source>Missing 'do' in 'while' expression. Expected 'while &lt;expr&gt; do &lt;expr&gt;'.</source>
        <target state="translated">"while" 表达式中缺少 "do"。应为 "while &lt;expr&gt; do &lt;expr&gt;"。</target>
        <note />
      </trans-unit>
      <trans-unit id="parsForDoExpected">
        <source>Missing 'do' in 'for' expression. Expected 'for &lt;pat&gt; in &lt;expr&gt; do &lt;expr&gt;'.</source>
        <target state="translated">"for" 表达式中缺少 "do"。应为 "for &lt;pat&gt; in &lt;expr&gt; do &lt;expr&gt;"。</target>
        <note />
      </trans-unit>
      <trans-unit id="tcInvalidRelationInJoin">
        <source>Invalid join relation in '{0}'. Expected 'expr &lt;op&gt; expr', where &lt;op&gt; is =, =?, ?= or ?=?.</source>
        <target state="translated">“{0}”中的联接关系无效。应为 "expr &lt;op&gt; expr"，其中 &lt;op&gt; 为 =、=?、?= 或 ?=?。</target>
        <note />
      </trans-unit>
      <trans-unit id="typeInfoCallsWord">
        <source>Calls</source>
        <target state="translated">调用</target>
        <note />
      </trans-unit>
      <trans-unit id="impInvalidNumberOfGenericArguments">
        <source>Invalid number of generic arguments to type '{0}' in provided type. Expected '{1}' arguments, given '{2}'.</source>
        <target state="translated">所提供类型中的类型“{0}”的泛型参数数量无效。应是“{1}”个参数，提供了“{2}”个。</target>
        <note />
      </trans-unit>
      <trans-unit id="impInvalidMeasureArgument1">
        <source>Invalid value '{0}' for unit-of-measure parameter '{1}'</source>
        <target state="translated">度量单位参数“{1}”的值“{0}”无效</target>
        <note />
      </trans-unit>
      <trans-unit id="impInvalidMeasureArgument2">
        <source>Invalid value unit-of-measure parameter '{0}'</source>
        <target state="translated">值度量单位参数“{0}”无效</target>
        <note />
      </trans-unit>
      <trans-unit id="etPropertyNeedsCanWriteOrCanRead">
        <source>Property '{0}' on provided type '{1}' is neither readable nor writable as it has CanRead=false and CanWrite=false</source>
        <target state="translated">所提供的类型“{1}”的属性“{0}”即不可读也不可写，因为该属性的 CanRead 为 false，且 CanWrite 也为 false</target>
        <note />
      </trans-unit>
      <trans-unit id="tcIntoNeedsRestOfQuery">
        <source>A use of 'into' must be followed by the remainder of the computation</source>
        <target state="translated">“into”的使用必须后跟计算的剩余部分</target>
        <note />
      </trans-unit>
      <trans-unit id="tcOperatorDoesntAcceptInto">
        <source>The operator '{0}' does not accept the use of 'into'</source>
        <target state="translated">运算符“{0}”不接受“into”的用法</target>
        <note />
      </trans-unit>
      <trans-unit id="tcCustomOperationInvalid">
        <source>The definition of the custom operator '{0}' does not use a valid combination of attribute flags</source>
        <target state="translated">自定义运算符“{0}”的定义未使用有效的特性标志组合</target>
        <note />
      </trans-unit>
      <trans-unit id="tcThisTypeMayNotHaveACLIMutableAttribute">
        <source>This type definition may not have the 'CLIMutable' attribute. Only record types may have this attribute.</source>
        <target state="translated">此类型定义不能具有“CLIMutable”特性。只有记录类型可以有此特性。</target>
        <note />
      </trans-unit>
      <trans-unit id="tcAutoPropertyRequiresImplicitConstructionSequence">
        <source>'member val' definitions are only permitted in types with a primary constructor. Consider adding arguments to your type definition, e.g. 'type X(args) = ...'.</source>
        <target state="translated">“member val”定义仅允许用于具有主构造函数的类型中。请考虑向您的类型定义添加参数，例如“type X(args) = ...”。</target>
        <note />
      </trans-unit>
      <trans-unit id="parsMutableOnAutoPropertyShouldBeGetSet">
        <source>Property definitions may not be declared mutable. To indicate that this property can be set, use 'member val PropertyName = expr with get,set'.</source>
        <target state="translated">属性定义不能声明为可变。若要指示此属性可以进行设置，请使用“member val PropertyName = expr with get,set”。</target>
        <note />
      </trans-unit>
      <trans-unit id="parsMutableOnAutoPropertyShouldBeGetSetNotJustSet">
        <source>To indicate that this property can be set, use 'member val PropertyName = expr with get,set'.</source>
        <target state="translated">若要指示此属性可以进行设置，请使用“member val PropertyName = expr with get,set”。</target>
        <note />
      </trans-unit>
      <trans-unit id="chkNoByrefsOfByrefs">
        <source>Type '{0}' is illegal because in byref&lt;T&gt;, T cannot contain byref types.</source>
        <target state="translated">类型“{0}”是非法的，应为在 byref&lt;T&gt; 中，T 不能包含 byref 类型。</target>
        <note />
      </trans-unit>
      <trans-unit id="tastopsMaxArrayThirtyTwo">
        <source>F# supports array ranks between 1 and 32. The value {0} is not allowed.</source>
        <target state="translated">F# 支持 1 到 32 之间的数组秩。不允许使用值 {0}。</target>
        <note />
      </trans-unit>
      <trans-unit id="tcNoIntegerForLoopInQuery">
        <source>In queries, use the form 'for x in n .. m do ...' for ranging over integers</source>
        <target state="translated">在查询中，应使用“for x in n .. m do ...”的形式处理整数范围</target>
        <note />
      </trans-unit>
      <trans-unit id="tcNoWhileInQuery">
        <source>'while' expressions may not be used in queries</source>
        <target state="translated">“while”表达式不能在查询中使用</target>
        <note />
      </trans-unit>
      <trans-unit id="tcNoTryFinallyInQuery">
        <source>'try/finally' expressions may not be used in queries</source>
        <target state="translated">“try/finally”表达式不能在查询中使用</target>
        <note />
      </trans-unit>
      <trans-unit id="tcUseMayNotBeUsedInQueries">
        <source>'use' expressions may not be used in queries</source>
        <target state="translated">“use”表达式不能在查询中使用</target>
        <note />
      </trans-unit>
      <trans-unit id="tcBindMayNotBeUsedInQueries">
        <source>'let!', 'use!' and 'do!' expressions may not be used in queries</source>
        <target state="translated">“let!”、“use!”和“do!”表达式不能用于查询中</target>
        <note />
      </trans-unit>
      <trans-unit id="tcReturnMayNotBeUsedInQueries">
        <source>'return' and 'return!' may not be used in queries</source>
        <target state="translated">“return”和“return!”不能在查询中使用</target>
        <note />
      </trans-unit>
      <trans-unit id="tcUnrecognizedQueryOperator">
        <source>This is not a known query operator. Query operators are identifiers such as 'select', 'where', 'sortBy', 'thenBy', 'groupBy', 'groupValBy', 'join', 'groupJoin', 'sumBy' and 'averageBy', defined using corresponding methods on the 'QueryBuilder' type.</source>
        <target state="translated">这不是已知的查询运算符。查询运算符是使用“QueryBuilder”类型的对应方法定义的标识符，如“select”、“where”、“sortBy”、“thenBy”、“groupBy”、“groupValBy”、“join”、“groupJoin”、“sumBy”和“averageBy”。</target>
        <note />
      </trans-unit>
      <trans-unit id="tcTryWithMayNotBeUsedInQueries">
        <source>'try/with' expressions may not be used in queries</source>
        <target state="translated">“try/with”表达式不能在查询中使用</target>
        <note />
      </trans-unit>
      <trans-unit id="tcNonSimpleLetBindingInQuery">
        <source>This 'let' definition may not be used in a query. Only simple value definitions may be used in queries.</source>
        <target state="translated">此“let”定义不能在查询中使用。查询中只能使用简单值定义。</target>
        <note />
      </trans-unit>
      <trans-unit id="etTooManyStaticParameters">
        <source>Too many static parameters. Expected at most {0} parameters, but got {1} unnamed and {2} named parameters.</source>
        <target state="translated">静态参数太多。最多应为 {0} 个参数，但是获得了 {1} 个未命名参数和 {2} 个命名参数。</target>
        <note />
      </trans-unit>
      <trans-unit id="infosInvalidProvidedLiteralValue">
        <source>Invalid provided literal value '{0}'</source>
        <target state="translated">所提供文本值“{0}”无效</target>
        <note />
      </trans-unit>
      <trans-unit id="invalidPlatformTarget">
        <source>The 'anycpu32bitpreferred' platform can only be used with EXE targets. You must use 'anycpu' instead.</source>
        <target state="translated">“anycpu32bitpreferred”平台只能用于 EXE 目标。必须改用“anycpu”。</target>
        <note />
      </trans-unit>
      <trans-unit id="tcThisValueMayNotBeInlined">
        <source>This member, function or value declaration may not be declared 'inline'</source>
        <target state="translated">此成员、函数或值声明不能声明为“inline”</target>
        <note />
      </trans-unit>
      <trans-unit id="etErasedTypeUsedInGeneration">
        <source>The provider '{0}' returned a non-generated type '{1}' in the context of a set of generated types. Consider adjusting the type provider to only return generated types.</source>
        <target state="translated">提供程序“{0}”在一组生成类型的上下文中返回了非生成类型“{1}”。请考虑调整类型提供程序以仅返回生成类型。</target>
        <note />
      </trans-unit>
      <trans-unit id="tcUnrecognizedQueryBinaryOperator">
        <source>Arguments to query operators may require parentheses, e.g. 'where (x &gt; y)' or 'groupBy (x.Length / 10)'</source>
        <target state="translated">查询运算符的参数可能需要括号，例如 "where (x &gt; y)" 或 "groupBy (x.Length / 10)"</target>
        <note />
      </trans-unit>
      <trans-unit id="crefNoSetOfHole">
        <source>A quotation may not involve an assignment to or taking the address of a captured local variable</source>
        <target state="translated">引号可能不涉及对捕获的本地变量赋值或获取其地址</target>
        <note />
      </trans-unit>
      <trans-unit id="nicePrintOtherOverloads1">
        <source>+ 1 overload</source>
        <target state="translated">+ 1 重载</target>
        <note />
      </trans-unit>
      <trans-unit id="nicePrintOtherOverloadsN">
        <source>+ {0} overloads</source>
        <target state="translated">+ {0} 重载</target>
        <note />
      </trans-unit>
      <trans-unit id="erasedTo">
        <source>Erased to</source>
        <target state="translated">已清除到的位置</target>
        <note />
      </trans-unit>
      <trans-unit id="parsUnfinishedExpression">
        <source>Unexpected token '{0}' or incomplete expression</source>
        <target state="translated">意外的标记“{0}”或不完整的表达式</target>
        <note />
      </trans-unit>
      <trans-unit id="parsAttributeOnIncompleteCode">
        <source>Cannot find code target for this attribute, possibly because the code after the attribute is incomplete.</source>
        <target state="translated">无法找到此特性的代码目标，可能是因为此特性后面的代码不完整。</target>
        <note />
      </trans-unit>
      <trans-unit id="parsTypeNameCannotBeEmpty">
        <source>Type name cannot be empty.</source>
        <target state="translated">类型名不能是空的。</target>
        <note />
      </trans-unit>
      <trans-unit id="buildProblemReadingAssembly">
        <source>Problem reading assembly '{0}': {1}</source>
        <target state="translated">读取程序集“{0}”时出现问题: {1}</target>
        <note />
      </trans-unit>
      <trans-unit id="tcTPFieldMustBeLiteral">
        <source>Invalid provided field. Provided fields of erased provided types must be literals.</source>
        <target state="translated">提供的字段无效。属于已清除的提供类型的提供字段必须为文本。</target>
        <note />
      </trans-unit>
      <trans-unit id="loadingDescription">
        <source>(loading description...)</source>
        <target state="translated">(正在加载说明...)</target>
        <note />
      </trans-unit>
      <trans-unit id="descriptionUnavailable">
        <source>(description unavailable...)</source>
        <target state="translated">(说明不可用...)</target>
        <note />
      </trans-unit>
      <trans-unit id="chkTyparMultipleClassConstraints">
        <source>A type variable has been constrained by multiple different class types. A type variable may only have one class constraint.</source>
        <target state="translated">一个类型变量已由多个不同的类类型进行约束。一个类型变量只能有一个类约束。</target>
        <note />
      </trans-unit>
      <trans-unit id="tcMatchMayNotBeUsedWithQuery">
        <source>'match' expressions may not be used in queries</source>
        <target state="translated">“match”表达式不能在查询中使用</target>
        <note />
      </trans-unit>
      <trans-unit id="memberOperatorDefinitionWithNonTripleArgument">
        <source>Infix operator member '{0}' has {1} initial argument(s). Expected a tuple of 3 arguments</source>
        <target state="translated">中缀运算符成员“{0}”具有 {1} 个初始参数。需要一个由 3 个参数构成的元组</target>
        <note />
      </trans-unit>
      <trans-unit id="cannotResolveNullableOperators">
        <source>The operator '{0}' cannot be resolved. Consider opening the module 'Microsoft.FSharp.Linq.NullableOperators'.</source>
        <target state="translated">无法解析运算符“{0}”。请考虑打开模块“Microsoft.FSharp.Linq.NullableOperators”。</target>
        <note />
      </trans-unit>
      <trans-unit id="tcOperatorRequiresIn">
        <source>'{0}' must be followed by 'in'. Usage: {1}.</source>
        <target state="translated">“{0}”后面必须跟“in”。用法: {1}。</target>
        <note />
      </trans-unit>
      <trans-unit id="parsIllegalMemberVarInObjectImplementation">
        <source>Neither 'member val' nor 'override val' definitions are permitted in object expressions.</source>
        <target state="translated">对象表达式中既不允许使用“member val”定义也不允许使用“override val”定义。</target>
        <note />
      </trans-unit>
      <trans-unit id="tcEmptyCopyAndUpdateRecordInvalid">
        <source>Copy-and-update record expressions must include at least one field.</source>
        <target state="translated">复制和更新记录表达式必须包含至少一个字段。</target>
        <note />
      </trans-unit>
      <trans-unit id="parsUnderscoreInvalidFieldName">
        <source>'_' cannot be used as field name</source>
        <target state="translated">“_”不能用作字段名称</target>
        <note />
      </trans-unit>
      <trans-unit id="tcGeneratedTypesShouldBeInternalOrPrivate">
        <source>The provided types generated by this use of a type provider may not be used from other F# assemblies and should be marked internal or private. Consider using 'type internal TypeName = ...' or 'type private TypeName = ...'.</source>
        <target state="translated">通过这种类型提供程序使用方式生成的提供的类型不能从其他 F# 程序集使用，应标记为内部或私有的。请考虑使用“type internal TypeName = ...”或“type private TypeName = ...”。</target>
        <note />
      </trans-unit>
      <trans-unit id="chkGetterAndSetterHaveSamePropertyType">
        <source>A property's getter and setter must have the same type. Property '{0}' has getter of type '{1}' but setter of type '{2}'.</source>
        <target state="translated">属性的 Getter 和 Setter 的类型必须相同。属性“{0}”的 Getter 的类型为“{1}”，而 Setter 的类型为“{2}”。</target>
        <note />
      </trans-unit>
      <trans-unit id="tcRuntimeSuppliedMethodCannotBeUsedInUserCode">
        <source>Array method '{0}' is supplied by the runtime and cannot be directly used in code. For operations with array elements consider using family of GetArray/SetArray functions from LanguagePrimitives.IntrinsicFunctions module.</source>
        <target state="translated">数组方法“{0}”由运行时提供且不能直接在代码中使用。对于带数组元素的操作，请考虑使用 LanguagePrimitives.IntrinsicFunctions 模块中的 GetArray/SetArray 函数系列。</target>
        <note />
      </trans-unit>
      <trans-unit id="tcUnionCaseConstructorDoesNotHaveFieldWithGivenName">
        <source>The union case '{0}' does not have a field named '{1}'.</source>
        <target state="translated">联合用例“{0}”没有名为“{1}”的字段。</target>
        <note />
      </trans-unit>
      <trans-unit id="tcUnionCaseFieldCannotBeUsedMoreThanOnce">
        <source>Union case/exception field '{0}' cannot be used more than once.</source>
        <target state="translated">无法多次使用联合用例/异常字段“{0}”。</target>
        <note />
      </trans-unit>
      <trans-unit id="tcFieldNameIsUsedModeThanOnce">
        <source>Named field '{0}' is used more than once.</source>
        <target state="translated">命名字段“{0}”多次被使用。</target>
        <note />
      </trans-unit>
      <trans-unit id="tcFieldNameConflictsWithGeneratedNameForAnonymousField">
        <source>Named field '{0}' conflicts with autogenerated name for anonymous field.</source>
        <target state="translated">命名字段“{0}”与匿名字段的自动生成名称发生冲突。</target>
        <note />
      </trans-unit>
      <trans-unit id="tastConstantExpressionOverflow">
        <source>This literal expression or attribute argument results in an arithmetic overflow.</source>
        <target state="translated">此文本表达式或特性参数会导致算术溢出。</target>
        <note />
      </trans-unit>
      <trans-unit id="tcIllegalStructTypeForConstantExpression">
        <source>This is not valid literal expression. The [&lt;Literal&gt;] attribute will be ignored.</source>
        <target state="translated">这不是有效的文本表达式。将忽略 [&lt;Literal&gt;] 属性。</target>
        <note />
      </trans-unit>
      <trans-unit id="fscSystemRuntimeInteropServicesIsRequired">
        <source>System.Runtime.InteropServices assembly is required to use UnknownWrapper\DispatchWrapper classes.</source>
        <target state="translated">要使用 UnknownWrapper\DispatchWrapper 类，System.Runtime.InteropServices 程序集是必须的。</target>
        <note />
      </trans-unit>
      <trans-unit id="abImplicitHeapAllocation">
        <source>The mutable local '{0}' is implicitly allocated as a reference cell because it has been captured by a closure. This warning is for informational purposes only to indicate where implicit allocations are performed.</source>
        <target state="translated">可变本地变量“{0}”隐式分配为引用单元格，因为它已由关闭事件捕获。此警告只是为了提供信息，用于指示执行了隐式分配的情况。</target>
        <note />
      </trans-unit>
      <trans-unit id="estApplyStaticArgumentsForMethodNotImplemented">
        <source>A type provider implemented GetStaticParametersForMethod, but ApplyStaticArgumentsForMethod was not implemented or invalid</source>
        <target state="translated">一个类型提供程序实现了 GetStaticParametersForMethod，但是 ApplyStaticArgumentsForMethod 未实现或无效</target>
        <note />
      </trans-unit>
      <trans-unit id="etErrorApplyingStaticArgumentsToMethod">
        <source>An error occured applying the static arguments to a provided method</source>
        <target state="translated">将静态参数应用于提供的方法时发生错误</target>
        <note />
      </trans-unit>
      <trans-unit id="pplexUnexpectedChar">
        <source>Unexpected character '{0}' in preprocessor expression</source>
        <target state="translated">预处理器表达式中意外的字符“{0}”</target>
        <note />
      </trans-unit>
      <trans-unit id="ppparsUnexpectedToken">
        <source>Unexpected token '{0}' in preprocessor expression</source>
        <target state="translated">预处理器表达式中意外的标记“{0}”</target>
        <note />
      </trans-unit>
      <trans-unit id="ppparsIncompleteExpression">
        <source>Incomplete preprocessor expression</source>
        <target state="translated">不完整的预处理器表达式</target>
        <note />
      </trans-unit>
      <trans-unit id="ppparsMissingToken">
        <source>Missing token '{0}' in preprocessor expression</source>
        <target state="translated">预处理器表达式中缺少的标记“{0}”</target>
        <note />
      </trans-unit>
      <trans-unit id="pickleMissingDefinition">
        <source>An error occurred while reading the F# metadata node at position {0} in table '{1}' of assembly '{2}'. The node had no matching declaration. Please report this warning. You may need to recompile the F# assembly you are using.</source>
        <target state="translated">于程序集“{2}”的表“{1}”中的位置 {0} 处读取 F# 元数据节点时出错。该节点没有匹配的声明。请报告此警告。你可能需要重新编译正在使用的 F# 程序集。</target>
        <note />
      </trans-unit>
      <trans-unit id="checkNotSufficientlyGenericBecauseOfScope">
        <source>Type inference caused the type variable {0} to escape its scope. Consider adding an explicit type parameter declaration or adjusting your code to be less generic.</source>
        <target state="translated">类型推理使类型变量 {0} 逸出其范围。请考虑添加显示类型参数声明或调整代码使其通用性降低。</target>
        <note />
      </trans-unit>
      <trans-unit id="checkNotSufficientlyGenericBecauseOfScopeAnon">
        <source>Type inference caused an inference type variable to escape its scope. Consider adding type annotations to make your code less generic.</source>
        <target state="translated">类型推理使推理类型变量逸出其范围。请考虑添加类型批注，使代码通用性降低。</target>
        <note />
      </trans-unit>
      <trans-unit id="checkRaiseFamilyFunctionArgumentCount">
        <source>Redundant arguments are being ignored in function '{0}'. Expected {1} but got {2} arguments.</source>
        <target state="translated">冗余参数在函数“{0}”中被忽略。期望 {1} 但获得 {2} 参数。</target>
        <note />
      </trans-unit>
      <trans-unit id="checkLowercaseLiteralBindingInPattern">
        <source>Lowercase literal '{0}' is being shadowed by a new pattern with the same name. Only uppercase and module-prefixed literals can be used as named patterns.</source>
        <target state="translated">小写文字“{0}”被具有相同名称的新模式隐藏。只有大写文字和模块作为前缀的文字可以用作命名模式。</target>
        <note />
      </trans-unit>
      <trans-unit id="tcLiteralDoesNotTakeArguments">
        <source>This literal pattern does not take arguments</source>
        <target state="translated">此文本模式不带有参数</target>
        <note />
      </trans-unit>
      <trans-unit id="tcConstructorsIllegalInAugmentation">
        <source>Constructors are not permitted as extension members - they must be defined as part of the original definition of the type</source>
        <target state="translated">不允许将构造函数作为扩展成员 - 必须将它们定义为类型原始定义的一部分</target>
        <note />
      </trans-unit>
      <trans-unit id="optsInvalidResponseFile">
        <source>Invalid response file '{0}' ( '{1}' )</source>
        <target state="translated">无效的响应文件“{0}”(“{1}”)</target>
        <note />
      </trans-unit>
      <trans-unit id="optsResponseFileNotFound">
        <source>Response file '{0}' not found in '{1}'</source>
        <target state="translated">在“{1}”中找不到响应文件“{0}”</target>
        <note />
      </trans-unit>
      <trans-unit id="optsResponseFileNameInvalid">
        <source>Response file name '{0}' is empty, contains invalid characters, has a drive specification without an absolute path, or is too long</source>
        <target state="translated">响应文件名“{0}”为空，包含无效字符，具有没有绝对路径的驱动器规格，或过长</target>
        <note />
      </trans-unit>
      <trans-unit id="fsharpCoreNotFoundToBeCopied">
        <source>Cannot find FSharp.Core.dll in compiler's directory</source>
        <target state="translated">在编译器目录中找不到 FSharp.Core.dll</target>
        <note />
      </trans-unit>
      <trans-unit id="tcTupleStructMismatch">
        <source>One tuple type is a struct tuple, the other is a reference tuple</source>
        <target state="translated">有一个元组类型是结构元组，而另一个则是引用元组</target>
        <note />
      </trans-unit>
      <trans-unit id="etMissingStaticArgumentsToMethod">
        <source>This provided method requires static parameters</source>
        <target state="translated">所提供方法需要静态参数</target>
        <note />
      </trans-unit>
      <trans-unit id="considerUpcast">
        <source>The conversion from {0} to {1} is a compile-time safe upcast, not a downcast. Consider using 'upcast' instead of 'downcast'.</source>
        <target state="translated">从 {0} 到 {1} 的转换是编译时安全的向上转换，而非向下转换。考虑使用 "upcast"，而非 "downcast"。</target>
        <note />
      </trans-unit>
      <trans-unit id="considerUpcastOperator">
        <source>The conversion from {0} to {1} is a compile-time safe upcast, not a downcast. Consider using the :&gt; (upcast) operator instead of the :?&gt; (downcast) operator.</source>
        <target state="translated">从 {0} 到 {1} 的转换是编译时安全的向上转换，而非向下转换。请考虑使用 :&gt; (upcast) 运算符而非 :?&gt; (downcast) 运算符。</target>
        <note />
      </trans-unit>
      <trans-unit id="tcRecImplied">
        <source>The 'rec' on this module is implied by an outer 'rec' declaration and is being ignored</source>
        <target state="translated">此模块上的 "rec" 由外部 "rec" 声明暗示，正被忽略</target>
        <note />
      </trans-unit>
      <trans-unit id="tcOpenFirstInMutRec">
        <source>In a recursive declaration group, 'open' declarations must come first in each module</source>
        <target state="translated">在递归声明组中，"open" 声明必须位于每个模块的首位</target>
        <note />
      </trans-unit>
      <trans-unit id="tcModuleAbbrevFirstInMutRec">
        <source>In a recursive declaration group, module abbreviations must come after all 'open' declarations and before other declarations</source>
        <target state="translated">在递归声明组中，模块缩写必须处于所有 "open" 声明之后，并且在其他声明之前</target>
        <note />
      </trans-unit>
      <trans-unit id="tcUnsupportedMutRecDecl">
        <source>This declaration is not supported in recursive declaration groups</source>
        <target state="translated">递归声明组中不支持此声明</target>
        <note />
      </trans-unit>
      <trans-unit id="parsInvalidUseOfRec">
        <source>Invalid use of 'rec' keyword</source>
        <target state="translated">无效的 "rec" 关键字使用</target>
        <note />
      </trans-unit>
      <trans-unit id="tcStructUnionMultiCaseDistinctFields">
        <source>If a multicase union type is a struct, then all union cases must have unique names. For example: 'type A = B of b: int | C of c: int'.</source>
        <target state="translated">如果多事例联合类型是结构，则所有联合事例都必须具有唯一的名称。例如: “type A = B of b: int | C of c: int”。</target>
        <note />
      </trans-unit>
      <trans-unit id="CallerMemberNameIsOverriden">
        <source>The CallerMemberNameAttribute applied to parameter '{0}' will have no effect. It is overridden by the CallerFilePathAttribute.</source>
        <target state="translated">应用于参数“{0}”的 CallerMemberNameAttribute 不会起作用。它已由 CallerFilePathAttribute 替代。</target>
        <note />
      </trans-unit>
      <trans-unit id="tcFixedNotAllowed">
        <source>Invalid use of 'fixed'. 'fixed' may only be used in a declaration of the form 'use x = fixed expr' where the expression is an array, the address of a field, the address of an array element or a string'</source>
        <target state="translated">无效的 "fixed" 使用。"fixed" 只能用在 "use x = fixed expr" 形式的声明中，其中表达式为数组、字段的地址、数组元素或字符串的地址</target>
        <note />
      </trans-unit>
      <trans-unit id="tcCouldNotFindOffsetToStringData">
        <source>Could not find method System.Runtime.CompilerServices.OffsetToStringData in references when building 'fixed' expression.</source>
        <target state="translated">生成 "fixed" 表达式时，在引用中找不到方法 System.Runtime.CompilerServices.OffsetToStringData。</target>
        <note />
      </trans-unit>
      <trans-unit id="tcNamedActivePattern">
        <source>{0} is an active pattern and cannot be treated as a discriminated union case with named fields.</source>
        <target state="translated">{0} 为活动模式，不能将其作为带命名字段的可区分联合用例。</target>
        <note />
      </trans-unit>
      <trans-unit id="DefaultParameterValueNotAppropriateForArgument">
        <source>The default value does not have the same type as the argument. The DefaultParameterValue attribute and any Optional attribute will be ignored. Note: 'null' needs to be annotated with the correct type, e.g. 'DefaultParameterValue(null:obj)'.</source>
        <target state="translated">默认值与参数的类型不同。将忽略 DefaultParameterValue 属性以及任何可选属性。注意: "null" 需要用正确的类型进行批注，例如 "DefaultParameterValue(null:obj)"。</target>
        <note />
      </trans-unit>
      <trans-unit id="tcGlobalsSystemTypeNotFound">
        <source>The system type '{0}' was required but no referenced system DLL contained this type</source>
        <target state="translated">需要系统类型“{0}”，但没有引用系统 DLL 包含此类型</target>
        <note />
      </trans-unit>
      <trans-unit id="typrelMemberHasMultiplePossibleDispatchSlots">
        <source>The member '{0}' matches multiple overloads of the same method.\nPlease restrict it to one of the following:{1}.</source>
        <target state="translated">成员“{0}”与同一方法的多个重载匹配。\n请将其限制为下面其中一项: {1}。</target>
        <note />
      </trans-unit>
      <trans-unit id="methodIsNotStatic">
        <source>Method or object constructor '{0}' is not static</source>
        <target state="translated">方法或对象构造函数“{0}”不是静态的</target>
        <note />
      </trans-unit>
      <trans-unit id="parsUnexpectedSymbolEqualsInsteadOfIn">
        <source>Unexpected symbol '=' in expression. Did you intend to use 'for x in y .. z do' instead?</source>
        <target state="translated">表达式中出现意外符号 "="。是否想要改用 "for x in y .. z do"?</target>
        <note />
      </trans-unit>
      <trans-unit id="keywordDescriptionAbstract">
        <source>Indicates a method that either has no implementation in the type in which it is declared or that is virtual and has a default implementation.</source>
        <target state="translated">表示一种方法，该方法在进行声明的类型中没有任何实现，或该方法为虚拟方法且包含默认实现。</target>
        <note />
      </trans-unit>
      <trans-unit id="keywordDescriptionAs">
        <source>Used to give the current class object an object name. Also used to give a name to a whole pattern within a pattern match.</source>
        <target state="translated">用于向当前类对象提供对象名称。另外，也用于向模式匹配中的整个模式提供名称。</target>
        <note />
      </trans-unit>
      <trans-unit id="keywordDescriptionAssert">
        <source>Used to verify code during debugging.</source>
        <target state="translated">用于在调试期间验证代码。</target>
        <note />
      </trans-unit>
      <trans-unit id="keywordDescriptionBase">
        <source>Used as the name of the base class object.</source>
        <target state="translated">用作基类对象的名称。</target>
        <note />
      </trans-unit>
      <trans-unit id="keywordDescriptionBegin">
        <source>In verbose syntax, indicates the start of a code block.</source>
        <target state="translated">在详细语法中，指示程序块的开头。</target>
        <note />
      </trans-unit>
      <trans-unit id="keywordDescriptionClass">
        <source>In verbose syntax, indicates the start of a class definition.</source>
        <target state="translated">在详细语法中，表示类定义的开头。</target>
        <note />
      </trans-unit>
      <trans-unit id="keywordDescriptionDefault">
        <source>Indicates an implementation of an abstract method; used together with an abstract method declaration to create a virtual method.</source>
        <target state="translated">表示抽象方法的实现；与抽象方法声明配合使用可创建虚拟方法。</target>
        <note />
      </trans-unit>
      <trans-unit id="keywordDescriptionDelegate">
        <source>Used to declare a delegate.</source>
        <target state="translated">用于声明委托。</target>
        <note />
      </trans-unit>
      <trans-unit id="keywordDescriptionDo">
        <source>Used in looping constructs or to execute imperative code.</source>
        <target state="translated">用于循环构造或执行强制性代码。</target>
        <note />
      </trans-unit>
      <trans-unit id="keywordDescriptionDone">
        <source>In verbose syntax, indicates the end of a block of code in a looping expression.</source>
        <target state="translated">在详细语法中，表示循环表达式中程序块的结尾。</target>
        <note />
      </trans-unit>
      <trans-unit id="keywordDescriptionDowncast">
        <source>Used to convert to a type that is lower in the inheritance chain.</source>
        <target state="translated">用于转换为较低继承链中的类型。</target>
        <note />
      </trans-unit>
      <trans-unit id="keywordDescriptionDownto">
        <source>In a for expression, used when counting in reverse.</source>
        <target state="translated">在 for 表达式中，在反向计数时使用。</target>
        <note />
      </trans-unit>
      <trans-unit id="keywordDescriptionElif">
        <source>Used in conditional branching. A short form of else if.</source>
        <target state="translated">用于条件性分支。Else if 的缩写形式。</target>
        <note />
      </trans-unit>
      <trans-unit id="keywordDescriptionElse">
        <source>Used in conditional branching.</source>
        <target state="translated">用于条件性分支。</target>
        <note />
      </trans-unit>
      <trans-unit id="keywordDescriptionEnd">
        <source>In type definitions and type extensions, indicates the end of a section of member definitions. In verbose syntax, used to specify the end of a code block that starts with the begin keyword.</source>
        <target state="translated">在类型定义和类型扩展中，表示成员定义的某部分的结尾。在详细语法中，用于指定以 begin 关键字开头的程序块的结尾。</target>
        <note />
      </trans-unit>
      <trans-unit id="keywordDescriptionException">
        <source>Used to declare an exception type.</source>
        <target state="translated">用于声明异常类型。</target>
        <note />
      </trans-unit>
      <trans-unit id="keywordDescriptionExtern">
        <source>Indicates that a declared program element is defined in another binary or assembly.</source>
        <target state="translated">表示声明的计划元素在其他二进制文件或程序集中定义。</target>
        <note />
      </trans-unit>
      <trans-unit id="keywordDescriptionTrueFalse">
        <source>Used as a Boolean literal.</source>
        <target state="translated">用作布尔文本</target>
        <note />
      </trans-unit>
      <trans-unit id="keywordDescriptionFinally">
        <source>Used together with try to introduce a block of code that executes regardless of whether an exception occurs.</source>
        <target state="translated">与 try 配合使用，以引入无论是否发生异常都将执行的代码块。</target>
        <note />
      </trans-unit>
      <trans-unit id="keywordDescriptionFor">
        <source>Used in looping constructs.</source>
        <target state="translated">用于循环构造。</target>
        <note />
      </trans-unit>
      <trans-unit id="keywordDescriptionFun">
        <source>Used in lambda expressions, also known as anonymous functions.</source>
        <target state="translated">用于 lambda 表达式，也称为异步函数。</target>
        <note />
      </trans-unit>
      <trans-unit id="keywordDescriptionFunction">
        <source>Used as a shorter alternative to the fun keyword and a match expression in a lambda expression that has pattern matching on a single argument.</source>
        <target state="translated">用作 fun 关键字的更短替代项以及 lambda 表达式中具有单个参数模式匹配的匹配表达式。</target>
        <note />
      </trans-unit>
      <trans-unit id="keywordDescriptionGlobal">
        <source>Used to reference the top-level .NET namespace.</source>
        <target state="translated">用于引用顶级 .NET 命名空间。</target>
        <note />
      </trans-unit>
      <trans-unit id="keywordDescriptionIf">
        <source>Used in conditional branching constructs.</source>
        <target state="translated">用于条件性分支构造。</target>
        <note />
      </trans-unit>
      <trans-unit id="keywordDescriptionIn">
        <source>Used for sequence expressions and, in verbose syntax, to separate expressions from bindings.</source>
        <target state="translated">用于序列表达式，并且在详细语法中，用于分隔绑定中的表达式。</target>
        <note />
      </trans-unit>
      <trans-unit id="keywordDescriptionInherit">
        <source>Used to specify a base class or base interface.</source>
        <target state="translated">用于指定基类或基接口。</target>
        <note />
      </trans-unit>
      <trans-unit id="keywordDescriptionInline">
        <source>Used to indicate a function that should be integrated directly into the caller's code.</source>
        <target state="translated">用于表示应直接集成到调用方代码中的函数。</target>
        <note />
      </trans-unit>
      <trans-unit id="keywordDescriptionInterface">
        <source>Used to declare and implement interfaces.</source>
        <target state="translated">用于声明和实现接口。</target>
        <note />
      </trans-unit>
      <trans-unit id="keywordDescriptionInternal">
        <source>Used to specify that a member is visible inside an assembly but not outside it.</source>
        <target state="translated">用于指定某成员在程序集内可见，但在程序集外不可见。</target>
        <note />
      </trans-unit>
      <trans-unit id="keywordDescriptionLazy">
        <source>Used to specify a computation that is to be performed only when a result is needed.</source>
        <target state="translated">用于指定仅当需要结果时要执行的计算。</target>
        <note />
      </trans-unit>
      <trans-unit id="keywordDescriptionLet">
        <source>Used to associate, or bind, a name to a value or function.</source>
        <target state="translated">用于将名称关联或绑定到值或函数。</target>
        <note />
      </trans-unit>
      <trans-unit id="keywordDescriptionLetBang">
        <source>Used in computation expressions to bind a name to the result of another computation expression.</source>
        <target state="translated">用于在计算表达式中将名称绑定到另一计算表达式的结果。</target>
        <note />
      </trans-unit>
      <trans-unit id="keywordDescriptionMatch">
        <source>Used to branch by comparing a value to a pattern.</source>
        <target state="translated">用于通过比较值与模式来进行分支。</target>
        <note />
      </trans-unit>
      <trans-unit id="keywordDescriptionMember">
        <source>Used to declare a property or method in an object type.</source>
        <target state="translated">用于声明对象类型中的属性或方法。</target>
        <note />
      </trans-unit>
      <trans-unit id="keywordDescriptionModule">
        <source>Used to associate a name with a group of related types, values, and functions, to logically separate it from other code.</source>
        <target state="translated">用于将名称与一组相关类型、值和函数关联，从逻辑上将其与其他代码分开。</target>
        <note />
      </trans-unit>
      <trans-unit id="keywordDescriptionMutable">
        <source>Used to declare a variable, that is, a value that can be changed.</source>
        <target state="translated">用于声明变量，即可更改的值。</target>
        <note />
      </trans-unit>
      <trans-unit id="keywordDescriptionNamespace">
        <source>Used to associate a name with a group of related types and modules, to logically separate it from other code.</source>
        <target state="translated">用于将名称与一组相关类型和模块关联，从逻辑上将其与其他代码分开。</target>
        <note />
      </trans-unit>
      <trans-unit id="keywordDescriptionNew">
        <source>Used to declare, define, or invoke a constructor that creates or that can create an object. Also used in generic parameter constraints to indicate that a type must have a certain constructor.</source>
        <target state="translated">用于声明、定义或调用创建或可创建对象的构造函数。另外，也用于泛型参数约束，以表示类型必需包含某构造函数。</target>
        <note />
      </trans-unit>
      <trans-unit id="keywordDescriptionNot">
        <source>Not actually a keyword. However, not struct in combination is used as a generic parameter constraint.</source>
        <target state="translated">实际上不是关键字。但是，组合中的结构不会用作泛型参数约束。</target>
        <note />
      </trans-unit>
      <trans-unit id="keywordDescriptionNull">
        <source>Indicates the absence of an object. Also used in generic parameter constraints.</source>
        <target state="translated">表示缺少对象。另外，还用于泛型参数约束。</target>
        <note />
      </trans-unit>
      <trans-unit id="keywordDescriptionOf">
        <source>Used in discriminated unions to indicate the type of categories of values, and in delegate and exception declarations.</source>
        <target state="translated">在可区分的联合中用于表示值类别的类型，并用于委托和异常声明。</target>
        <note />
      </trans-unit>
      <trans-unit id="keywordDescriptionOpen">
        <source>Used to make the contents of a namespace or module available without qualification.</source>
        <target state="translated">用于使命名空间或模块的内容无需限定即可使用。</target>
        <note />
      </trans-unit>
      <trans-unit id="keywordDescriptionOr">
        <source>Used with Boolean conditions as a Boolean or operator. Equivalent to ||. Also used in member constraints.</source>
        <target state="translated">与布尔条件配合使用，作为布尔值或运算符。相当于 ||。另外，也用于成员约束。</target>
        <note />
      </trans-unit>
      <trans-unit id="keywordDescriptionOverride">
        <source>Used to implement a version of an abstract or virtual method that differs from the base version.</source>
        <target state="translated">用于实现与基础版本不同的抽象或虚拟方法的版本。</target>
        <note />
      </trans-unit>
      <trans-unit id="keywordDescriptionPrivate">
        <source>Restricts access to a member to code in the same type or module.</source>
        <target state="translated">限制成员使用相同类型或模块编码的权限。</target>
        <note />
      </trans-unit>
      <trans-unit id="keywordDescriptionPublic">
        <source>Allows access to a member from outside the type.</source>
        <target state="translated">允许访问类型外的成员。</target>
        <note />
      </trans-unit>
      <trans-unit id="keywordDescriptionRec">
        <source>Used to indicate that a function is recursive.</source>
        <target state="translated">用于表示某函数为递归函数。</target>
        <note />
      </trans-unit>
      <trans-unit id="keywordDescriptionReturn">
        <source>Used to provide a value for the result of the containing computation expression.</source>
        <target state="translated">用于为包含计算表达式的结果提供一个值。</target>
        <note />
      </trans-unit>
      <trans-unit id="keywordDescriptionReturnBang">
        <source>Used to provide a value for the result of the containing computation expression, where that value itself comes from the result another computation expression.</source>
        <target state="translated">用于为包含计算表达式的结果提供一个值，其中该值本身来自另一计算表达式的结果。</target>
        <note />
      </trans-unit>
      <trans-unit id="keywordDescriptionSelect">
        <source>Used in query expressions to specify what fields or columns to extract. Note that this is a contextual keyword, which means that it is not actually a reserved word and it only acts like a keyword in appropriate context.</source>
        <target state="translated">在查询表达式中用于指定要提取的字段或列。注意，这是上下文关键字，意味着它实际上并不是保留字，而只会充当相应上下文中的关键字。</target>
        <note />
      </trans-unit>
      <trans-unit id="keywordDescriptionStatic">
        <source>Used to indicate a method or property that can be called without an instance of a type, or a value member that is shared among all instances of a type.</source>
        <target state="translated">用于表示可在没有类型实例的情况下调用的方法或属性，或者在某类型的所有实例中共享的值成员。</target>
        <note />
      </trans-unit>
      <trans-unit id="keywordDescriptionStruct">
        <source>Used to declare a structure type. Also used in generic parameter constraints.</source>
        <target state="translated">用于声明结构类型。也用于约束泛型参数。</target>
        <note />
      </trans-unit>
      <trans-unit id="keywordDescriptionThen">
        <source>Used in conditional expressions. Also used to perform side effects after object construction.</source>
        <target state="translated">用于条件表达式。另外，也用于处理构造对象后的意外结果。</target>
        <note />
      </trans-unit>
      <trans-unit id="keywordDescriptionTo">
        <source>Used in for loops to indicate a range.</source>
        <target state="translated">在 for 循环中用于表示范围。</target>
        <note />
      </trans-unit>
      <trans-unit id="keywordDescriptionTry">
        <source>Used to introduce a block of code that might generate an exception. Used together with with or finally.</source>
        <target state="translated">用于引入可能产生异常的代码块。与 with 或 finally 配合使用。</target>
        <note />
      </trans-unit>
      <trans-unit id="keywordDescriptionType">
        <source>Used to declare a class, record, structure, discriminated union, enumeration type, unit of measure, or type abbreviation.</source>
        <target state="translated">用于声明类、记录、结构、可区分的联合、枚举类型、度量单位或类型缩写。</target>
        <note />
      </trans-unit>
      <trans-unit id="keywordDescriptionUpcast">
        <source>Used to convert to a type that is higher in the inheritance chain.</source>
        <target state="translated">用于转换为较高继承链中的类型。</target>
        <note />
      </trans-unit>
      <trans-unit id="keywordDescriptionUse">
        <source>Used instead of let for values that implement IDisposable</source>
        <target state="translated">代替 let 用于实现 IDisposable 的值</target>
        <note />
      </trans-unit>
      <trans-unit id="keywordDescriptionUseBang">
        <source>Used instead of let! in computation expressions for computation expression results that implement IDisposable.</source>
        <target state="translated">用于替代计算表达式中的 let! 来处理实现 IDisposable 的计算表达式结果。</target>
        <note />
      </trans-unit>
      <trans-unit id="keywordDescriptionVal">
        <source>Used in a signature to indicate a value, or in a type to declare a member, in limited situations.</source>
        <target state="translated">在签名中用于表示值，或在类型中用于声明成员，但情况有限。</target>
        <note />
      </trans-unit>
      <trans-unit id="keywordDescriptionVoid">
        <source>Indicates the .NET void type. Used when interoperating with other .NET languages.</source>
        <target state="translated">表示 .NET void 类型。在与其他 .NET 语言交互操作时使用。</target>
        <note />
      </trans-unit>
      <trans-unit id="keywordDescriptionWhen">
        <source>Used for Boolean conditions (when guards) on pattern matches and to introduce a constraint clause for a generic type parameter.</source>
        <target state="translated">用于模式匹配的布尔条件(临界时)以及用于引入泛型类型参数的约束子句。</target>
        <note />
      </trans-unit>
      <trans-unit id="keywordDescriptionWhile">
        <source>Introduces a looping construct.</source>
        <target state="translated">引入循环构造。</target>
        <note />
      </trans-unit>
      <trans-unit id="keywordDescriptionWith">
        <source>Used together with the match keyword in pattern matching expressions. Also used in object expressions, record copying expressions, and type extensions to introduce member definitions, and to introduce exception handlers.</source>
        <target state="translated">在模式匹配表达式中与 match 关键字配合使用。此外，也用于在对象表达式、记录复制表达式和类型扩展，以引入成员定义和异常处理程序。</target>
        <note />
      </trans-unit>
      <trans-unit id="keywordDescriptionYield">
        <source>Used in a sequence expression to produce a value for a sequence.</source>
        <target state="translated">在序列表达式中用于产生序列的值。</target>
        <note />
      </trans-unit>
      <trans-unit id="keywordDescriptionYieldBang">
        <source>Used in a computation expression to append the result of a given computation expression to a collection of results for the containing computation expression.</source>
        <target state="translated">在计算表达式中用于将给定计算表达式的结果追加到包含计算表达式的结果集合。</target>
        <note />
      </trans-unit>
      <trans-unit id="keywordDescriptionRightArrow">
        <source>In function types, delimits arguments and return values. Yields an expression (in sequence expressions); equivalent to the yield keyword. Used in match expressions</source>
        <target state="translated">在函数类型中，分隔参数并返回值。生成表达式(在序列表达式中)；相当于 yield 关键字。用于匹配表达式中。</target>
        <note />
      </trans-unit>
      <trans-unit id="keywordDescriptionLeftArrow">
        <source>Assigns a value to a variable.</source>
        <target state="translated">将一个值赋予变量。</target>
        <note />
      </trans-unit>
      <trans-unit id="keywordDescriptionCast">
        <source>Converts a type to type that is higher in the hierarchy.</source>
        <target state="translated">将某类型转换为较高层次结构中的类型。</target>
        <note />
      </trans-unit>
      <trans-unit id="keywordDescriptionDynamicCast">
        <source>Converts a type to a type that is lower in the hierarchy.</source>
        <target state="translated">将某类型转换为较低层次结构中的类型。</target>
        <note />
      </trans-unit>
      <trans-unit id="keywordDescriptionTypedQuotation">
        <source>Delimits a typed code quotation.</source>
        <target state="translated">分隔类型化代码引用。</target>
        <note />
      </trans-unit>
      <trans-unit id="keywordDescriptionUntypedQuotation">
        <source>Delimits a untyped code quotation.</source>
        <target state="translated">分隔非类型化代码引用。</target>
        <note />
      </trans-unit>
      <trans-unit id="itemNotFoundDuringDynamicCodeGen">
        <source>{0} '{1}' not found in assembly '{2}'. A possible cause may be a version incompatibility. You may need to explicitly reference the correct version of this assembly to allow all referenced components to use the correct version.</source>
        <target state="translated">{0} 程序集“{2}”中找不到“{1}”。可能的原因或许是版本不兼容。可能需要显式引用此程序集的正确版本，以便所有引用的组件都能使用正确的版本。</target>
        <note />
      </trans-unit>
      <trans-unit id="itemNotFoundInTypeDuringDynamicCodeGen">
        <source>{0} '{1}' not found in type '{2}' from assembly '{3}'. A possible cause may be a version incompatibility. You may need to explicitly reference the correct version of this assembly to allow all referenced components to use the correct version.</source>
        <target state="translated">{0} 从程序集“{3}”的类型“{2}”中找不到“{1}”。可能的原因或许是版本不兼容。可能需要显式引用此程序集的正确版本，以便所有引用的组件都能使用正确的版本。</target>
        <note />
      </trans-unit>
      <trans-unit id="descriptionWordIs">
        <source>is</source>
        <target state="translated">是</target>
        <note />
      </trans-unit>
      <trans-unit id="notAFunction">
        <source>This value is not a function and cannot be applied.</source>
        <target state="translated">此值不是一个函数，无法应用。</target>
        <note />
      </trans-unit>
      <trans-unit id="notAFunctionButMaybeIndexerWithName">
        <source>This value is not a function and cannot be applied. Did you intend to access the indexer via '{0}.[index]'?</source>
        <target state="translated">此值不是一个函数，无法应用。是否曾打算通过 '{0}.[index]' 访问索引器?</target>
        <note />
      </trans-unit>
      <trans-unit id="notAFunctionButMaybeIndexer">
        <source>This expression is not a function and cannot be applied. Did you intend to access the indexer via 'expr.[index]'?</source>
        <target state="translated">此表达式不是函数，无法应用。是否曾打算通过 expr.[index] 访问索引器?</target>
        <note />
      </trans-unit>
      <trans-unit id="notAFunctionButMaybeDeclaration">
        <source>This value is not a function and cannot be applied. Did you forget to terminate a declaration?</source>
        <target state="translated">此值不是一个函数，无法应用。您是否忘记结束某个声明?</target>
        <note />
      </trans-unit>
      <trans-unit id="ArgumentsInSigAndImplMismatch">
        <source>The argument names in the signature '{0}' and implementation '{1}' do not match. The argument name from the signature file will be used. This may cause problems when debugging or profiling.</source>
        <target state="translated">签名“{0}”和实现“{1}”中的参数名称不匹配。将使用签名文件中的参数名称。在进行调试或分析时这可能会导致问题。</target>
        <note />
      </trans-unit>
      <trans-unit id="pickleUnexpectedNonZero">
        <source>An error occurred while reading the F# metadata of assembly '{0}'. A reserved construct was utilized. You may need to upgrade your F# compiler or use an earlier version of the assembly that doesn't make use of a specific construct.</source>
        <target state="translated">读取程序集“{0}”的 F# 元数据时出错。使用了保留的构造。可能需要升级 F# 编译器或使用不用特定构造的较早版本的程序集。</target>
        <note />
      </trans-unit>
      <trans-unit id="tcTupleMemberNotNormallyUsed">
        <source>This method or property is not normally used from F# code, use an explicit tuple pattern for deconstruction instead.</source>
        <target state="translated">通常不通过 F# 代码使用此方法或属性，而是改用显式元组模式进行析构。</target>
        <note />
      </trans-unit>
      <trans-unit id="implicitlyDiscardedInSequenceExpression">
        <source>This expression returns a value of type '{0}' but is implicitly discarded. Consider using 'let' to bind the result to a name, e.g. 'let result = expression'. If you intended to use the expression as a value in the sequence then use an explicit 'yield'.</source>
        <target state="translated">此表达式返回类型为“{0}”的值，但被隐式放弃。请考虑使用 "let" 将结果绑定到名称，例如 "let result = expression"。如果要使用该表达式作为序列中的值，则使用显式 "yield"。</target>
        <note />
      </trans-unit>
      <trans-unit id="implicitlyDiscardedSequenceInSequenceExpression">
        <source>This expression returns a value of type '{0}' but is implicitly discarded. Consider using 'let' to bind the result to a name, e.g. 'let result = expression'. If you intended to use the expression as a value in the sequence then use an explicit 'yield!'.</source>
        <target state="translated">此表达式返回类型为“{0}”的值，但被隐式放弃。请考虑使用 "let" 将结果绑定到名称，例如 "let result = expression"。如果要使用该表达式作为序列中的值，则使用显式 "yield!"。</target>
        <note />
      </trans-unit>
      <trans-unit id="keywordDescriptionMatchBang">
        <source>Used in computation expressions to pattern match directly over the result of another computation expression.</source>
        <target state="translated">在计算表达式中用于直接对另一个计算表达式的结果进行模式匹配。</target>
        <note />
      </trans-unit>
      <trans-unit id="ilreadFileChanged">
        <source>The file '{0}' changed on disk unexpectedly, please reload.</source>
        <target state="translated">文件“{0}”在磁盘上意外更改，请重新加载。</target>
        <note />
      </trans-unit>
      <trans-unit id="writeToReadOnlyByref">
        <source>The byref pointer is readonly, so this write is not permitted.</source>
        <target state="translated">此 byref 指针为只读，因此，不允许此写入。</target>
        <note />
      </trans-unit>
      <trans-unit id="tastValueMustBeMutable">
        <source>A value must be mutable in order to mutate the contents or take the address of a value type, e.g. 'let mutable x = ...'</source>
        <target state="translated">值必须是可变的，以便更改内容或采用值类型的地址，例如“let mutable x = ...”</target>
        <note />
      </trans-unit>
      <trans-unit id="readOnlyAttributeOnStructWithMutableField">
        <source>A ReadOnly attribute has been applied to a struct type with a mutable field.</source>
        <target state="translated">已对包含可变字段的结构类型应用只读属性。</target>
        <note />
      </trans-unit>
      <trans-unit id="tcByrefReturnImplicitlyDereferenced">
        <source>A byref pointer returned by a function or method is implicitly dereferenced as of F# 4.5. To acquire the return value as a pointer, use the address-of operator, e.g. '&amp;f(x)' or '&amp;obj.Method(arg1, arg2)'.</source>
        <target state="translated">自 F# 4.5 起，隐式取消引用由函数或方法返回的 byref 指针。要获取返回值作为指针，请使用 address-of 运算符，例如 "&amp;f(x)" 或 "&amp;obj.Method(arg1, arg2)"。</target>
        <note />
      </trans-unit>
      <trans-unit id="tcByRefLikeNotStruct">
        <source>A type annotated with IsByRefLike must also be a struct. Consider adding the [&lt;Struct&gt;] attribute to the type.</source>
        <target state="translated">使用 IsByRefLike 注释的类型还必须是一个结构。请考虑向该类型添加 [&lt;Struct&gt;] 属性。</target>
        <note />
      </trans-unit>
      <trans-unit id="chkNoByrefAddressOfLocal">
        <source>The address of the variable '{0}' or a related expression cannot be used at this point. This is to ensure the address of the local value does not escape its scope.</source>
        <target state="translated">此时无法使用变量“{0}”或相关表达式的地址。这是为了确保本地值的地址不超出其范围。</target>
        <note />
      </trans-unit>
      <trans-unit id="chkNoWriteToLimitedSpan">
        <source>This value can't be assigned because the target '{0}' may refer to non-stack-local memory, while the expression being assigned is assessed to potentially refer to stack-local memory. This is to help prevent pointers to stack-bound memory escaping their scope.</source>
        <target state="translated">无法分配此值，因为目标“{0}”可能涉及非堆栈本地内存，而分配的表达式经评估可能涉及堆栈本地内存。这有助于防止指向堆栈绑定内存的指针超出其范围。</target>
        <note />
      </trans-unit>
      <trans-unit id="tastValueMustBeLocal">
        <source>A value defined in a module must be mutable in order to take its address, e.g. 'let mutable x = ...'</source>
        <target state="translated">在模块中定义的值必须是可变的，以便获取其地址，例如 “let mutable x = ...”</target>
        <note />
      </trans-unit>
      <trans-unit id="tcIsReadOnlyNotStruct">
        <source>A type annotated with IsReadOnly must also be a struct. Consider adding the [&lt;Struct&gt;] attribute to the type.</source>
        <target state="translated">使用 IsReadOnly 注释的类型还必须是一个结构。请考虑向该类型添加 [&lt;Struct&gt;] 属性。</target>
        <note />
      </trans-unit>
      <trans-unit id="chkStructsMayNotReturnAddressesOfContents">
        <source>Struct members cannot return the address of fields of the struct by reference</source>
        <target state="translated">结构成员无法通过引用返回此结构的字段地址</target>
        <note />
      </trans-unit>
      <trans-unit id="chkNoByrefLikeFunctionCall">
        <source>The function or method call cannot be used at this point, because one argument that is a byref of a non-stack-local Span or IsByRefLike type is used with another argument that is a stack-local Span or IsByRefLike type. This is to ensure the address of the local value does not escape its scope.</source>
        <target state="translated">此时无法使用函数或方法调用，因为结合使用了一个非堆栈本地 Span 或 IsByRefLike 类型的 byref 参数和另一堆栈本地 Span 或 IsByRefLike 类型的参数。这是为了确保本地值的地址不超出其范围。</target>
        <note />
      </trans-unit>
      <trans-unit id="chkNoByrefAddressOfValueFromExpression">
        <source>The address of a value returned from the expression cannot be used at this point. This is to ensure the address of the local value does not escape its scope.</source>
        <target state="translated">此时无法使用从表达式返回的值的地址。这是为了确保本地值的地址不超出其范围。</target>
        <note />
      </trans-unit>
      <trans-unit id="chkNoSpanLikeVariable">
        <source>The Span or IsByRefLike variable '{0}' cannot be used at this point. This is to ensure the address of the local value does not escape its scope.</source>
        <target state="translated">此时无法使用 Span 或 IsByRefLike 变量“{0}”。这是为了确保本地值的地址不超出其范围。</target>
        <note />
      </trans-unit>
      <trans-unit id="chkNoSpanLikeValueFromExpression">
        <source>A Span or IsByRefLike value returned from the expression cannot be used at ths point. This is to ensure the address of the local value does not escape its scope.</source>
        <target state="translated">此时无法使用从表达式返回的 Span 或 IsByRefLike 值。这是为了确保本地值的地址不超出其范围。</target>
        <note />
      </trans-unit>
      <trans-unit id="tastCantTakeAddressOfExpression">
        <source>Cannot take the address of the value returned from the expression. Assign the returned value to a let-bound value before taking the address.</source>
        <target state="translated">无法采用从表达式返回的地址值。在采用地址前将返回值分配给 let 绑定值。</target>
        <note />
      </trans-unit>
      <trans-unit id="parsUnmatchedBraceBar">
        <source>Unmatched '{{|'</source>
        <target state="translated">未匹配的 "{{|"</target>
        <note />
      </trans-unit>
      <trans-unit id="typeInfoAnonRecdField">
        <source>anonymous record field</source>
        <target state="translated">匿名记录字段</target>
        <note />
      </trans-unit>
      <trans-unit id="tcExceptionConstructorDoesNotHaveFieldWithGivenName">
        <source>The exception '{0}' does not have a field named '{1}'.</source>
        <target state="translated">异常“{0}”没有名为“{1}”的字段。</target>
        <note />
      </trans-unit>
      <trans-unit id="tcActivePatternsDoNotHaveFields">
        <source>Active patterns do not have fields. This syntax is invalid.</source>
        <target state="translated">活动模式没有字段。此语法无效。</target>
        <note />
      </trans-unit>
      <trans-unit id="tcConstructorDoesNotHaveFieldWithGivenName">
        <source>The constructor does not have a field named '{0}'.</source>
        <target state="translated">构造函数没有名为“{0}”的字段。</target>
        <note />
      </trans-unit>
      <trans-unit id="tcAnonRecdCcuMismatch">
        <source>Two anonymous record types are from different assemblies '{0}' and '{1}'</source>
        <target state="translated">两个匿名记录类型来自不同的程序集“{0}”和“{1}”</target>
        <note />
      </trans-unit>
      <trans-unit id="tcAnonRecdFieldNameMismatch">
        <source>This anonymous record does not exactly match the expected shape. Add the missing fields {0} and remove the extra fields {1}.</source>
        <target state="translated">此匿名记录与预期的形状不完全匹配。请添加缺少的字段 {0} 并删除额外的字段 {1}。</target>
        <note />
      </trans-unit>
      <trans-unit id="tcCannotCallExtensionMethodInrefToByref">
        <source>Cannot call the byref extension method '{0}. The first parameter requires the value to be mutable or a non-readonly byref type.</source>
        <target state="translated">无法调用 byref 扩展方法 "{0}"。第一个参数要求该值是可变的或非只读的 byref 类型。</target>
        <note />
      </trans-unit>
      <trans-unit id="tcByrefsMayNotHaveTypeExtensions">
        <source>Byref types are not allowed to have optional type extensions.</source>
        <target state="translated">不允许 byref 类型具有可选类型扩展名。</target>
        <note />
      </trans-unit>
      <trans-unit id="tcCannotPartiallyApplyExtensionMethodForByref">
        <source>Cannot partially apply the extension method '{0}' because the first parameter is a byref type.</source>
        <target state="translated">无法部分应用扩展方法 "{0}", 因为第一个参数是 byref 类型。</target>
        <note />
      </trans-unit>
      <trans-unit id="tcTypeDoesNotInheritAttribute">
        <source>This type does not inherit Attribute, it will not work correctly with other .NET languages.</source>
        <target state="translated">此类型不会继承 Attribute，它在使用其他 .NET 语言时无法正常运行。</target>
        <note />
      </trans-unit>
      <trans-unit id="parsInvalidAnonRecdExpr">
        <source>Invalid anonymous record expression</source>
        <target state="translated">匿名记录表达式无效</target>
        <note />
      </trans-unit>
      <trans-unit id="parsInvalidAnonRecdType">
        <source>Invalid anonymous record type</source>
        <target state="translated">匿名记录类型无效</target>
        <note />
      </trans-unit>
      <trans-unit id="tcCopyAndUpdateNeedsRecordType">
        <source>The input to a copy-and-update expression that creates an anonymous record must be either an anonymous record or a record</source>
        <target state="translated">创建匿名记录的“复制和更新”表达式的输入必须是匿名记录或记录</target>
        <note />
      </trans-unit>
      <trans-unit id="chkInvalidFunctionParameterType">
        <source>The parameter '{0}' has an invalid type '{1}'. This is not permitted by the rules of Common IL.</source>
        <target state="translated">参数 "{0}" 的类型 "{1}" 无效。通用 IL 的规则不允许使用此类型。</target>
        <note />
      </trans-unit>
      <trans-unit id="chkInvalidFunctionReturnType">
        <source>The function or method has an invalid return type '{0}'. This is not permitted by the rules of Common IL.</source>
        <target state="translated">函数或方法的返回类型 "{0}" 无效。通用 IL 的规则不允许使用此类型。</target>
        <note />
      </trans-unit>
      <trans-unit id="typrelNoImplementationGivenSeveral">
        <source>No implementation was given for those members: {0}</source>
        <target state="translated">没有为这些成员提供实现: {0}</target>
        <note />
      </trans-unit>
      <trans-unit id="typrelNoImplementationGivenSeveralWithSuggestion">
        <source>No implementation was given for those members: {0}Note that all interface members must be implemented and listed under an appropriate 'interface' declaration, e.g. 'interface ... with member ...'.</source>
        <target state="translated">没有为这些成员提供实现: {0}请注意，必须实现所有接口成员，并在适当的 "interface" 声明下将其列出，例如 "interface ... with member ..."。</target>
        <note />
      </trans-unit>
      <trans-unit id="typrelNoImplementationGivenSeveralTruncated">
        <source>No implementation was given for those members (some results omitted): {0}</source>
        <target state="translated">没有为这些成员提供实现 (省略了一些结果): {0}</target>
        <note />
      </trans-unit>
      <trans-unit id="typrelNoImplementationGivenSeveralTruncatedWithSuggestion">
        <source>No implementation was given for those members (some results omitted): {0}Note that all interface members must be implemented and listed under an appropriate 'interface' declaration, e.g. 'interface ... with member ...'.</source>
        <target state="translated">没有为这些成员提供实现 (省略了一些结果): {0}请注意，必须实现所有接口成员，并在适当的 "interface" 声明下列出，例如 "interface ... with member ..."。</target>
        <note />
      </trans-unit>
      <trans-unit id="expressionHasNoName">
        <source>Expression does not have a name.</source>
        <target state="translated">表达式不具有名称。</target>
        <note />
      </trans-unit>
      <trans-unit id="chkNoFirstClassNameOf">
        <source>Using the 'nameof' operator as a first-class function value is not permitted.</source>
        <target state="translated">不允许使用 "nameof" 运算符作为第一类函数的值。</target>
        <note />
      </trans-unit>
      <trans-unit id="optsPathMap">
        <source>Maps physical paths to source path names output by the compiler</source>
        <target state="translated">将物理路径映射到编译器输出的源路径名</target>
        <note />
      </trans-unit>
      <trans-unit id="optsInvalidPathMapFormat">
        <source>Invalid path map. Mappings must be comma separated and of the format 'path=sourcePath'</source>
        <target state="translated">路径映射无效。映射必须以逗号分隔，且采用 "path=sourcePath" 格式</target>
        <note />
      </trans-unit>
      <trans-unit id="optsCompilerTool">
        <source>Reference an assembly or directory containing a design time tool (Short form: -t)</source>
        <target state="translated">引用包含设计时工具的程序集或目录(短格式: -t)</target>
        <note />
      </trans-unit>
      <trans-unit id="packageManagerUnknown">
        <source>Package manager key '{0}' was not registered in {1}. Currently registered: {2}</source>
        <target state="translated">未在 {1} 中注册包管理器密钥“{0}”。当前注册: {2}</target>
        <note />
      </trans-unit>
      <trans-unit id="packageManagerError">
        <source>{0}</source>
        <target state="translated">{0}</target>
        <note />
      </trans-unit>
      <trans-unit id="couldNotLoadDependencyManagerExtension">
        <source>The dependency manager extension {0} could not be loaded. Message: {1}</source>
        <target state="translated">无法加载依赖项管理器扩展 {0}。消息: {1}</target>
        <note />
      </trans-unit>
    </body>
  </file>
</xliff><|MERGE_RESOLUTION|>--- conflicted
+++ resolved
@@ -382,17 +382,19 @@
         <target state="translated">活动模式的结构表示形式</target>
         <note />
       </trans-unit>
-<<<<<<< HEAD
+      
       <trans-unit id="featureTryWithInSeqExpressions">
         <source>Support for try-with in sequence expressions</source>
         <target state="new">Support for try-with in sequence expressions</target>
-=======
+        <note />
+      </trans-unit>
+
       <trans-unit id="featureWarningWhenCopyAndUpdateRecordChangesAllFields">
         <source>Raises warnings when an copy-and-update record expression changes all fields of a record.</source>
         <target state="new">Raises warnings when an copy-and-update record expression changes all fields of a record.</target>
->>>>>>> 376466ce
-        <note />
-      </trans-unit>
+        <note />
+      </trans-unit>
+      
       <trans-unit id="featureWarningWhenInliningMethodImplNoInlineMarkedFunction">
         <source>Raises warnings when 'let inline ... =' is used together with [&lt;MethodImpl(MethodImplOptions.NoInlining)&gt;] attribute. Function is not getting inlined.</source>
         <target state="translated">当 "let inline ... =" 与 [&lt;MethodImpl(MethodImplOptions.NoInlining)&gt;] 属性一起使用时引发警告。函数未内联。</target>
