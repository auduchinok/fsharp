--- conflicted
+++ resolved
@@ -389,15 +389,9 @@
       | vs   ,TupleTS tss -> 
           let xtys,vs = List.mapFold rebuild vs tss
           let xs,tys  = List.unzip xtys
-<<<<<<< HEAD
           let x  = mkRefTupled g m xs tys
           let ty = mkRefTupledTy g tys
-          vs,(x,ty)
-=======
-          let x  = mkTupled g m xs tys
-          let ty = mkTupledTy g tys
           (x,ty),vs
->>>>>>> f47a6bb7
    
     let (x,_ty),vs = rebuild vs ts
     if vs.Length <> 0 then internalError "rebuildTS: had more fringe vars than fringe. REPORT BUG" else ();
