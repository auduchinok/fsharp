﻿<?xml version="1.0" encoding="utf-8"?>
<xliff xmlns="urn:oasis:names:tc:xliff:document:1.2" xmlns:xsi="http://www.w3.org/2001/XMLSchema-instance" version="1.2" xsi:schemaLocation="urn:oasis:names:tc:xliff:document:1.2 xliff-core-1.2-transitional.xsd">
  <file datatype="xml" source-language="en" target-language="zh-Hant" original="../FSComp.resx">
    <body>
      <trans-unit id="fSharpBannerVersion">
        <source>{0} for F# {1}</source>
        <target state="translated">F # {1} 的 {0}</target>
        <note />
      </trans-unit>
      <trans-unit id="optsLangVersion">
        <source>Display the allowed values for language version, specify language version such as 'latest' or 'preview'</source>
        <target state="translated">顯示語言版本允許的值，指定 'latest' 或 'preview' 等語言版本</target>
        <note />
      </trans-unit>
      <trans-unit id="optsSupportedLangVersions">
        <source>Supported language versions:</source>
        <target state="translated">支援的語言版本:</target>
        <note />
      </trans-unit>
      <trans-unit id="optsUnrecognizedLanguageVersion">
        <source>Unrecognized value '{0}' for --langversion use --langversion:? for complete list</source>
        <target state="translated">對 --langversion 為無法識別的值 '{0}'，對完整清單使用 --langversion:?</target>
        <note />
      </trans-unit>
<<<<<<< HEAD
=======
      <trans-unit id="packageManagementRequiresVFive">
        <source>The package management feature requires language version 5.0 use /langversion:preview</source>
        <target state="new">The package management feature requires language version 5.0 use /langversion:preview</target>
        <note />
      </trans-unit>
>>>>>>> c50a0865
      <trans-unit id="parsUnexpectedSymbolDot">
        <source>Unexpected symbol '.' in member definition. Expected 'with', '=' or other token.</source>
        <target state="translated">成員定義中的非預期符號 '.'。預期為 'with'、'=' 或其他語彙基元。</target>
        <note />
      </trans-unit>
      <trans-unit id="nativeResourceFormatError">
        <source>Stream does not begin with a null resource and is not in '.RES' format.</source>
        <target state="new">Stream does not begin with a null resource and is not in '.RES' format.</target>
        <note />
      </trans-unit>
      <trans-unit id="nativeResourceHeaderMalformed">
        <source>Resource header beginning at offset {0} is malformed.</source>
        <target state="new">Resource header beginning at offset {0} is malformed.</target>
        <note />
      </trans-unit>
      <trans-unit id="optsChecksumAlgorithm">
        <source>Specify algorithm for calculating source file checksum stored in PDB. Supported values are: SHA1 or SHA256 (default)</source>
        <target state="translated">請指定用來計算 PDB 中所儲存來源檔案總和檢查碼的演算法。支援的值為: SHA1 或 SHA256 (預設)</target>
        <note />
      </trans-unit>
      <trans-unit id="optsUnknownChecksumAlgorithm">
        <source>Algorithm '{0}' is not supported</source>
        <target state="translated">不支援演算法 '{0}'</target>
        <note />
      </trans-unit>
      <trans-unit id="tcAugmentationsCannotHaveAttributes">
        <source>Attributes cannot be applied to type extensions.</source>
        <target state="new">Attributes cannot be applied to type extensions.</target>
        <note />
      </trans-unit>
      <trans-unit id="undefinedNameNamespace">
        <source>The namespace '{0}' is not defined.</source>
        <target state="translated">未定義命名空間 '{0}'。</target>
        <note />
      </trans-unit>
      <trans-unit id="undefinedNameNamespaceOrModule">
        <source>The namespace or module '{0}' is not defined.</source>
        <target state="translated">未定義命名空間或模組 '{0}'。</target>
        <note />
      </trans-unit>
      <trans-unit id="undefinedNameFieldConstructorOrMember">
        <source>The field, constructor or member '{0}' is not defined.</source>
        <target state="translated">未定義欄位、建構函式或成員 '{0}'。</target>
        <note />
      </trans-unit>
      <trans-unit id="undefinedNameValueConstructorNamespaceOrType">
        <source>The value, constructor, namespace or type '{0}' is not defined.</source>
        <target state="translated">未定義值、建構函式、命名空間或類型 '{0}'。</target>
        <note />
      </trans-unit>
      <trans-unit id="undefinedNameValueOfConstructor">
        <source>The value or constructor '{0}' is not defined.</source>
        <target state="translated">未定義值或建構函式 '{0}'。</target>
        <note />
      </trans-unit>
      <trans-unit id="undefinedNameValueNamespaceTypeOrModule">
        <source>The value, namespace, type or module '{0}' is not defined.</source>
        <target state="translated">未定義值、命名空間、類型或模組 '{0}'。</target>
        <note />
      </trans-unit>
      <trans-unit id="undefinedNameConstructorModuleOrNamespace">
        <source>The constructor, module or namespace '{0}' is not defined.</source>
        <target state="translated">未定義建構函式、模組或命名空間 '{0}'。</target>
        <note />
      </trans-unit>
      <trans-unit id="undefinedNameType">
        <source>The type '{0}' is not defined.</source>
        <target state="translated">未定義類型 '{0}'。</target>
        <note />
      </trans-unit>
      <trans-unit id="undefinedNameTypeIn">
        <source>The type '{0}' is not defined in '{1}'.</source>
        <target state="translated">{1}' 中未定義類型 '{0}'。</target>
        <note />
      </trans-unit>
      <trans-unit id="undefinedNameRecordLabelOrNamespace">
        <source>The record label or namespace '{0}' is not defined.</source>
        <target state="translated">未定義記錄標籤或命名空間 '{0}'。</target>
        <note />
      </trans-unit>
      <trans-unit id="undefinedNameRecordLabel">
        <source>The record label '{0}' is not defined.</source>
        <target state="translated">未定義記錄標籤 '{0}'。</target>
        <note />
      </trans-unit>
      <trans-unit id="undefinedNameSuggestionsIntro">
        <source>Maybe you want one of the following:</source>
        <target state="translated">您可能需要下列其中一項:</target>
        <note />
      </trans-unit>
      <trans-unit id="undefinedNameTypeParameter">
        <source>The type parameter {0} is not defined.</source>
        <target state="translated">未定義類型參數 {0}。</target>
        <note />
      </trans-unit>
      <trans-unit id="undefinedNamePatternDiscriminator">
        <source>The pattern discriminator '{0}' is not defined.</source>
        <target state="translated">未定義模式鑑別子 '{0}'。</target>
        <note />
      </trans-unit>
      <trans-unit id="replaceWithSuggestion">
        <source>Replace with '{0}'</source>
        <target state="translated">取代為 '{0}'</target>
        <note />
      </trans-unit>
      <trans-unit id="addIndexerDot">
        <source>Add . for indexer access.</source>
        <target state="translated">為索引子存取新增 .。</target>
        <note />
      </trans-unit>
      <trans-unit id="listElementHasWrongType">
        <source>All elements of a list must be of the same type as the first element, which here is '{0}'. This element has type '{1}'.</source>
        <target state="translated">清單建構函式運算式的所有分支都必須是同一種類型。此運算式應具備類型 '{0}'，但卻為類型 '{1}'。</target>
        <note />
      </trans-unit>
      <trans-unit id="arrayElementHasWrongType">
        <source>All elements of an array must be of the same type as the first element, which here is '{0}'. This element has type '{1}'.</source>
        <target state="translated">陣列建構函式運算式的所有項目都必須是同一種類型。此運算式應具備類型 '{0}'，但卻是類型 '{1}'。</target>
        <note />
      </trans-unit>
      <trans-unit id="missingElseBranch">
        <source>This 'if' expression is missing an 'else' branch. Because 'if' is an expression, and not a statement, add an 'else' branch which also returns a value of type '{0}'.</source>
        <target state="translated">'if' 運算式遺漏 'else' 分支。'then' 分支具有類型 '{0}'。因為 'if' 為運算式而非陳述式，所以請新增會傳回的值類型相同的 'else' 分支。</target>
        <note />
      </trans-unit>
      <trans-unit id="ifExpression">
        <source>The 'if' expression needs to have type '{0}' to satisfy context type requirements. It currently has type '{1}'.</source>
        <target state="translated">if' 運算式必須具備類型 '{0}'，才能滿足內容類型的需求。其目前的類型為 '{1}'。</target>
        <note />
      </trans-unit>
      <trans-unit id="elseBranchHasWrongType">
        <source>All branches of an 'if' expression must return values of the same type as the first branch, which here is '{0}'. This branch returns a value of type '{1}'.</source>
        <target state="translated">if' 運算式的所有分支都必須是同一種類型。此運算式應具備類型 '{0}'，但卻是類型 '{1}'。</target>
        <note />
      </trans-unit>
      <trans-unit id="followingPatternMatchClauseHasWrongType">
        <source>All branches of a pattern match expression must return values of the same type as the first branch, which here is '{0}'. This branch returns a value of type '{1}'.</source>
        <target state="translated">模式比對運算式的所有分支，都必須傳回相同類型的值。第一個分支傳回了類型 '{0}' 的值，但此分支卻傳回了類型 '{1}' 的值。</target>
        <note />
      </trans-unit>
      <trans-unit id="patternMatchGuardIsNotBool">
        <source>A pattern match guard must be of type 'bool', but this 'when' expression is of type '{0}'.</source>
        <target state="translated">模式比對成立條件必須是類型 'bool'，但此 'when' 運算式卻是類型 '{0}'。</target>
        <note />
      </trans-unit>
      <trans-unit id="commaInsteadOfSemicolonInRecord">
        <source>A ';' is used to separate field values in records. Consider replacing ',' with ';'.</source>
        <target state="translated">記錄中使用 ';' 來分隔欄位值。請考慮以 ';' 取代 ','。</target>
        <note />
      </trans-unit>
      <trans-unit id="derefInsteadOfNot">
        <source>The '!' operator is used to dereference a ref cell. Consider using 'not expr' here.</source>
        <target state="translated">'!' 運算子用於將 ref 儲存格取值 (Dereference)。請考慮在此使用 'not expr'。</target>
        <note />
      </trans-unit>
      <trans-unit id="buildUnexpectedTypeArgs">
        <source>The non-generic type '{0}' does not expect any type arguments, but here is given {1} type argument(s)</source>
        <target state="translated">非泛型型別 '{0}' 不需要任何型別引數，但此處指定了 {1} 個型別引數</target>
        <note />
      </trans-unit>
      <trans-unit id="returnUsedInsteadOfReturnBang">
        <source>Consider using 'return!' instead of 'return'.</source>
        <target state="translated">請考慮使用 'return!'，而不使用 'return'。</target>
        <note />
      </trans-unit>
      <trans-unit id="useSdkRefs">
        <source>Use reference assemblies for .NET framework references when available (Enabled by default).</source>
        <target state="translated">請在可行的情況下使用適用於 .NET 架構參考的參考組件 (預設會啟用)。</target>
        <note />
      </trans-unit>
      <trans-unit id="yieldUsedInsteadOfYieldBang">
        <source>Consider using 'yield!' instead of 'yield'.</source>
        <target state="translated">請考慮使用 'yield!' 而不使用 'yield'。</target>
        <note />
      </trans-unit>
      <trans-unit id="tupleRequiredInAbstractMethod">
        <source>\nA tuple type is required for one or more arguments. Consider wrapping the given arguments in additional parentheses or review the definition of the interface.</source>
        <target state="translated">\n有一或多個引數需要元組類型。請考慮用額外的括弧括住提供的引數，或檢閱介面定義。</target>
        <note />
      </trans-unit>
      <trans-unit id="buildInvalidWarningNumber">
        <source>Invalid warning number '{0}'</source>
        <target state="translated">無效的警告編號 '{0}'</target>
        <note />
      </trans-unit>
      <trans-unit id="buildInvalidVersionString">
        <source>Invalid version string '{0}'</source>
        <target state="translated">無效的版本字串 '{0}'</target>
        <note />
      </trans-unit>
      <trans-unit id="buildInvalidVersionFile">
        <source>Invalid version file '{0}'</source>
        <target state="translated">無效的版本檔案 '{0}'</target>
        <note />
      </trans-unit>
      <trans-unit id="buildProductName">
        <source>Microsoft (R) F# Compiler version {0}</source>
        <target state="translated">Microsoft (R) F# 編譯器版本 {0}</target>
        <note />
      </trans-unit>
      <trans-unit id="buildProductNameCommunity">
        <source>F# Compiler for F# {0}</source>
        <target state="translated">適用於 F# {0} 的 F# 編譯器</target>
        <note />
      </trans-unit>
      <trans-unit id="buildProblemWithFilename">
        <source>Problem with filename '{0}': {1}</source>
        <target state="translated">檔名 '{0}' 有問題: {1}</target>
        <note />
      </trans-unit>
      <trans-unit id="buildNoInputsSpecified">
        <source>No inputs specified</source>
        <target state="translated">未指定輸入</target>
        <note />
      </trans-unit>
      <trans-unit id="buildPdbRequiresDebug">
        <source>The '--pdb' option requires the '--debug' option to be used</source>
        <target state="translated">'--pdb' 選項要求必須使用 '--debug' 選項</target>
        <note />
      </trans-unit>
      <trans-unit id="buildInvalidSearchDirectory">
        <source>The search directory '{0}' is invalid</source>
        <target state="translated">搜尋目錄 '{0}' 無效。</target>
        <note />
      </trans-unit>
      <trans-unit id="buildSearchDirectoryNotFound">
        <source>The search directory '{0}' could not be found</source>
        <target state="translated">找不到搜尋目錄 '{0}'</target>
        <note />
      </trans-unit>
      <trans-unit id="buildInvalidFilename">
        <source>'{0}' is not a valid filename</source>
        <target state="translated">'{0}' 不是有效的檔名</target>
        <note />
      </trans-unit>
      <trans-unit id="buildInvalidAssemblyName">
        <source>'{0}' is not a valid assembly name</source>
        <target state="translated">'{0}' 不是有效的組件名稱</target>
        <note />
      </trans-unit>
      <trans-unit id="buildInvalidPrivacy">
        <source>Unrecognized privacy setting '{0}' for managed resource, valid options are 'public' and 'private'</source>
        <target state="translated">受控資源的無法辨識隱私設定 '{0}'，有效的選項是 'public' 和 'private'</target>
        <note />
      </trans-unit>
      <trans-unit id="buildMultipleReferencesNotAllowed">
        <source>Multiple references to '{0}.dll' are not permitted</source>
        <target state="translated">不允許多次參考 '{0}.dll'</target>
        <note />
      </trans-unit>
      <trans-unit id="buildCannotReadAssembly">
        <source>Unable to read assembly '{0}'</source>
        <target state="translated">無法讀取組件 '{0}'</target>
        <note />
      </trans-unit>
      <trans-unit id="buildAssemblyResolutionFailed">
        <source>Assembly resolution failure at or near this location</source>
        <target state="translated">組件解析在這個位置或附近失敗</target>
        <note />
      </trans-unit>
      <trans-unit id="buildImplicitModuleIsNotLegalIdentifier">
        <source>The declarations in this file will be placed in an implicit module '{0}' based on the file name '{1}'. However this is not a valid F# identifier, so the contents will not be accessible from other files. Consider renaming the file or adding a 'module' or 'namespace' declaration at the top of the file.</source>
        <target state="translated">這個檔案中的宣告將根據檔案名稱 '{1}' 放在隱含模組 '{0}' 中。但因為這並不是有效的 F# 識別碼，所以無法從其他檔案存取其內容。請考慮重新命名檔案，或在檔案最上方加入 'module' 或 'namespace' 宣告。</target>
        <note />
      </trans-unit>
      <trans-unit id="buildMultiFileRequiresNamespaceOrModule">
        <source>Files in libraries or multiple-file applications must begin with a namespace or module declaration, e.g. 'namespace SomeNamespace.SubNamespace' or 'module SomeNamespace.SomeModule'. Only the last source file of an application may omit such a declaration.</source>
        <target state="translated">程式庫或多檔案應用程式中的檔案應該以命名空間或模組宣告開頭，例如 'namespace SomeNamespace.SubNamespace' 或 'module SomeNamespace.SomeModule'。只有應用程式的最後一個原始程式檔可以省略這樣的宣告。</target>
        <note />
      </trans-unit>
      <trans-unit id="noEqualSignAfterModule">
        <source>Files in libraries or multiple-file applications must begin with a namespace or module declaration. When using a module declaration at the start of a file the '=' sign is not allowed. If this is a top-level module, consider removing the = to resolve this error.</source>
        <target state="translated">程式庫或多檔案應用程式中的檔案必須以命名空間或模組宣告為開頭。在檔案開頭使用模組宣告時，不允許 '=' 符號。如果這是頂層模組，請考慮移除 = 以解決此錯誤。</target>
        <note />
      </trans-unit>
      <trans-unit id="buildMultipleToplevelModules">
        <source>This file contains multiple declarations of the form 'module SomeNamespace.SomeModule'. Only one declaration of this form is permitted in a file. Change your file to use an initial namespace declaration and/or use 'module ModuleName = ...' to define your modules.</source>
        <target state="translated">這個檔案包含 'module SomeNamespace.SomeModule' 形式的多個宣告。一個檔案只允許一個這種形式的宣告。請將檔案變更成使用初始命名空間宣告，和/或使用 'module ModuleName = ...' 來定義模組。</target>
        <note />
      </trans-unit>
      <trans-unit id="buildOptionRequiresParameter">
        <source>Option requires parameter: {0}</source>
        <target state="translated">選項需要參數: {0}</target>
        <note />
      </trans-unit>
      <trans-unit id="buildCouldNotFindSourceFile">
        <source>Source file '{0}' could not be found</source>
        <target state="translated">找不到原始程式檔 '{0}'</target>
        <note />
      </trans-unit>
      <trans-unit id="buildInvalidSourceFileExtension">
        <source>The file extension of '{0}' is not recognized. Source files must have extension .fs, .fsi, .fsx, .fsscript, .ml or .mli.</source>
        <target state="translated">無法辨識 '{0}' 的副檔名。原始程式檔的副檔名必須是 .fs、.fsi、.fsx、.fsscript、.ml 或 .mli。</target>
        <note />
      </trans-unit>
      <trans-unit id="buildCouldNotResolveAssembly">
        <source>Could not resolve assembly '{0}'</source>
        <target state="translated">無法解析組件 '{0}'</target>
        <note />
      </trans-unit>
      <trans-unit id="buildCouldNotResolveAssemblyRequiredByFile">
        <source>Could not resolve assembly '{0}' required by '{1}'</source>
        <target state="translated">無法解析 '{1}' 所需的組件 '{0}'</target>
        <note />
      </trans-unit>
      <trans-unit id="buildErrorOpeningBinaryFile">
        <source>Error opening binary file '{0}': {1}</source>
        <target state="translated">開啟二進位檔案 '{0}' 時發生錯誤: {1}</target>
        <note />
      </trans-unit>
      <trans-unit id="buildDifferentVersionMustRecompile">
        <source>The F#-compiled DLL '{0}' needs to be recompiled to be used with this version of F#</source>
        <target state="translated">F# 編譯的 DLL '{0}' 必須重新編譯後，才能用於這個版本的 F#</target>
        <note />
      </trans-unit>
      <trans-unit id="buildInvalidHashIDirective">
        <source>Invalid directive. Expected '#I \"&lt;path&gt;\"'.</source>
        <target state="translated">指示詞無效。應為 '#I \"&lt;path&gt;\"'。</target>
        <note />
      </trans-unit>
      <trans-unit id="buildInvalidHashrDirective">
        <source>Invalid directive. Expected '#r \"&lt;file-or-assembly&gt;\"'.</source>
        <target state="translated">指示詞無效。應為 '#r \"&lt;file-or-assembly&gt;\"'。</target>
        <note />
      </trans-unit>
      <trans-unit id="buildInvalidHashloadDirective">
        <source>Invalid directive. Expected '#load \"&lt;file&gt;\" ... \"&lt;file&gt;\"'.</source>
        <target state="translated">指示詞無效。應為 '#load \"&lt;file&gt;\" ... \"&lt;file&gt;\"'。</target>
        <note />
      </trans-unit>
      <trans-unit id="buildInvalidHashtimeDirective">
        <source>Invalid directive. Expected '#time', '#time \"on\"' or '#time \"off\"'.</source>
        <target state="translated">無效的指示詞。必須是 '#time'、'#time \"on\"' 或 '#time \"off\"'。</target>
        <note />
      </trans-unit>
      <trans-unit id="buildDirectivesInModulesAreIgnored">
        <source>Directives inside modules are ignored</source>
        <target state="translated">已忽略模組內的指示詞</target>
        <note />
      </trans-unit>
      <trans-unit id="buildSignatureAlreadySpecified">
        <source>A signature for the file or module '{0}' has already been specified</source>
        <target state="translated">已經指定檔案或模組 '{0}' 的簽章</target>
        <note />
      </trans-unit>
      <trans-unit id="buildImplementationAlreadyGivenDetail">
        <source>An implementation of file or module '{0}' has already been given. Compilation order is significant in F# because of type inference. You may need to adjust the order of your files to place the signature file before the implementation. In Visual Studio files are type-checked in the order they appear in the project file, which can be edited manually or adjusted using the solution explorer.</source>
        <target state="translated">已經指定檔案或模組 '{0}' 的實作。因為類型推斷的關係，F# 中不同的編譯順序會有不同的結果。您必須調整檔案的順序，使簽章檔放在實作之前。在 Visual Studio 中，檔案會依照它們出現在專案檔中的順序進行類型檢查，這個順序可以用手動方式編輯，或使用方案總管調整。</target>
        <note />
      </trans-unit>
      <trans-unit id="buildImplementationAlreadyGiven">
        <source>An implementation of the file or module '{0}' has already been given</source>
        <target state="translated">已經指定檔案或模組 '{0}' 的實作</target>
        <note />
      </trans-unit>
      <trans-unit id="buildSignatureWithoutImplementation">
        <source>The signature file '{0}' does not have a corresponding implementation file. If an implementation file exists then check the 'module' and 'namespace' declarations in the signature and implementation files match.</source>
        <target state="translated">簽章檔 '{0}' 沒有對應的實作檔。如果實作檔的確存在，請檢查簽章檔與實作檔中的 'module' 和 'namespace' 宣告是否相符。</target>
        <note />
      </trans-unit>
      <trans-unit id="buildArgInvalidInt">
        <source>'{0}' is not a valid integer argument</source>
        <target state="translated">'{0}' 不是有效的整數引數</target>
        <note />
      </trans-unit>
      <trans-unit id="buildArgInvalidFloat">
        <source>'{0}' is not a valid floating point argument</source>
        <target state="translated">'{0}' 不是有效的浮點引數</target>
        <note />
      </trans-unit>
      <trans-unit id="buildUnrecognizedOption">
        <source>Unrecognized option: '{0}'</source>
        <target state="translated">選項無法辨認: '{0}'</target>
        <note />
      </trans-unit>
      <trans-unit id="buildInvalidModuleOrNamespaceName">
        <source>Invalid module or namespace name</source>
        <target state="translated">無效的模組或命名空間名稱</target>
        <note />
      </trans-unit>
      <trans-unit id="pickleErrorReadingWritingMetadata">
        <source>Error reading/writing metadata for the F# compiled DLL '{0}'. Was the DLL compiled with an earlier version of the F# compiler? (error: '{1}').</source>
        <target state="translated">讀取/寫入 F# 編譯的 DLL '{0}' 的中繼資料時發生錯誤。這個 DLL 是用舊版 F# 編譯器編譯的嗎? (錯誤: '{1}')</target>
        <note />
      </trans-unit>
      <trans-unit id="tastTypeOrModuleNotConcrete">
        <source>The type/module '{0}' is not a concrete module or type</source>
        <target state="translated">類型/模組 '{0}' 不是具象模組或類型</target>
        <note />
      </trans-unit>
      <trans-unit id="tastTypeHasAssemblyCodeRepresentation">
        <source>The type '{0}' has an inline assembly code representation</source>
        <target state="translated">類型 '{0}' 有內嵌組譯程式碼表示</target>
        <note />
      </trans-unit>
      <trans-unit id="tastNamespaceAndModuleWithSameNameInAssembly">
        <source>A namespace and a module named '{0}' both occur in two parts of this assembly</source>
        <target state="translated">名稱為 '{0}' 的命名空間和模組都出現在這個組件的兩個部分中</target>
        <note />
      </trans-unit>
      <trans-unit id="tastTwoModulesWithSameNameInAssembly">
        <source>Two modules named '{0}' occur in two parts of this assembly</source>
        <target state="translated">名稱為 '{0}' 的兩個模組出現在這個組件的兩個部分中</target>
        <note />
      </trans-unit>
      <trans-unit id="tastDuplicateTypeDefinitionInAssembly">
        <source>Two type definitions named '{0}' occur in namespace '{1}' in two parts of this assembly</source>
        <target state="translated">兩個名稱為 '{0}' 的類型定義出現在這個組件兩個部分的命名空間 '{1}' 中</target>
        <note />
      </trans-unit>
      <trans-unit id="tastConflictingModuleAndTypeDefinitionInAssembly">
        <source>A module and a type definition named '{0}' occur in namespace '{1}' in two parts of this assembly</source>
        <target state="translated">名稱為 '{0}' 的模組和類型定義出現在這個組件兩個部分的命名空間 '{1}' 中</target>
        <note />
      </trans-unit>
      <trans-unit id="tastInvalidMemberSignature">
        <source>Invalid member signature encountered because of an earlier error</source>
        <target state="translated">因為先前的錯誤，導致發生無效的成員簽章</target>
        <note />
      </trans-unit>
      <trans-unit id="tastValueDoesNotHaveSetterType">
        <source>This value does not have a valid property setter type</source>
        <target state="translated">這個值沒有有效的屬性 setter 類型</target>
        <note />
      </trans-unit>
      <trans-unit id="tastInvalidFormForPropertyGetter">
        <source>Invalid form for a property getter. At least one '()' argument is required when using the explicit syntax.</source>
        <target state="translated">屬性 getter 的形式無效。使用明確語法時至少要有一個 '()' 引數。</target>
        <note />
      </trans-unit>
      <trans-unit id="tastInvalidFormForPropertySetter">
        <source>Invalid form for a property setter. At least one argument is required.</source>
        <target state="translated">屬性 setter 的形式無效。至少要有一個引數。</target>
        <note />
      </trans-unit>
      <trans-unit id="tastUnexpectedByRef">
        <source>Unexpected use of a byref-typed variable</source>
        <target state="translated">未預期的 ByRef 類型變數用法</target>
        <note />
      </trans-unit>
      <trans-unit id="tastInvalidMutationOfConstant">
        <source>Invalid mutation of a constant expression. Consider copying the expression to a mutable local, e.g. 'let mutable x = ...'.</source>
        <target state="translated">常數運算式無效的變動。請考慮將運算式複製到可變動的區域變數，例如 'let mutable x = ...'。</target>
        <note />
      </trans-unit>
      <trans-unit id="tastValueHasBeenCopied">
        <source>The value has been copied to ensure the original is not mutated by this operation or because the copy is implicit when returning a struct from a member and another member is then accessed</source>
        <target state="translated">已複製值確保此作業不會變動原始值，或因為從成員傳回結構，再存取其他成員意味著已複製</target>
        <note />
      </trans-unit>
      <trans-unit id="tastRecursiveValuesMayNotBeInConstructionOfTuple">
        <source>Recursively defined values cannot appear directly as part of the construction of a tuple value within a recursive binding</source>
        <target state="translated">遞迴定義的值不能直接顯示為遞迴繫結內元組值的一部分建構</target>
        <note />
      </trans-unit>
      <trans-unit id="tastRecursiveValuesMayNotAppearInConstructionOfType">
        <source>Recursive values cannot appear directly as a construction of the type '{0}' within a recursive binding. This feature has been removed from the F# language. Consider using a record instead.</source>
        <target state="translated">遞迴值無法直接顯示為遞迴繫結內類型 '{0}' 的建構。這項功能已從 F# 語言移除。請考慮改用記錄。</target>
        <note />
      </trans-unit>
      <trans-unit id="tastRecursiveValuesMayNotBeAssignedToNonMutableField">
        <source>Recursive values cannot be directly assigned to the non-mutable field '{0}' of the type '{1}' within a recursive binding. Consider using a mutable field instead.</source>
        <target state="translated">遞迴值無法直接指派給遞迴繫結內類型 '{1}' 的不可變動欄位 '{0}'。請考慮改用可變動的欄位。</target>
        <note />
      </trans-unit>
      <trans-unit id="tastUnexpectedDecodeOfAutoOpenAttribute">
        <source>Unexpected decode of AutoOpenAttribute</source>
        <target state="translated">未預期的 AutoOpenAttribute 解碼</target>
        <note />
      </trans-unit>
      <trans-unit id="tastUnexpectedDecodeOfInternalsVisibleToAttribute">
        <source>Unexpected decode of InternalsVisibleToAttribute</source>
        <target state="translated">未預期的 InternalsVisibleToAttribute 解碼</target>
        <note />
      </trans-unit>
      <trans-unit id="tastUnexpectedDecodeOfInterfaceDataVersionAttribute">
        <source>Unexpected decode of InterfaceDataVersionAttribute</source>
        <target state="translated">未預期的 InterfaceDataVersionAttribute 解碼</target>
        <note />
      </trans-unit>
      <trans-unit id="tastActivePatternsLimitedToSeven">
        <source>Active patterns cannot return more than 7 possibilities</source>
        <target state="translated">現用模式不能傳回超過 7 種可能性</target>
        <note />
      </trans-unit>
      <trans-unit id="tastNotAConstantExpression">
        <source>This is not a valid constant expression or custom attribute value</source>
        <target state="translated">這不是有效的常數運算式或自訂屬性值</target>
        <note />
      </trans-unit>
      <trans-unit id="ValueNotContainedMutabilityAttributesDiffer">
        <source>Module '{0}' contains\n    {1}    \nbut its signature specifies\n    {2}    \nThe mutability attributes differ</source>
        <target state="translated">模組 '{0}' 包含\n    {1}    \n但它的簽章卻指定\n    {2}    \n可變動性屬性不同</target>
        <note />
      </trans-unit>
      <trans-unit id="ValueNotContainedMutabilityNamesDiffer">
        <source>Module '{0}' contains\n    {1}    \nbut its signature specifies\n    {2}    \nThe names differ</source>
        <target state="translated">模組 '{0}' 包含\n    {1}    \n但它的簽章卻指定\n    {2}    \n名稱不同</target>
        <note />
      </trans-unit>
      <trans-unit id="ValueNotContainedMutabilityCompiledNamesDiffer">
        <source>Module '{0}' contains\n    {1}    \nbut its signature specifies\n    {2}    \nThe compiled names differ</source>
        <target state="translated">模組 '{0}' 包含\n    {1}    \n但它的簽章卻指定\n    {2}    \n編譯的名稱不同</target>
        <note />
      </trans-unit>
      <trans-unit id="ValueNotContainedMutabilityDisplayNamesDiffer">
        <source>Module '{0}' contains\n    {1}    \nbut its signature specifies\n    {2}    \nThe display names differ</source>
        <target state="translated">模組 '{0}' 包含\n    {1}    \n但它的簽章卻指定\n    {2}    \n顯示名稱不同</target>
        <note />
      </trans-unit>
      <trans-unit id="ValueNotContainedMutabilityAccessibilityMore">
        <source>Module '{0}' contains\n    {1}    \nbut its signature specifies\n    {2}    \nThe accessibility specified in the signature is more than that specified in the implementation</source>
        <target state="translated">模組 '{0}' 包含\n    {1}    \n但它的簽章卻指定\n    {2}    \n簽章中指定的存取範圍大於實作中指定的存取範圍</target>
        <note />
      </trans-unit>
      <trans-unit id="ValueNotContainedMutabilityInlineFlagsDiffer">
        <source>Module '{0}' contains\n    {1}    \nbut its signature specifies\n    {2}    \nThe inline flags differ</source>
        <target state="translated">模組 '{0}' 包含\n    {1}    \n但它的簽章卻指定\n    {2}    \n內嵌旗標不同</target>
        <note />
      </trans-unit>
      <trans-unit id="ValueNotContainedMutabilityLiteralConstantValuesDiffer">
        <source>Module '{0}' contains\n    {1}    \nbut its signature specifies\n    {2}    \nThe literal constant values and/or attributes differ</source>
        <target state="translated">模組 '{0}' 包含\n    {1}    \n但它的簽章卻指定\n    {2}    \n常值常數值和/或屬性不同</target>
        <note />
      </trans-unit>
      <trans-unit id="ValueNotContainedMutabilityOneIsTypeFunction">
        <source>Module '{0}' contains\n    {1}    \nbut its signature specifies\n    {2}    \nOne is a type function and the other is not. The signature requires explicit type parameters if they are present in the implementation.</source>
        <target state="translated">模組 '{0}' 包含\n    {1}    \n但它的簽章卻指定\n    {2}    \n其中一個是類型函式，另一個卻不是。如果型別參數出現在實作中，簽章就需要明確的型別參數參數。</target>
        <note />
      </trans-unit>
      <trans-unit id="ValueNotContainedMutabilityParameterCountsDiffer">
        <source>Module '{0}' contains\n    {1}    \nbut its signature specifies\n    {2}    \nThe respective type parameter counts differ</source>
        <target state="translated">模組 '{0}' 包含\n    {1}    \n但其簽章卻指定\n    {2}    \n個別的型別參數計數不同</target>
        <note />
      </trans-unit>
      <trans-unit id="ValueNotContainedMutabilityTypesDiffer">
        <source>Module '{0}' contains\n    {1}    \nbut its signature specifies\n    {2}    \nThe types differ</source>
        <target state="translated">模組 '{0}' 包含\n    {1}    \n但它的簽章卻指定\n    {2}    \n類型不同</target>
        <note />
      </trans-unit>
      <trans-unit id="ValueNotContainedMutabilityExtensionsDiffer">
        <source>Module '{0}' contains\n    {1}    \nbut its signature specifies\n    {2}    \nOne is an extension member and the other is not</source>
        <target state="translated">模組 '{0}' 包含\n    {1}    \n但它的簽章卻指定\n    {2}    \n其中一個是擴充成員，另一個卻不是</target>
        <note />
      </trans-unit>
      <trans-unit id="ValueNotContainedMutabilityArityNotInferred">
        <source>Module '{0}' contains\n    {1}    \nbut its signature specifies\n    {2}    \nAn arity was not inferred for this value</source>
        <target state="translated">模組 '{0}' 包含\n    {1}    \n但它的簽章卻指定\n    {2}    \n未針對這個值推斷 Arity</target>
        <note />
      </trans-unit>
      <trans-unit id="ValueNotContainedMutabilityGenericParametersDiffer">
        <source>Module '{0}' contains\n    {1}    \nbut its signature specifies\n    {2}    \nThe number of generic parameters in the signature and implementation differ (the signature declares {3} but the implementation declares {4}</source>
        <target state="translated">模組 '{0}' 包含\n    {1}    \n但它的簽章卻指定\n    {2}    \n簽章與實作中泛型參數的數目不同 (簽章宣告了 {3} 個，但實作宣告了 {4} 個</target>
        <note />
      </trans-unit>
      <trans-unit id="ValueNotContainedMutabilityGenericParametersAreDifferentKinds">
        <source>Module '{0}' contains\n    {1}    \nbut its signature specifies\n    {2}    \nThe generic parameters in the signature and implementation have different kinds. Perhaps there is a missing [&lt;Measure&gt;] attribute.</source>
        <target state="translated">模組 '{0}' 包含\n {1} \n但其特徵標記指定了\n {2} \n特徵標記和實作中的泛型參數種類不同。可能缺少 [&lt;Measure&gt;] 屬性。</target>
        <note />
      </trans-unit>
      <trans-unit id="ValueNotContainedMutabilityAritiesDiffer">
        <source>Module '{0}' contains\n    {1}    \nbut its signature specifies\n    {2}    \nThe arities in the signature and implementation differ. The signature specifies that '{3}' is function definition or lambda expression accepting at least {4} argument(s), but the implementation is a computed function value. To declare that a computed function value is a permitted implementation simply parenthesize its type in the signature, e.g.\n\tval {5}: int -&gt; (int -&gt; int)\ninstead of\n\tval {6}: int -&gt; int -&gt; int.</source>
        <target state="translated">模組 '{0}' 包含\n    {1}    \n但其特徵標記指定了\n    {2}    \n特徵標記和實作中的發行項不同。特徵標記會指定 '{3}' 為函式定義或 lambda 運算式，並接受至少 {4} 個引數，但實作是計算函式值。若要宣告計算函式值為允許的實作，只要在特徵標記中將其類型括在括號內即可，例如\n\tval {5}: int -&gt; (int -&gt; int)\n而不是\n\tval {6}: int -&gt; int -&gt; int。</target>
        <note />
      </trans-unit>
      <trans-unit id="ValueNotContainedMutabilityDotNetNamesDiffer">
        <source>Module '{0}' contains\n    {1}    \nbut its signature specifies\n    {2}    \nThe CLI member names differ</source>
        <target state="translated">模組 '{0}' 包含\n    {1}    \n但它的簽章卻指定\n    {2}    \nCLI 成員名稱不同</target>
        <note />
      </trans-unit>
      <trans-unit id="ValueNotContainedMutabilityStaticsDiffer">
        <source>Module '{0}' contains\n    {1}    \nbut its signature specifies\n    {2}    \nOne is static and the other isn't</source>
        <target state="translated">模組 '{0}' 包含\n    {1}    \n但它的簽章卻指定\n    {2}    \n其中一個是靜態的，另一個卻不是</target>
        <note />
      </trans-unit>
      <trans-unit id="ValueNotContainedMutabilityVirtualsDiffer">
        <source>Module '{0}' contains\n    {1}    \nbut its signature specifies\n    {2}    \nOne is virtual and the other isn't</source>
        <target state="translated">模組 '{0}' 包含\n    {1}    \n但它的簽章卻指定\n    {2}    \n其中一個是虛擬的，另一個卻不是</target>
        <note />
      </trans-unit>
      <trans-unit id="ValueNotContainedMutabilityAbstractsDiffer">
        <source>Module '{0}' contains\n    {1}    \nbut its signature specifies\n    {2}    \nOne is abstract and the other isn't</source>
        <target state="translated">模組 '{0}' 包含\n    {1}    \n但它的簽章卻指定\n    {2}    \n其中一個是抽象的，另一個卻不是</target>
        <note />
      </trans-unit>
      <trans-unit id="ValueNotContainedMutabilityFinalsDiffer">
        <source>Module '{0}' contains\n    {1}    \nbut its signature specifies\n    {2}    \nOne is final and the other isn't</source>
        <target state="translated">模組 '{0}' 包含\n    {1}    \n但它的簽章卻指定\n    {2}    \n其中一個是最後的，另一個卻不是</target>
        <note />
      </trans-unit>
      <trans-unit id="ValueNotContainedMutabilityOverridesDiffer">
        <source>Module '{0}' contains\n    {1}    \nbut its signature specifies\n    {2}    \nOne is marked as an override and the other isn't</source>
        <target state="translated">模組 '{0}' 包含\n    {1}    \n但它的簽章卻指定\n    {2}    \n其中一個標記為覆寫，另一個卻不是</target>
        <note />
      </trans-unit>
      <trans-unit id="ValueNotContainedMutabilityOneIsConstructor">
        <source>Module '{0}' contains\n    {1}    \nbut its signature specifies\n    {2}    \nOne is a constructor/property and the other is not</source>
        <target state="translated">模組 '{0}' 包含\n    {1}    \n但它的簽章卻指定\n    {2}    \n其中一個是建構函式/屬性，另一個卻不是</target>
        <note />
      </trans-unit>
      <trans-unit id="ValueNotContainedMutabilityStaticButInstance">
        <source>Module '{0}' contains\n    {1}    \nbut its signature specifies\n    {2}    \nThe compiled representation of this method is as a static member but the signature indicates its compiled representation is as an instance member</source>
        <target state="translated">模組 '{0}' 包含\n    {1}    \n但它的簽章卻指定\n    {2}    \n這個方法的編譯表示是做為靜態成員，但簽章卻指示它的編譯表示是做為執行個體成員</target>
        <note />
      </trans-unit>
      <trans-unit id="ValueNotContainedMutabilityInstanceButStatic">
        <source>Module '{0}' contains\n    {1}    \nbut its signature specifies\n    {2}    \nThe compiled representation of this method is as an instance member, but the signature indicates its compiled representation is as a static member</source>
        <target state="translated">模組 '{0}' 包含\n    {1}    \n但它的簽章卻指定\n    {2}    \n這個方法的編譯表示是做為執行個體成員，但簽章卻指示它的編譯表示是做為靜態成員</target>
        <note />
      </trans-unit>
      <trans-unit id="DefinitionsInSigAndImplNotCompatibleNamesDiffer">
        <source>The {0} definitions in the signature and implementation are not compatible because the names differ. The type is called '{1}' in the signature file but '{2}' in implementation.</source>
        <target state="translated">簽章與名稱的 {0} 定義不相容，因為名稱不同。類型在簽名檔稱為 '{1}'，但在實作稱為 '{2}'。</target>
        <note />
      </trans-unit>
      <trans-unit id="DefinitionsInSigAndImplNotCompatibleParameterCountsDiffer">
        <source>The {0} definitions for type '{1}' in the signature and implementation are not compatible because the respective type parameter counts differ</source>
        <target state="translated">簽章與實作中類型 '{1}' 的 {0} 定義不相容，因為個別的型別參數計數不同</target>
        <note />
      </trans-unit>
      <trans-unit id="DefinitionsInSigAndImplNotCompatibleAccessibilityDiffer">
        <source>The {0} definitions for type '{1}' in the signature and implementation are not compatible because the accessibility specified in the signature is more than that specified in the implementation</source>
        <target state="translated">簽章與實作中類型 '{1}' 的 {0} 定義不相容，因為簽章中指定的存取範圍大於實作中指定的存取範圍</target>
        <note />
      </trans-unit>
      <trans-unit id="DefinitionsInSigAndImplNotCompatibleMissingInterface">
        <source>The {0} definitions for type '{1}' in the signature and implementation are not compatible because the signature requires that the type supports the interface {2} but the interface has not been implemented</source>
        <target state="translated">簽章與實作中類型 '{1}' 的 {0} 定義不相容，因為簽章要求類型必須支援介面 {2}，但這個介面尚未實作</target>
        <note />
      </trans-unit>
      <trans-unit id="DefinitionsInSigAndImplNotCompatibleImplementationSaysNull">
        <source>The {0} definitions for type '{1}' in the signature and implementation are not compatible because the implementation says this type may use nulls as a representation but the signature does not</source>
        <target state="translated">簽章與實作中類型 '{1}' 的 {0} 定義不相容，因為實作宣稱這個類型可以使用 null 作為表示法，但簽章未宣稱</target>
        <note />
      </trans-unit>
      <trans-unit id="DefinitionsInSigAndImplNotCompatibleImplementationSaysNull2">
        <source>The {0} definitions for type '{1}' in the signature and implementation are not compatible because the implementation says this type may use nulls as an extra value but the signature does not</source>
        <target state="translated">簽章與實作中類型 '{1}' 的 {0} 定義不相容，因為實作宣稱這個類型可以使用 null 作為額外值，但簽章未宣稱</target>
        <note />
      </trans-unit>
      <trans-unit id="DefinitionsInSigAndImplNotCompatibleSignatureSaysNull">
        <source>The {0} definitions for type '{1}' in the signature and implementation are not compatible because the signature says this type may use nulls as a representation but the implementation does not</source>
        <target state="translated">簽章與實作中類型 '{1}' 的 {0} 定義不相容，因為簽章宣稱這個類型可以使用 null 作為表示法，但實作未宣稱</target>
        <note />
      </trans-unit>
      <trans-unit id="DefinitionsInSigAndImplNotCompatibleSignatureSaysNull2">
        <source>The {0} definitions for type '{1}' in the signature and implementation are not compatible because the signature says this type may use nulls as an extra value but the implementation does not</source>
        <target state="translated">簽章與實作中類型 '{1}' 的 {0} 定義不相容，因為簽章宣稱這個類型可以使用 null 作為額外值，但實作未宣稱</target>
        <note />
      </trans-unit>
      <trans-unit id="DefinitionsInSigAndImplNotCompatibleImplementationSealed">
        <source>The {0} definitions for type '{1}' in the signature and implementation are not compatible because the implementation type is sealed but the signature implies it is not. Consider adding the [&lt;Sealed&gt;] attribute to the signature.</source>
        <target state="translated">因為實作類型已密封，特徵標記卻表示未密封，所以特徵標記和實作中類型 '{1}' 的 {0} 定義不相容。請考慮將 [&lt;Sealed&gt;] 屬性新增到特徵標記。</target>
        <note />
      </trans-unit>
      <trans-unit id="DefinitionsInSigAndImplNotCompatibleImplementationIsNotSealed">
        <source>The {0} definitions for type '{1}' in the signature and implementation are not compatible because the implementation type is not sealed but signature implies it is. Consider adding the [&lt;Sealed&gt;] attribute to the implementation.</source>
        <target state="translated">因為實作類型未密封，但特徵標記表示其已密封，所以特徵標記和實作中類型 '{1}' 的 {0} 定義不相容。請考慮將 [&lt;Sealed&gt;] 屬性新增到實作。</target>
        <note />
      </trans-unit>
      <trans-unit id="DefinitionsInSigAndImplNotCompatibleImplementationIsAbstract">
        <source>The {0} definitions for type '{1}' in the signature and implementation are not compatible because the implementation is an abstract class but the signature is not. Consider adding the [&lt;AbstractClass&gt;] attribute to the signature.</source>
        <target state="translated">因為實作是抽象類別，但特徵標記並不是，所以特徵標記和實作中類型 '{1}' 的 {0} 定義不相容。請考慮將 [&lt;AbstractClass&gt;] 屬性新增到特徵標記。</target>
        <note />
      </trans-unit>
      <trans-unit id="DefinitionsInSigAndImplNotCompatibleSignatureIsAbstract">
        <source>The {0} definitions for type '{1}' in the signature and implementation are not compatible because the signature is an abstract class but the implementation is not. Consider adding the [&lt;AbstractClass&gt;] attribute to the implementation.</source>
        <target state="translated">因為特徵標記是抽象類別。但實作並不是，所以特徵標記和實作中類型 '{1}' 的 {0} 定義不相容。請考慮將 [&lt;AbstractClass&gt;] 屬性新增到實作。</target>
        <note />
      </trans-unit>
      <trans-unit id="DefinitionsInSigAndImplNotCompatibleTypesHaveDifferentBaseTypes">
        <source>The {0} definitions for type '{1}' in the signature and implementation are not compatible because the types have different base types</source>
        <target state="translated">簽章與實作中類型 '{1}' 的 {0} 定義不相容，因為類型具有不同的基底類型</target>
        <note />
      </trans-unit>
      <trans-unit id="DefinitionsInSigAndImplNotCompatibleNumbersDiffer">
        <source>The {0} definitions for type '{1}' in the signature and implementation are not compatible because the number of {2}s differ</source>
        <target state="translated">簽章與實作中類型 '{1}' 的 {0} 定義不相容，因為 {2} 數目不同</target>
        <note />
      </trans-unit>
      <trans-unit id="DefinitionsInSigAndImplNotCompatibleSignatureDefinesButImplDoesNot">
        <source>The {0} definitions for type '{1}' in the signature and implementation are not compatible because the signature defines the {2} '{3}' but the implementation does not (or does, but not in the same order)</source>
        <target state="translated">簽章與實作中類型 '{1}' 的 {0} 定義不相容，因為簽章定義了 {2} '{3}'，但實作沒有 (或雖然定義了，但順序不同)</target>
        <note />
      </trans-unit>
      <trans-unit id="DefinitionsInSigAndImplNotCompatibleImplDefinesButSignatureDoesNot">
        <source>The {0} definitions for type '{1}' in the signature and implementation are not compatible because the implementation defines the {2} '{3}' but the signature does not (or does, but not in the same order)</source>
        <target state="translated">簽章與實作中類型 '{1}' 的 {0} 定義不相容，因為實作定義了 {2} '{3}'，但簽章沒有 (或雖然定義了，但順序不同)</target>
        <note />
      </trans-unit>
      <trans-unit id="DefinitionsInSigAndImplNotCompatibleImplDefinesStruct">
        <source>The {0} definitions for type '{1}' in the signature and implementation are not compatible because the implementation defines a struct but the signature defines a type with a hidden representation</source>
        <target state="translated">簽章與實作中類型 '{1}' 的 {0} 定義不相容，因為實作定義了結構，但簽章定義了具隱藏表示法的類型</target>
        <note />
      </trans-unit>
      <trans-unit id="DefinitionsInSigAndImplNotCompatibleDotNetTypeRepresentationIsHidden">
        <source>The {0} definitions for type '{1}' in the signature and implementation are not compatible because a CLI type representation is being hidden by a signature</source>
        <target state="translated">簽章與實作中類型 '{1}' 的 {0} 定義不相容，因為簽章隱藏了某 CLI 類型表示法</target>
        <note />
      </trans-unit>
      <trans-unit id="DefinitionsInSigAndImplNotCompatibleTypeIsHidden">
        <source>The {0} definitions for type '{1}' in the signature and implementation are not compatible because a type representation is being hidden by a signature</source>
        <target state="translated">簽章與實作中類型 '{1}' 的 {0} 定義不相容，因為簽章隱藏了某類型表示法</target>
        <note />
      </trans-unit>
      <trans-unit id="DefinitionsInSigAndImplNotCompatibleTypeIsDifferentKind">
        <source>The {0} definitions for type '{1}' in the signature and implementation are not compatible because the types are of different kinds</source>
        <target state="translated">簽章與實作中類型 '{1}' 的 {0} 定義不相容，因為類型屬於不同類型</target>
        <note />
      </trans-unit>
      <trans-unit id="DefinitionsInSigAndImplNotCompatibleILDiffer">
        <source>The {0} definitions for type '{1}' in the signature and implementation are not compatible because the IL representations differ</source>
        <target state="translated">簽章與實作中類型 '{1}' 的 {0} 定義不相容，因為 IL 表示法不同</target>
        <note />
      </trans-unit>
      <trans-unit id="DefinitionsInSigAndImplNotCompatibleRepresentationsDiffer">
        <source>The {0} definitions for type '{1}' in the signature and implementation are not compatible because the representations differ</source>
        <target state="translated">簽章與實作中類型 '{1}' 的 {0} 定義不相容，因為表示法不同</target>
        <note />
      </trans-unit>
      <trans-unit id="DefinitionsInSigAndImplNotCompatibleFieldWasPresent">
        <source>The {0} definitions for type '{1}' in the signature and implementation are not compatible because the field {2} was present in the implementation but not in the signature</source>
        <target state="translated">簽章與實作中類型 '{1}' 的 {0} 定義不相容，因為實作中有欄位 {2}，但簽章中沒有</target>
        <note />
      </trans-unit>
      <trans-unit id="DefinitionsInSigAndImplNotCompatibleFieldOrderDiffer">
        <source>The {0} definitions for type '{1}' in the signature and implementation are not compatible because the order of the fields is different in the signature and implementation</source>
        <target state="translated">簽章與實作中類型 '{1}' 的 {0} 定義不相容，因為簽章與實作中的欄位順序不同</target>
        <note />
      </trans-unit>
      <trans-unit id="DefinitionsInSigAndImplNotCompatibleFieldRequiredButNotSpecified">
        <source>The {0} definitions for type '{1}' in the signature and implementation are not compatible because the field {2} was required by the signature but was not specified by the implementation</source>
        <target state="translated">簽章與實作中類型 '{1}' 的 {0} 定義不相容，因為簽章需要欄位 {2}，但實作卻未指定</target>
        <note />
      </trans-unit>
      <trans-unit id="DefinitionsInSigAndImplNotCompatibleFieldIsInImplButNotSig">
        <source>The {0} definitions for type '{1}' in the signature and implementation are not compatible because the field '{2}' was present in the implementation but not in the signature. Struct types must now reveal their fields in the signature for the type, though the fields may still be labelled 'private' or 'internal'.</source>
        <target state="translated">簽章與實作中類型 '{1}' 的 {0} 定義不相容，因為實作中有欄位 '{2}'，但簽章中沒有。結構類型現在必須在類型的簽章中顯示其欄位，但欄位仍可以標示為 'private' 或 'internal'。</target>
        <note />
      </trans-unit>
      <trans-unit id="DefinitionsInSigAndImplNotCompatibleAbstractMemberMissingInImpl">
        <source>The {0} definitions for type '{1}' in the signature and implementation are not compatible because the abstract member '{2}' was required by the signature but was not specified by the implementation</source>
        <target state="translated">簽章與實作中類型 '{1}' 的 {0} 定義不相容，因為簽章需要抽象成員 '{2}'，但實作卻未指定</target>
        <note />
      </trans-unit>
      <trans-unit id="DefinitionsInSigAndImplNotCompatibleAbstractMemberMissingInSig">
        <source>The {0} definitions for type '{1}' in the signature and implementation are not compatible because the abstract member '{2}' was present in the implementation but not in the signature</source>
        <target state="translated">簽章與實作中類型 '{1}' 的 {0} 定義不相容，因為實作中有抽象成員 '{2}'，但簽章中沒有</target>
        <note />
      </trans-unit>
      <trans-unit id="DefinitionsInSigAndImplNotCompatibleSignatureDeclaresDiffer">
        <source>The {0} definitions for type '{1}' in the signature and implementation are not compatible because the signature declares a {2} while the implementation declares a {3}</source>
        <target state="translated">簽章與實作中類型 '{1}' 的 {0} 定義不相容，因為簽章宣告 {2}，而實作則宣告 {3}</target>
        <note />
      </trans-unit>
      <trans-unit id="DefinitionsInSigAndImplNotCompatibleAbbreviationsDiffer">
        <source>The {0} definitions for type '{1}' in the signature and implementation are not compatible because the abbreviations differ: {2} versus {3}</source>
        <target state="translated">簽章與實作中類型 '{1}' 的 {0} 定義不相容，因為縮寫不同: {2} 與 {3}</target>
        <note />
      </trans-unit>
      <trans-unit id="DefinitionsInSigAndImplNotCompatibleAbbreviationHiddenBySig">
        <source>The {0} definitions for type '{1}' in the signature and implementation are not compatible because an abbreviation is being hidden by a signature. The abbreviation must be visible to other CLI languages. Consider making the abbreviation visible in the signature.</source>
        <target state="translated">簽章與實作中類型 '{1}' 的 {0} 定義不相容，因為簽章隱藏了某縮寫。其他 CLI 語言必須可看見該縮寫。請考慮使縮寫在簽章中可見。</target>
        <note />
      </trans-unit>
      <trans-unit id="DefinitionsInSigAndImplNotCompatibleSigHasAbbreviation">
        <source>The {0} definitions for type '{1}' in the signature and implementation are not compatible because the signature has an abbreviation while the implementation does not</source>
        <target state="translated">簽章與實作中類型 '{1}' 的 {0} 定義不相容，因為簽章有縮寫，但實作沒有</target>
        <note />
      </trans-unit>
      <trans-unit id="ModuleContainsConstructorButNamesDiffer">
        <source>The module contains the constructor\n    {0}    \nbut its signature specifies\n    {1}    \nThe names differ</source>
        <target state="translated">模組包含建構函式\n    {0}    \n但它的簽章卻指定\n    {1}    \n名稱不同</target>
        <note />
      </trans-unit>
      <trans-unit id="ModuleContainsConstructorButDataFieldsDiffer">
        <source>The module contains the constructor\n    {0}    \nbut its signature specifies\n    {1}    \nThe respective number of data fields differ</source>
        <target state="translated">模組包含建構函式\n    {0}    \n但它的簽章卻指定\n    {1}    \n個別的資料欄位數不同</target>
        <note />
      </trans-unit>
      <trans-unit id="ModuleContainsConstructorButTypesOfFieldsDiffer">
        <source>The module contains the constructor\n    {0}    \nbut its signature specifies\n    {1}    \nThe types of the fields differ</source>
        <target state="translated">模組包含建構函式\n    {0}    \n但它的簽章卻指定\n    {1}    \n欄位的類型不同</target>
        <note />
      </trans-unit>
      <trans-unit id="ModuleContainsConstructorButAccessibilityDiffers">
        <source>The module contains the constructor\n    {0}    \nbut its signature specifies\n    {1}    \nthe accessibility specified in the signature is more than that specified in the implementation</source>
        <target state="translated">模組包含建構函式\n    {0}    \n但它的簽章卻指定\n    {1}    \n簽章中指定的存取範圍大於實作中指定的存取範圍</target>
        <note />
      </trans-unit>
      <trans-unit id="FieldNotContainedNamesDiffer">
        <source>The module contains the field\n    {0}    \nbut its signature specifies\n    {1}    \nThe names differ</source>
        <target state="translated">模組包含欄位\n    {0}    \n但它的簽章卻指定\n    {1}    \n名稱不同</target>
        <note />
      </trans-unit>
      <trans-unit id="FieldNotContainedAccessibilitiesDiffer">
        <source>The module contains the field\n    {0}    \nbut its signature specifies\n    {1}    \nthe accessibility specified in the signature is more than that specified in the implementation</source>
        <target state="translated">模組包含欄位\n    {0}    \n但它的簽章卻指定\n    {1}    \n簽章中指定的存取範圍大於實作中指定的存取範圍</target>
        <note />
      </trans-unit>
      <trans-unit id="FieldNotContainedStaticsDiffer">
        <source>The module contains the field\n    {0}    \nbut its signature specifies\n    {1}    \nThe 'static' modifiers differ</source>
        <target state="translated">模組包含欄位\n    {0}    \n但它的簽章卻指定\n    {1}    \n'static' 修飾詞不同</target>
        <note />
      </trans-unit>
      <trans-unit id="FieldNotContainedMutablesDiffer">
        <source>The module contains the field\n    {0}    \nbut its signature specifies\n    {1}    \nThe 'mutable' modifiers differ</source>
        <target state="translated">模組包含欄位\n    {0}    \n但它的簽章卻指定\n    {1}    \n'mutable' 修飾詞不同</target>
        <note />
      </trans-unit>
      <trans-unit id="FieldNotContainedLiteralsDiffer">
        <source>The module contains the field\n    {0}    \nbut its signature specifies\n    {1}    \nThe 'literal' modifiers differ</source>
        <target state="translated">模組包含欄位\n    {0}    \n但它的簽章卻指定\n    {1}    \n'literal' 修飾詞不同</target>
        <note />
      </trans-unit>
      <trans-unit id="FieldNotContainedTypesDiffer">
        <source>The module contains the field\n    {0}    \nbut its signature specifies\n    {1}    \nThe types differ</source>
        <target state="translated">模組包含欄位\n    {0}    \n但它的簽章卻指定\n    {1}    \n類型不同</target>
        <note />
      </trans-unit>
      <trans-unit id="typrelCannotResolveImplicitGenericInstantiation">
        <source>The implicit instantiation of a generic construct at or near this point could not be resolved because it could resolve to multiple unrelated types, e.g. '{0}' and '{1}'. Consider using type annotations to resolve the ambiguity</source>
        <target state="translated">無法解決在這個點或附近的泛型建構的隱含具現化，因為它可能解析成多個不相關的類型，例如 '{0}' 和 '{1}'。請考慮使用類型註釋來解決模稜兩可</target>
        <note />
      </trans-unit>
      <trans-unit id="typrelCannotResolveAmbiguityInPrintf">
        <source>Could not resolve the ambiguity inherent in the use of a 'printf'-style format string</source>
        <target state="translated">無法解決使用 'printf' 樣式的格式字串時固有的模稜兩可</target>
        <note />
      </trans-unit>
      <trans-unit id="typrelCannotResolveAmbiguityInEnum">
        <source>Could not resolve the ambiguity in the use of a generic construct with an 'enum' constraint at or near this position</source>
        <target state="translated">無法解決在這個位置或附近使用具有 'enum' 條件約束的泛型建構時造成的模稜兩可</target>
        <note />
      </trans-unit>
      <trans-unit id="typrelCannotResolveAmbiguityInDelegate">
        <source>Could not resolve the ambiguity in the use of a generic construct with a 'delegate' constraint at or near this position</source>
        <target state="translated">無法解決在這個位置或附近使用具有 'delegate' 條件約束的泛型建構時造成的模稜兩可</target>
        <note />
      </trans-unit>
      <trans-unit id="typrelInvalidValue">
        <source>Invalid value</source>
        <target state="translated">值無效</target>
        <note />
      </trans-unit>
      <trans-unit id="typrelSigImplNotCompatibleParamCountsDiffer">
        <source>The signature and implementation are not compatible because the respective type parameter counts differ</source>
        <target state="translated">簽章與實作不相容，因為個別的型別參數計數不同</target>
        <note />
      </trans-unit>
      <trans-unit id="typrelSigImplNotCompatibleCompileTimeRequirementsDiffer">
        <source>The signature and implementation are not compatible because the type parameter in the class/signature has a different compile-time requirement to the one in the member/implementation</source>
        <target state="translated">簽章與實作不相容，因為類別/簽章中的型別參數與成員/實作中的型別參數具有不同的編譯時間需求</target>
        <note />
      </trans-unit>
      <trans-unit id="typrelSigImplNotCompatibleConstraintsDiffer">
        <source>The signature and implementation are not compatible because the declaration of the type parameter '{0}' requires a constraint of the form {1}</source>
        <target state="translated">簽章與實作不相容，因為型別參數 '{0}' 的宣告需要 {1} 形式的條件約束</target>
        <note />
      </trans-unit>
      <trans-unit id="typrelSigImplNotCompatibleConstraintsDifferRemove">
        <source>The signature and implementation are not compatible because the type parameter '{0}' has a constraint of the form {1} but the implementation does not. Either remove this constraint from the signature or add it to the implementation.</source>
        <target state="translated">簽章與實作不相容，因為型別參數 '{0}' 有 {1} 形式的條件約束，但實作沒有。請從簽章移除這個條件約束，或將它加入實作。</target>
        <note />
      </trans-unit>
      <trans-unit id="typrelTypeImplementsIComparableShouldOverrideObjectEquals">
        <source>The type '{0}' implements 'System.IComparable'. Consider also adding an explicit override for 'Object.Equals'</source>
        <target state="translated">類型 '{0}' 實作了 'System.IComparable'。請考慮也加入 'Object.Equals' 的明確覆寫</target>
        <note />
      </trans-unit>
      <trans-unit id="typrelTypeImplementsIComparableDefaultObjectEqualsProvided">
        <source>The type '{0}' implements 'System.IComparable' explicitly but provides no corresponding override for 'Object.Equals'. An implementation of 'Object.Equals' has been automatically provided, implemented via 'System.IComparable'. Consider implementing the override 'Object.Equals' explicitly</source>
        <target state="translated">類型 '{0}' 明確實作了 'System.IComparable'，但是未提供 'Object.Equals' 的對應覆寫。系統已自動提供透過 'System.IComparable' 實作的 'Object.Equals' 的實作。請考慮明確實作覆寫 'Object.Equals'</target>
        <note />
      </trans-unit>
      <trans-unit id="typrelExplicitImplementationOfGetHashCodeOrEquals">
        <source>The struct, record or union type '{0}' has an explicit implementation of 'Object.GetHashCode' or 'Object.Equals'. You must apply the 'CustomEquality' attribute to the type</source>
        <target state="translated">結構、記錄或等位型別 '{0}' 有 'Object.GetHashCode' 或 'Object.Equals' 的明確實作。您必須將 'CustomEquality' 屬性套用到該型別</target>
        <note />
      </trans-unit>
      <trans-unit id="typrelExplicitImplementationOfGetHashCode">
        <source>The struct, record or union type '{0}' has an explicit implementation of 'Object.GetHashCode'. Consider implementing a matching override for 'Object.Equals(obj)'</source>
        <target state="translated">結構、記錄或等位型別 '{0}' 有 'Object.GetHashCode' 的明確實作。請考慮為 'Object.Equals(obj)' 實作對應的覆寫</target>
        <note />
      </trans-unit>
      <trans-unit id="typrelExplicitImplementationOfEquals">
        <source>The struct, record or union type '{0}' has an explicit implementation of 'Object.Equals'. Consider implementing a matching override for 'Object.GetHashCode()'</source>
        <target state="translated">結構、記錄或等位型別 '{0}' 有 'Object.Equals' 的明確實作。請考慮為 'Object.GetHashCode()' 實作對應的覆寫</target>
        <note />
      </trans-unit>
      <trans-unit id="ExceptionDefsNotCompatibleHiddenBySignature">
        <source>The exception definitions are not compatible because a CLI exception mapping is being hidden by a signature. The exception mapping must be visible to other modules. The module contains the exception definition\n    {0}    \nbut its signature specifies\n\t{1}</source>
        <target state="translated">例外狀況定義不相容，因為簽章隱藏了 CLI 例外狀況對應。例外狀況對應必須是其他模組可見的。模組包含例外狀況定義\n    {0}    \n但它的簽章卻指定\n\t{1}</target>
        <note />
      </trans-unit>
      <trans-unit id="ExceptionDefsNotCompatibleDotNetRepresentationsDiffer">
        <source>The exception definitions are not compatible because the CLI representations differ. The module contains the exception definition\n    {0}    \nbut its signature specifies\n\t{1}</source>
        <target state="translated">例外狀況定義不相容，因為 CLI 表示不同。模組包含例外狀況定義\n    {0}    \n但它的簽章卻指定\n\t{1}</target>
        <note />
      </trans-unit>
      <trans-unit id="ExceptionDefsNotCompatibleAbbreviationHiddenBySignature">
        <source>The exception definitions are not compatible because the exception abbreviation is being hidden by the signature. The abbreviation must be visible to other CLI languages. Consider making the abbreviation visible in the signature. The module contains the exception definition\n    {0}    \nbut its signature specifies\n\t{1}.</source>
        <target state="translated">例外狀況定義不相容，因為簽章隱藏了例外狀況縮寫。這個縮寫必須是其他 CLI 語言可見的。請考慮使縮寫在簽章中可見。模組包含例外狀況定義\n    {0}    \n但它的簽章卻指定\n\t{1}。</target>
        <note />
      </trans-unit>
      <trans-unit id="ExceptionDefsNotCompatibleSignaturesDiffer">
        <source>The exception definitions are not compatible because the exception abbreviations in the signature and implementation differ. The module contains the exception definition\n    {0}    \nbut its signature specifies\n\t{1}.</source>
        <target state="translated">例外狀況定義不相容，因為簽章與實作中的例外狀況縮寫不同。模組包含例外狀況定義\n    {0}    \n但它的簽章卻指定\n\t{1}。</target>
        <note />
      </trans-unit>
      <trans-unit id="ExceptionDefsNotCompatibleExceptionDeclarationsDiffer">
        <source>The exception definitions are not compatible because the exception declarations differ. The module contains the exception definition\n    {0}    \nbut its signature specifies\n\t{1}.</source>
        <target state="translated">例外狀況定義不相容，因為例外狀況宣告不同。模組包含例外狀況定義\n    {0}    \n但它的簽章卻指定\n\t{1}。</target>
        <note />
      </trans-unit>
      <trans-unit id="ExceptionDefsNotCompatibleFieldInSigButNotImpl">
        <source>The exception definitions are not compatible because the field '{0}' was required by the signature but was not specified by the implementation. The module contains the exception definition\n    {1}    \nbut its signature specifies\n\t{2}.</source>
        <target state="translated">例外狀況定義不相容，因為簽章需要欄位'{0}'，但實作卻未指定。模組包含例外狀況定義\n    {1}    \n但它的簽章卻指定\n\t{2}。</target>
        <note />
      </trans-unit>
      <trans-unit id="ExceptionDefsNotCompatibleFieldInImplButNotSig">
        <source>The exception definitions are not compatible because the field '{0}' was present in the implementation but not in the signature. The module contains the exception definition\n    {1}    \nbut its signature specifies\n\t{2}.</source>
        <target state="translated">例外狀況定義不相容，因為實作中有欄位 '{0}'，但簽章中沒有。模組包含例外狀況定義\n    {1}    \n但它的簽章卻指定\n\t{2}。</target>
        <note />
      </trans-unit>
      <trans-unit id="ExceptionDefsNotCompatibleFieldOrderDiffers">
        <source>The exception definitions are not compatible because the order of the fields is different in the signature and implementation. The module contains the exception definition\n    {0}    \nbut its signature specifies\n\t{1}.</source>
        <target state="translated">例外狀況定義不相容，因為簽章與實作中的欄位順序不同。模組包含例外狀況定義\n    {0}    \n但它的簽章卻指定\n\t{1}。</target>
        <note />
      </trans-unit>
      <trans-unit id="typrelModuleNamespaceAttributesDifferInSigAndImpl">
        <source>The namespace or module attributes differ between signature and implementation</source>
        <target state="translated">簽章與實作的命名空間或模組屬性不同</target>
        <note />
      </trans-unit>
      <trans-unit id="typrelMethodIsOverconstrained">
        <source>This method is over-constrained in its type parameters</source>
        <target state="translated">這個方法在其類型參數中被過度限制</target>
        <note />
      </trans-unit>
      <trans-unit id="typrelOverloadNotFound">
        <source>No implementations of '{0}' had the correct number of arguments and type parameters. The required signature is '{1}'.</source>
        <target state="translated">{0}' 的任何實作都沒有正確數目的引數和型別參數。需要的簽章是 '{1}'。</target>
        <note />
      </trans-unit>
      <trans-unit id="typrelOverrideWasAmbiguous">
        <source>The override for '{0}' was ambiguous</source>
        <target state="translated">'{0}' 的覆寫模稜兩可</target>
        <note />
      </trans-unit>
      <trans-unit id="typrelMoreThenOneOverride">
        <source>More than one override implements '{0}'</source>
        <target state="translated">有多個覆寫實作了 '{0}'</target>
        <note />
      </trans-unit>
      <trans-unit id="typrelMethodIsSealed">
        <source>The method '{0}' is sealed and cannot be overridden</source>
        <target state="translated">方法 '{0}' 是密封的，無法覆寫</target>
        <note />
      </trans-unit>
      <trans-unit id="typrelOverrideImplementsMoreThenOneSlot">
        <source>The override '{0}' implements more than one abstract slot, e.g. '{1}' and '{2}'</source>
        <target state="translated">覆寫 '{0}' 實作了多個抽象位置，例如 '{1}' 和 '{2}'</target>
        <note />
      </trans-unit>
      <trans-unit id="typrelDuplicateInterface">
        <source>Duplicate or redundant interface</source>
        <target state="translated">重複或多餘的介面</target>
        <note />
      </trans-unit>
      <trans-unit id="typrelNeedExplicitImplementation">
        <source>The interface '{0}' is included in multiple explicitly implemented interface types. Add an explicit implementation of this interface.</source>
        <target state="translated">介面 '{0}' 包含在多個明確實作的介面類型中。請加入這個介面的明確實作。</target>
        <note />
      </trans-unit>
      <trans-unit id="typrelNamedArgumentHasBeenAssignedMoreThenOnce">
        <source>A named argument has been assigned more than one value</source>
        <target state="translated">已經為具名引數指派多個值</target>
        <note />
      </trans-unit>
      <trans-unit id="typrelNoImplementationGiven">
        <source>No implementation was given for '{0}'</source>
        <target state="translated">未指定 '{0}' 的任何實作</target>
        <note />
      </trans-unit>
      <trans-unit id="typrelNoImplementationGivenWithSuggestion">
        <source>No implementation was given for '{0}'. Note that all interface members must be implemented and listed under an appropriate 'interface' declaration, e.g. 'interface ... with member ...'.</source>
        <target state="translated">未指定 '{0}' 的任何實作。注意，所有介面成員都必須實作並列示在適當的 'interface' 宣告底下，例如 'interface ... with member ...'。</target>
        <note />
      </trans-unit>
      <trans-unit id="typrelMemberDoesNotHaveCorrectNumberOfArguments">
        <source>The member '{0}' does not have the correct number of arguments. The required signature is '{1}'.</source>
        <target state="translated">成員 '{0}' 沒有正確數目的引數。需要的簽章是 '{1}'。</target>
        <note />
      </trans-unit>
      <trans-unit id="typrelMemberDoesNotHaveCorrectNumberOfTypeParameters">
        <source>The member '{0}' does not have the correct number of method type parameters. The required signature is '{1}'.</source>
        <target state="translated">成員 '{0}' 沒有正確數目的方法型別參數。需要的簽章是 '{1}'。</target>
        <note />
      </trans-unit>
      <trans-unit id="typrelMemberDoesNotHaveCorrectKindsOfGenericParameters">
        <source>The member '{0}' does not have the correct kinds of generic parameters. The required signature is '{1}'.</source>
        <target state="translated">成員 '{0}' 沒有正確的泛型參數類型。需要的簽章是 '{1}'。</target>
        <note />
      </trans-unit>
      <trans-unit id="typrelMemberCannotImplement">
        <source>The member '{0}' cannot be used to implement '{1}'. The required signature is '{2}'.</source>
        <target state="translated">成員 '{0}' 不可用來實作 '{1}'。需要的簽章是 '{2}'。</target>
        <note />
      </trans-unit>
      <trans-unit id="astParseEmbeddedILError">
        <source>Error while parsing embedded IL</source>
        <target state="translated">剖析內嵌的 IL 時發生錯誤</target>
        <note />
      </trans-unit>
      <trans-unit id="astParseEmbeddedILTypeError">
        <source>Error while parsing embedded IL type</source>
        <target state="translated">剖析內嵌的 IL 類型時發生錯誤</target>
        <note />
      </trans-unit>
      <trans-unit id="astDeprecatedIndexerNotation">
        <source>This indexer notation has been removed from the F# language</source>
        <target state="translated">這個索引子標記法已從 F# 語言移除</target>
        <note />
      </trans-unit>
      <trans-unit id="astInvalidExprLeftHandOfAssignment">
        <source>Invalid expression on left of assignment</source>
        <target state="translated">指派左側的運算式無效</target>
        <note />
      </trans-unit>
      <trans-unit id="augNoRefEqualsOnStruct">
        <source>The 'ReferenceEquality' attribute cannot be used on structs. Consider using the 'StructuralEquality' attribute instead, or implement an override for 'System.Object.Equals(obj)'.</source>
        <target state="translated">'ReferenceEquality' 屬性無法用在結構上。請考慮改用 'StructuralEquality' 屬性，或實作 'System.Object.Equals(obj)' 的覆寫。</target>
        <note />
      </trans-unit>
      <trans-unit id="augInvalidAttrs">
        <source>This type uses an invalid mix of the attributes 'NoEquality', 'ReferenceEquality', 'StructuralEquality', 'NoComparison' and 'StructuralComparison'</source>
        <target state="translated">這個類型使用屬性 'NoEquality'、'ReferenceEquality'、'StructuralEquality'、'NoComparison' 和 'StructuralComparison' 的無效混合</target>
        <note />
      </trans-unit>
      <trans-unit id="augNoEqualityNeedsNoComparison">
        <source>The 'NoEquality' attribute must be used in conjunction with the 'NoComparison' attribute</source>
        <target state="translated">'NoEquality' 屬性必須搭配 'NoComparison' 屬性一起使用</target>
        <note />
      </trans-unit>
      <trans-unit id="augStructCompNeedsStructEquality">
        <source>The 'StructuralComparison' attribute must be used in conjunction with the 'StructuralEquality' attribute</source>
        <target state="translated">'StructuralComparison' 屬性必須搭配 'StructuralEquality' 屬性一起使用</target>
        <note />
      </trans-unit>
      <trans-unit id="augStructEqNeedsNoCompOrStructComp">
        <source>The 'StructuralEquality' attribute must be used in conjunction with the 'NoComparison' or 'StructuralComparison' attributes</source>
        <target state="translated">'StructuralEquality' 屬性必須搭配 'NoComparison' 或 'StructuralComparison' 屬性一起使用</target>
        <note />
      </trans-unit>
      <trans-unit id="augTypeCantHaveRefEqAndStructAttrs">
        <source>A type cannot have both the 'ReferenceEquality' and 'StructuralEquality' or 'StructuralComparison' attributes</source>
        <target state="translated">類型不能同時具有 'ReferenceEquality' 和 'StructuralEquality' 或 'StructuralComparison' 屬性</target>
        <note />
      </trans-unit>
      <trans-unit id="augOnlyCertainTypesCanHaveAttrs">
        <source>Only record, union, exception and struct types may be augmented with the 'ReferenceEquality', 'StructuralEquality' and 'StructuralComparison' attributes</source>
        <target state="translated">只有記錄、等位、例外狀況和結構類型可以用 'ReferenceEquality'、'StructuralEquality' 和 'StructuralComparison' 屬性增強</target>
        <note />
      </trans-unit>
      <trans-unit id="augRefEqCantHaveObjEquals">
        <source>A type with attribute 'ReferenceEquality' cannot have an explicit implementation of 'Object.Equals(obj)', 'System.IEquatable&lt;_&gt;' or 'System.Collections.IStructuralEquatable'</source>
        <target state="translated">屬性為 'ReferenceEquality' 的類型不能有 'Object.Equals(obj)'、'System.IEquatable&lt;_&gt;' 或 'System.Collections.IStructuralEquatable' 的明確實作</target>
        <note />
      </trans-unit>
      <trans-unit id="augCustomEqNeedsObjEquals">
        <source>A type with attribute 'CustomEquality' must have an explicit implementation of at least one of 'Object.Equals(obj)', 'System.IEquatable&lt;_&gt;' or 'System.Collections.IStructuralEquatable'</source>
        <target state="translated">屬性為 'CustomEquality' 的類型必須至少有 'Object.Equals(obj)'、'System.IEquatable&lt;_&gt;' 或 'System.Collections.IStructuralEquatable' 其中之一的明確實作</target>
        <note />
      </trans-unit>
      <trans-unit id="augCustomCompareNeedsIComp">
        <source>A type with attribute 'CustomComparison' must have an explicit implementation of at least one of 'System.IComparable' or 'System.Collections.IStructuralComparable'</source>
        <target state="translated">具 'CustomComparison' 屬性的類型必須至少有 'System.IComparable' 或 'System.Collections.IStructuralComparable' 其中之一的明確實作</target>
        <note />
      </trans-unit>
      <trans-unit id="augNoEqNeedsNoObjEquals">
        <source>A type with attribute 'NoEquality' should not usually have an explicit implementation of 'Object.Equals(obj)'. Disable this warning if this is intentional for interoperability purposes</source>
        <target state="translated">具 'NoEquality' 屬性的類型通常不應該有 'Object.Equals(obj)' 的明確實作。如果是為了互通性，請停用這個警告</target>
        <note />
      </trans-unit>
      <trans-unit id="augNoCompCantImpIComp">
        <source>A type with attribute 'NoComparison' should not usually have an explicit implementation of 'System.IComparable', 'System.IComparable&lt;_&gt;' or 'System.Collections.IStructuralComparable'. Disable this warning if this is intentional for interoperability purposes</source>
        <target state="translated">屬性為 'NoComparison' 的類型不應時常有 'System.IComparable'、'System.IComparable&lt;_&gt;' 或 'System.Collections.IStructuralComparable' 的明確實作。若是為了達成互通性而這樣做，則請停用此警示</target>
        <note />
      </trans-unit>
      <trans-unit id="augCustomEqNeedsNoCompOrCustomComp">
        <source>The 'CustomEquality' attribute must be used in conjunction with the 'NoComparison' or 'CustomComparison' attributes</source>
        <target state="translated">'CustomEquality' 屬性必須搭配 'NoComparison' 或 'CustomComparison' 屬性一起使用</target>
        <note />
      </trans-unit>
      <trans-unit id="forPositionalSpecifiersNotPermitted">
        <source>Positional specifiers are not permitted in format strings</source>
        <target state="translated">格式字串中不允許使用位置規範</target>
        <note />
      </trans-unit>
      <trans-unit id="forMissingFormatSpecifier">
        <source>Missing format specifier</source>
        <target state="translated">遺漏格式修飾詞</target>
        <note />
      </trans-unit>
      <trans-unit id="forFlagSetTwice">
        <source>'{0}' flag set twice</source>
        <target state="translated">'{0}' 旗標設定兩次</target>
        <note />
      </trans-unit>
      <trans-unit id="forPrefixFlagSpacePlusSetTwice">
        <source>Prefix flag (' ' or '+') set twice</source>
        <target state="translated">前置詞旗標 (' ' 或 '+') 設定兩次</target>
        <note />
      </trans-unit>
      <trans-unit id="forHashSpecifierIsInvalid">
        <source>The # formatting modifier is invalid in F#</source>
        <target state="translated"># 格式修飾詞在 F# 中無效</target>
        <note />
      </trans-unit>
      <trans-unit id="forBadPrecision">
        <source>Bad precision in format specifier</source>
        <target state="translated">格式規範中精確度不正確</target>
        <note />
      </trans-unit>
      <trans-unit id="forBadWidth">
        <source>Bad width in format specifier</source>
        <target state="translated">格式規範中寬度不正確</target>
        <note />
      </trans-unit>
      <trans-unit id="forDoesNotSupportZeroFlag">
        <source>'{0}' format does not support '0' flag</source>
        <target state="translated">'{0}' 格式不支援 '0' 旗標</target>
        <note />
      </trans-unit>
      <trans-unit id="forPrecisionMissingAfterDot">
        <source>Precision missing after the '.'</source>
        <target state="translated">在 '.' 後遺漏精確度</target>
        <note />
      </trans-unit>
      <trans-unit id="forFormatDoesntSupportPrecision">
        <source>'{0}' format does not support precision</source>
        <target state="translated">'{0}' 格式不支援精確度</target>
        <note />
      </trans-unit>
      <trans-unit id="forBadFormatSpecifier">
        <source>Bad format specifier (after l or L): Expected ld,li,lo,lu,lx or lX. In F# code you can use %d, %x, %o or %u instead, which are overloaded to work with all basic integer types.</source>
        <target state="translated">不正確的格式規範 (在 l 或 L 之後): 必須是 ld、li、lo、lu、lx 或 lX。在 F# 程式碼中，您可以改用 %d、%x、%o 或 %u，這些格式經過多載，可以搭配所有基本的整數類型使用。</target>
        <note />
      </trans-unit>
      <trans-unit id="forLIsUnnecessary">
        <source>The 'l' or 'L' in this format specifier is unnecessary. In F# code you can use %d, %x, %o or %u instead, which are overloaded to work with all basic integer types.</source>
        <target state="translated">這個格式規範中的 'l' 或 'L' 是不必要的。在 F# 程式碼中，您可以改用 %d、%x、%o 或 %u，這些格式經過多載，可以搭配所有基本的整數類型使用。</target>
        <note />
      </trans-unit>
      <trans-unit id="forHIsUnnecessary">
        <source>The 'h' or 'H' in this format specifier is unnecessary. You can use %d, %x, %o or %u instead, which are overloaded to work with all basic integer types.</source>
        <target state="translated">這個格式規範中的 'h' 或 'H' 為不必要。您可以改用 %d、%x、%o 或 %u，這些格式經過多載，可以搭配所有基本的整數類型使用。</target>
        <note />
      </trans-unit>
      <trans-unit id="forDoesNotSupportPrefixFlag">
        <source>'{0}' does not support prefix '{1}' flag</source>
        <target state="translated">{0}' 不支援前置詞 '{1}' 旗標</target>
        <note />
      </trans-unit>
      <trans-unit id="forBadFormatSpecifierGeneral">
        <source>Bad format specifier: '{0}'</source>
        <target state="translated">不正確的格式規範: '{0}'</target>
        <note />
      </trans-unit>
      <trans-unit id="elSysEnvExitDidntExit">
        <source>System.Environment.Exit did not exit</source>
        <target state="translated">System.Environment.Exit 未結束</target>
        <note />
      </trans-unit>
      <trans-unit id="elDeprecatedOperator">
        <source>The treatment of this operator is now handled directly by the F# compiler and its meaning cannot be redefined</source>
        <target state="translated">這個運算子的處理方式現在是直接由 F# 編譯器處理，其意義無法重新定義</target>
        <note />
      </trans-unit>
      <trans-unit id="chkProtectedOrBaseCalled">
        <source>A protected member is called or 'base' is being used. This is only allowed in the direct implementation of members since they could escape their object scope.</source>
        <target state="translated">呼叫受保護的成員，或使用 'base'。只有在成員的直接實作中才允許這種作法，因為它們可能會逸出其物件範圍。</target>
        <note />
      </trans-unit>
      <trans-unit id="chkByrefUsedInInvalidWay">
        <source>The byref-typed variable '{0}' is used in an invalid way. Byrefs cannot be captured by closures or passed to inner functions.</source>
        <target state="translated">ByRef 類型變數 '{0}' 的使用方式無效。ByRef 無法由關閉擷取或傳遞到內部函式。</target>
        <note />
      </trans-unit>
      <trans-unit id="chkBaseUsedInInvalidWay">
        <source>The 'base' keyword is used in an invalid way. Base calls cannot be used in closures. Consider using a private member to make base calls.</source>
        <target state="translated">'base' 關鍵字的使用方式無效。基本呼叫不能用在關閉中。請考慮使用私用成員來執行基本呼叫。</target>
        <note />
      </trans-unit>
      <trans-unit id="chkVariableUsedInInvalidWay">
        <source>The variable '{0}' is used in an invalid way</source>
        <target state="translated">變數 '{0}' 的使用方式無效</target>
        <note />
      </trans-unit>
      <trans-unit id="chkTypeLessAccessibleThanType">
        <source>The type '{0}' is less accessible than the value, member or type '{1}' it is used in.</source>
        <target state="translated">類型 '{0}' 比使用這個類型的值、成員或類型 '{1}' 更不容易存取。</target>
        <note />
      </trans-unit>
      <trans-unit id="chkSystemVoidOnlyInTypeof">
        <source>'System.Void' can only be used as 'typeof&lt;System.Void&gt;' in F#</source>
        <target state="translated">'System.Void' 在 F# 中只能用作 'typeof&lt;System.Void&gt;'</target>
        <note />
      </trans-unit>
      <trans-unit id="chkErrorUseOfByref">
        <source>A type instantiation involves a byref type. This is not permitted by the rules of Common IL.</source>
        <target state="translated">類型具現化涉及 ByRef 類型。這是 Common IL 的規則所不允許的作法。</target>
        <note />
      </trans-unit>
      <trans-unit id="chkErrorContainsCallToRethrow">
        <source>Calls to 'reraise' may only occur directly in a handler of a try-with</source>
        <target state="translated">呼叫 'reraise' 只能直接發生在 try-with 的處理常式中</target>
        <note />
      </trans-unit>
      <trans-unit id="chkSplicingOnlyInQuotations">
        <source>Expression-splicing operators may only be used within quotations</source>
        <target state="translated">運算式接合運算子只能用在引號內</target>
        <note />
      </trans-unit>
      <trans-unit id="chkNoFirstClassSplicing">
        <source>First-class uses of the expression-splicing operator are not permitted</source>
        <target state="translated">不允許運算式接合運算子的第一級用法</target>
        <note />
      </trans-unit>
      <trans-unit id="chkNoFirstClassAddressOf">
        <source>First-class uses of the address-of operators are not permitted</source>
        <target state="translated">不允許傳址運算子的第一級用法</target>
        <note />
      </trans-unit>
      <trans-unit id="chkNoFirstClassRethrow">
        <source>First-class uses of the 'reraise' function is not permitted</source>
        <target state="translated">不允許 'reraise' 函式的第一級用法</target>
        <note />
      </trans-unit>
      <trans-unit id="chkNoByrefAtThisPoint">
        <source>The byref typed value '{0}' cannot be used at this point</source>
        <target state="translated">目前無法使用 ByRef 類型的值 '{0}'</target>
        <note />
      </trans-unit>
      <trans-unit id="chkLimitationsOfBaseKeyword">
        <source>'base' values may only be used to make direct calls to the base implementations of overridden members</source>
        <target state="translated">'base' 值只能用來直接呼叫覆寫成員的基底實作</target>
        <note />
      </trans-unit>
      <trans-unit id="chkObjCtorsCantUseExceptionHandling">
        <source>Object constructors cannot directly use try/with and try/finally prior to the initialization of the object. This includes constructs such as 'for x in ...' that may elaborate to uses of these constructs. This is a limitation imposed by Common IL.</source>
        <target state="translated">物件建構函式不能在物件初始化之前直接使用 try/with 和 try/finally。這包括 'for x in ...' 這類可以詳述這些建構用途的建構函式。這是 Common IL 的限制。</target>
        <note />
      </trans-unit>
      <trans-unit id="chkNoAddressOfAtThisPoint">
        <source>The address of the variable '{0}' cannot be used at this point</source>
        <target state="translated">目前無法使用變數 '{0}' 的位址</target>
        <note />
      </trans-unit>
      <trans-unit id="chkNoAddressStaticFieldAtThisPoint">
        <source>The address of the static field '{0}' cannot be used at this point</source>
        <target state="translated">目前無法使用靜態欄位 '{0}' 的位址</target>
        <note />
      </trans-unit>
      <trans-unit id="chkNoAddressFieldAtThisPoint">
        <source>The address of the field '{0}' cannot be used at this point</source>
        <target state="translated">目前無法使用欄位 '{0}' 的位址</target>
        <note />
      </trans-unit>
      <trans-unit id="chkNoAddressOfArrayElementAtThisPoint">
        <source>The address of an array element cannot be used at this point</source>
        <target state="translated">目前無法使用陣列元素的位址</target>
        <note />
      </trans-unit>
      <trans-unit id="chkFirstClassFuncNoByref">
        <source>The type of a first-class function cannot contain byrefs</source>
        <target state="translated">第一級函式的類型不能包含 ByRef</target>
        <note />
      </trans-unit>
      <trans-unit id="chkReturnTypeNoByref">
        <source>A method return type would contain byrefs which is not permitted</source>
        <target state="translated">方法傳回型別會包含不允許的 ByRef</target>
        <note />
      </trans-unit>
      <trans-unit id="chkInvalidCustAttrVal">
        <source>Invalid custom attribute value (not a constant or literal)</source>
        <target state="translated">無效的自訂屬性值 (不是常數或常值)</target>
        <note />
      </trans-unit>
      <trans-unit id="chkAttrHasAllowMultiFalse">
        <source>The attribute type '{0}' has 'AllowMultiple=false'. Multiple instances of this attribute cannot be attached to a single language element.</source>
        <target state="translated">屬性類型 '{0}' 有 'AllowMultiple=false'。無法將這個屬性的多個執行個體附加到單一語言項目。</target>
        <note />
      </trans-unit>
      <trans-unit id="chkMemberUsedInInvalidWay">
        <source>The member '{0}' is used in an invalid way. A use of '{1}' has been inferred prior to its definition at or near '{2}'. This is an invalid forward reference.</source>
        <target state="translated">成員 '{0}' 的使用方式無效。系統推斷 '{1}' 在其定義之前已在 '{2}' 或附近使用過。這是無效的向前參考。</target>
        <note />
      </trans-unit>
      <trans-unit id="chkNoByrefAsTopValue">
        <source>A byref typed value would be stored here. Top-level let-bound byref values are not permitted.</source>
        <target state="translated">ByRef 類型的值將儲存在這裡。不允許最上層 LET 繫結的 ByRef 值。</target>
        <note />
      </trans-unit>
      <trans-unit id="chkReflectedDefCantSplice">
        <source>[&lt;ReflectedDefinition&gt;] terms cannot contain uses of the prefix splice operator '%'</source>
        <target state="translated">[&lt;ReflectedDefinition&gt;] 字詞不能包含前置詞接合運算子 '%' 的用法</target>
        <note />
      </trans-unit>
      <trans-unit id="chkEntryPointUsage">
        <source>A function labeled with the 'EntryPointAttribute' attribute must be the last declaration in the last file in the compilation sequence.</source>
        <target state="translated">標記了 'EntryPointAttribute' 屬性的函式必須是編譯順序中最後一個檔案中的最後一個宣告。</target>
        <note />
      </trans-unit>
      <trans-unit id="chkUnionCaseCompiledForm">
        <source>compiled form of the union case</source>
        <target state="translated">聯集的編譯形式</target>
        <note />
      </trans-unit>
      <trans-unit id="chkUnionCaseDefaultAugmentation">
        <source>default augmentation of the union case</source>
        <target state="translated">聯集的預設增強指定</target>
        <note />
      </trans-unit>
      <trans-unit id="chkPropertySameNameMethod">
        <source>The property '{0}' has the same name as a method in type '{1}'.</source>
        <target state="translated">屬性 '{0}' 與類型 '{1}' 中的方法同名。</target>
        <note />
      </trans-unit>
      <trans-unit id="chkGetterSetterDoNotMatchAbstract">
        <source>The property '{0}' of type '{1}' has a getter and a setter that do not match. If one is abstract then the other must be as well.</source>
        <target state="translated">類型為 '{1}' 之屬性 '{0}' 的 getter 與 setter 不匹配。若其中一個為抽象，另一個也必須為抽象。</target>
        <note />
      </trans-unit>
      <trans-unit id="chkPropertySameNameIndexer">
        <source>The property '{0}' has the same name as another property in type '{1}', but one takes indexer arguments and the other does not. You may be missing an indexer argument to one of your properties.</source>
        <target state="translated">屬性 '{0}' 與類型 '{1}' 中的另一個屬性同名，但其中一個接受索引子引數，另一個不接受。您的其中一個屬性可能缺少了索引子引數。</target>
        <note />
      </trans-unit>
      <trans-unit id="chkCantStoreByrefValue">
        <source>A type would store a byref typed value. This is not permitted by Common IL.</source>
        <target state="translated">類型將儲存 ByRef 類型的值。這是 Common IL 所不允許的作法。</target>
        <note />
      </trans-unit>
      <trans-unit id="chkDuplicateMethod">
        <source>Duplicate method. The method '{0}' has the same name and signature as another method in type '{1}'.</source>
        <target state="translated">方法重複。方法 '{0}' 與類型 '{1}' 中另一個方法同名，且簽章也相同。</target>
        <note />
      </trans-unit>
      <trans-unit id="chkDuplicateMethodWithSuffix">
        <source>Duplicate method. The method '{0}' has the same name and signature as another method in type '{1}' once tuples, functions, units of measure and/or provided types are erased.</source>
        <target state="translated">方法重複。當元組、函式、測量單位及 (或) 提供的類型清除之後，方法 '{0}' 與類型 '{1}' 中另一個方法同名，且簽章也相同。</target>
        <note />
      </trans-unit>
      <trans-unit id="chkDuplicateMethodCurried">
        <source>The method '{0}' has curried arguments but has the same name as another method in type '{1}'. Methods with curried arguments cannot be overloaded. Consider using a method taking tupled arguments.</source>
        <target state="translated">方法 '{0}' 有局部調用引數，與類型 '{1}' 中另一個方法同名。具有局部調用引數的方法無法多載。請考慮使用接受元組引數的方法。</target>
        <note />
      </trans-unit>
      <trans-unit id="chkCurriedMethodsCantHaveOutParams">
        <source>Methods with curried arguments cannot declare 'out', 'ParamArray', 'optional', 'ReflectedDefinition', 'byref', 'CallerLineNumber', 'CallerMemberName', or 'CallerFilePath' arguments</source>
        <target state="translated">具有局部調用引數的方法不得宣告 'out'、'ParamArray'、'optional'、'ReflectedDefinition'、'byref'、'CallerLineNumber'、'CallerMemberName' 或 'CallerFilePath' 引數</target>
        <note />
      </trans-unit>
      <trans-unit id="chkDuplicateProperty">
        <source>Duplicate property. The property '{0}' has the same name and signature as another property in type '{1}'.</source>
        <target state="translated">屬性重複。屬性 '{0}' 與類型 '{1}' 中另一個屬性同名，且簽章也相同。</target>
        <note />
      </trans-unit>
      <trans-unit id="chkDuplicatePropertyWithSuffix">
        <source>Duplicate property. The property '{0}' has the same name and signature as another property in type '{1}' once tuples, functions, units of measure and/or provided types are erased.</source>
        <target state="translated">屬性重複。當元組、函式、測量單位及 (或) 提供的類型清除之後，屬性 '{0}' 與類型 '{1}' 中另一個屬性同名，且簽章也相同。</target>
        <note />
      </trans-unit>
      <trans-unit id="chkDuplicateMethodInheritedType">
        <source>Duplicate method. The abstract method '{0}' has the same name and signature as an abstract method in an inherited type.</source>
        <target state="translated">重複的方法。抽象方法 '{0}' 與繼承類型中的某抽象方法具有相同的名稱和簽章。</target>
        <note />
      </trans-unit>
      <trans-unit id="chkDuplicateMethodInheritedTypeWithSuffix">
        <source>Duplicate method. The abstract method '{0}' has the same name and signature as an abstract method in an inherited type once tuples, functions, units of measure and/or provided types are erased.</source>
        <target state="translated">重複的方法。抽象方法 '{0}' 在清除元組、函式、測量單位和/或提供的類型後，會與繼承類型中的某抽象方法具有相同的名稱和簽章。</target>
        <note />
      </trans-unit>
      <trans-unit id="chkMultipleGenericInterfaceInstantiations">
        <source>This type implements the same interface at different generic instantiations '{0}' and '{1}'. This is not permitted in this version of F#.</source>
        <target state="translated">此類型會在不同的泛型具現化 '{0}' 及 '{1}' 中實作相同的介面。本版 F# 不允許此作法。</target>
        <note />
      </trans-unit>
      <trans-unit id="chkValueWithDefaultValueMustHaveDefaultValue">
        <source>The type of a field using the 'DefaultValue' attribute must admit default initialization, i.e. have 'null' as a proper value or be a struct type whose fields all admit default initialization. You can use 'DefaultValue(false)' to disable this check</source>
        <target state="translated">使用 'DefaultValue' 屬性之欄位的類型必須允許預設初始化，即使用 'null' 做為適當的值或做為所有欄位都允許預設初始化的結構類型。您可以使用 'DefaultValue(false)' 停用這個檢查</target>
        <note />
      </trans-unit>
      <trans-unit id="chkNoByrefInTypeAbbrev">
        <source>The type abbreviation contains byrefs. This is not permitted by F#.</source>
        <target state="translated">類型縮寫包含 ByRef。F# 不允許這種作法。</target>
        <note />
      </trans-unit>
      <trans-unit id="crefBoundVarUsedInSplice">
        <source>The variable '{0}' is bound in a quotation but is used as part of a spliced expression. This is not permitted since it may escape its scope.</source>
        <target state="translated">變數 '{0}' 雖括在引號中，卻做為接合運算式的一部分使用。這是不允許的作法，因為這樣可能會逸出其範圍。</target>
        <note />
      </trans-unit>
      <trans-unit id="crefQuotationsCantContainGenericExprs">
        <source>Quotations cannot contain uses of generic expressions</source>
        <target state="translated">引號內不能使用泛型運算式</target>
        <note />
      </trans-unit>
      <trans-unit id="crefQuotationsCantContainGenericFunctions">
        <source>Quotations cannot contain function definitions that are inferred or declared to be generic. Consider adding some type constraints to make this a valid quoted expression.</source>
        <target state="translated">引號內不能包含推斷或宣告為泛型的函式定義。請考慮加入一些類型條件約束，使它成為有效的加引號運算式。</target>
        <note />
      </trans-unit>
      <trans-unit id="crefQuotationsCantContainObjExprs">
        <source>Quotations cannot contain object expressions</source>
        <target state="translated">引號內不能包含物件運算式</target>
        <note />
      </trans-unit>
      <trans-unit id="crefQuotationsCantContainAddressOf">
        <source>Quotations cannot contain expressions that take the address of a field</source>
        <target state="translated">引號內不能包含接受欄位位址的運算式</target>
        <note />
      </trans-unit>
      <trans-unit id="crefQuotationsCantContainStaticFieldRef">
        <source>Quotations cannot contain expressions that fetch static fields</source>
        <target state="translated">引號內不能包含擷取靜態欄位的運算式</target>
        <note />
      </trans-unit>
      <trans-unit id="crefQuotationsCantContainInlineIL">
        <source>Quotations cannot contain inline assembly code or pattern matching on arrays</source>
        <target state="translated">引號內不能包含內嵌組譯程式碼或陣列上的模式比對</target>
        <note />
      </trans-unit>
      <trans-unit id="crefQuotationsCantContainDescendingForLoops">
        <source>Quotations cannot contain descending for loops</source>
        <target state="translated">引號內不能包含迴圈的遞減</target>
        <note />
      </trans-unit>
      <trans-unit id="crefQuotationsCantFetchUnionIndexes">
        <source>Quotations cannot contain expressions that fetch union case indexes</source>
        <target state="translated">引號內不能包含擷取聯集索引的運算式</target>
        <note />
      </trans-unit>
      <trans-unit id="crefQuotationsCantSetUnionFields">
        <source>Quotations cannot contain expressions that set union case fields</source>
        <target state="translated">引號內不能包含設定聯集欄位的運算式</target>
        <note />
      </trans-unit>
      <trans-unit id="crefQuotationsCantSetExceptionFields">
        <source>Quotations cannot contain expressions that set fields in exception values</source>
        <target state="translated">引號內不能包含設定例外狀況值中欄位的運算式</target>
        <note />
      </trans-unit>
      <trans-unit id="crefQuotationsCantRequireByref">
        <source>Quotations cannot contain expressions that require byref pointers</source>
        <target state="translated">引號內不能包含需要 ByRef 指標的運算式</target>
        <note />
      </trans-unit>
      <trans-unit id="crefQuotationsCantCallTraitMembers">
        <source>Quotations cannot contain expressions that make member constraint calls, or uses of operators that implicitly resolve to a member constraint call</source>
        <target state="translated">引號內不能包含進行成員條件約束呼叫的運算式，或使用隱含解析成成員條件約束呼叫的運算子</target>
        <note />
      </trans-unit>
      <trans-unit id="crefQuotationsCantContainThisConstant">
        <source>Quotations cannot contain this kind of constant</source>
        <target state="translated">引號內不能包含這種常數</target>
        <note />
      </trans-unit>
      <trans-unit id="crefQuotationsCantContainThisPatternMatch">
        <source>Quotations cannot contain this kind of pattern match</source>
        <target state="translated">引號內不能包含這種模式比對</target>
        <note />
      </trans-unit>
      <trans-unit id="crefQuotationsCantContainArrayPatternMatching">
        <source>Quotations cannot contain array pattern matching</source>
        <target state="translated">引號內不能包含陣列模式比對</target>
        <note />
      </trans-unit>
      <trans-unit id="crefQuotationsCantContainThisType">
        <source>Quotations cannot contain this kind of type</source>
        <target state="translated">引號內不能包含這種類型</target>
        <note />
      </trans-unit>
      <trans-unit id="csTypeCannotBeResolvedAtCompileTime">
        <source>The declared type parameter '{0}' cannot be used here since the type parameter cannot be resolved at compile time</source>
        <target state="translated">此處不能使用宣告的型別參數 '{0}'，因為型別參數無法於編譯時間解析</target>
        <note />
      </trans-unit>
      <trans-unit id="csCodeLessGeneric">
        <source>This code is less generic than indicated by its annotations. A unit-of-measure specified using '_' has been determined to be '1', i.e. dimensionless. Consider making the code generic, or removing the use of '_'.</source>
        <target state="translated">這個程式碼的一般程度低於註釋所指示的程度。系統判定使用 '_' 指定的測量單位為 '1'，也就是無維度。請考慮使程式碼變成泛型程式碼，或移除 '_'。</target>
        <note />
      </trans-unit>
      <trans-unit id="csTypeInferenceMaxDepth">
        <source>Type inference problem too complicated (maximum iteration depth reached). Consider adding further type annotations.</source>
        <target state="translated">類型推斷問題太複雜 (已達到反覆項目深度上限)。請考慮加入進一步的類型註釋。</target>
        <note />
      </trans-unit>
      <trans-unit id="csExpectedArguments">
        <source>Expected arguments to an instance member</source>
        <target state="translated">引數必須是執行個體成員</target>
        <note />
      </trans-unit>
      <trans-unit id="csIndexArgumentMismatch">
        <source>This indexer expects {0} arguments but is here given {1}</source>
        <target state="translated">這個索引子需要 {0} 個引數，但此處指定了 {1} 個</target>
        <note />
      </trans-unit>
      <trans-unit id="csExpectTypeWithOperatorButGivenFunction">
        <source>Expecting a type supporting the operator '{0}' but given a function type. You may be missing an argument to a function.</source>
        <target state="translated">必須是支援運算子 '{0}' 的類型，但提供的卻是函式類型。您可能遺漏函式的引數。</target>
        <note />
      </trans-unit>
      <trans-unit id="csExpectTypeWithOperatorButGivenTuple">
        <source>Expecting a type supporting the operator '{0}' but given a tuple type</source>
        <target state="translated">必須是支援運算子 '{0}' 的型別，但指定的是元組型別</target>
        <note />
      </trans-unit>
      <trans-unit id="csTypesDoNotSupportOperator">
        <source>None of the types '{0}' support the operator '{1}'</source>
        <target state="translated">類型 '{0}' 都不支援運算子 '{1}'</target>
        <note />
      </trans-unit>
      <trans-unit id="csTypeDoesNotSupportOperator">
        <source>The type '{0}' does not support the operator '{1}'</source>
        <target state="translated">類型 '{0}' 不支援運算子 '{1}'</target>
        <note />
      </trans-unit>
      <trans-unit id="csTypesDoNotSupportOperatorNullable">
        <source>None of the types '{0}' support the operator '{1}'. Consider opening the module 'Microsoft.FSharp.Linq.NullableOperators'.</source>
        <target state="translated">類型 '{0}' 都不支援運算子 '{1}'。請考慮開啟模組 'Microsoft.FSharp.Linq.NullableOperators'。</target>
        <note />
      </trans-unit>
      <trans-unit id="csTypeDoesNotSupportOperatorNullable">
        <source>The type '{0}' does not support the operator '{1}'. Consider opening the module 'Microsoft.FSharp.Linq.NullableOperators'.</source>
        <target state="translated">類型 '{0}' 不支援運算子 '{1}'。請考慮開啟模組 'Microsoft.FSharp.Linq.NullableOperators'。</target>
        <note />
      </trans-unit>
      <trans-unit id="csTypeDoesNotSupportConversion">
        <source>The type '{0}' does not support a conversion to the type '{1}'</source>
        <target state="translated">類型 '{0}' 不支援轉換成類型 '{1}'</target>
        <note />
      </trans-unit>
      <trans-unit id="csMethodFoundButIsStatic">
        <source>The type '{0}' has a method '{1}' (full name '{2}'), but the method is static</source>
        <target state="translated">類型 '{0}' 有方法 '{1}' (完整名稱 '{2}')，但這個方法是靜態的</target>
        <note />
      </trans-unit>
      <trans-unit id="csMethodFoundButIsNotStatic">
        <source>The type '{0}' has a method '{1}' (full name '{2}'), but the method is not static</source>
        <target state="translated">類型 '{0}' 有方法 '{1}' (完整名稱 '{2}')，但這個方法不是靜態的</target>
        <note />
      </trans-unit>
      <trans-unit id="csStructConstraintInconsistent">
        <source>The constraints 'struct' and 'not struct' are inconsistent</source>
        <target state="translated">條件約束 'struct' 與 'not struct' 不一致</target>
        <note />
      </trans-unit>
      <trans-unit id="csTypeDoesNotHaveNull">
        <source>The type '{0}' does not have 'null' as a proper value</source>
        <target state="translated">類型 '{0}' 不是用 'null' 做為適當的值</target>
        <note />
      </trans-unit>
      <trans-unit id="csNullableTypeDoesNotHaveNull">
        <source>The type '{0}' does not have 'null' as a proper value. To create a null value for a Nullable type use 'System.Nullable()'.</source>
        <target state="translated">類型 '{0}' 不是用 'null' 做為適當的值。若要替可為 Null 的類型建立 null 值，請使用 'System.Nullable()'。</target>
        <note />
      </trans-unit>
      <trans-unit id="csTypeDoesNotSupportComparison1">
        <source>The type '{0}' does not support the 'comparison' constraint because it has the 'NoComparison' attribute</source>
        <target state="translated">類型 '{0}' 不支援 'comparison' 條件約束，因為它有 'NoComparison' 屬性</target>
        <note />
      </trans-unit>
      <trans-unit id="csTypeDoesNotSupportComparison2">
        <source>The type '{0}' does not support the 'comparison' constraint. For example, it does not support the 'System.IComparable' interface</source>
        <target state="translated">類型 '{0}' 不支援 'comparison' 條件約束。例如，它不支援 'System.IComparable' 介面</target>
        <note />
      </trans-unit>
      <trans-unit id="csTypeDoesNotSupportComparison3">
        <source>The type '{0}' does not support the 'comparison' constraint because it is a record, union or struct with one or more structural element types which do not support the 'comparison' constraint. Either avoid the use of comparison with this type, or add the 'StructuralComparison' attribute to the type to determine which field type does not support comparison</source>
        <target state="translated">類型 '{0}' 不支援 'comparison' 條件約束，因為它是記錄、等位或結構，且具有一個或多個不支援 'comparison' 條件約束的結構化項目類型。請避免使用這種類型的比較，或將 'StructuralComparison' 屬性加入類型，以判斷哪個欄位類型不支援比較</target>
        <note />
      </trans-unit>
      <trans-unit id="csTypeDoesNotSupportEquality1">
        <source>The type '{0}' does not support the 'equality' constraint because it has the 'NoEquality' attribute</source>
        <target state="translated">類型 '{0}' 不支援 'equality' 條件約束，因為它有 'NoEquality' 屬性</target>
        <note />
      </trans-unit>
      <trans-unit id="csTypeDoesNotSupportEquality2">
        <source>The type '{0}' does not support the 'equality' constraint because it is a function type</source>
        <target state="translated">類型 '{0}' 不支援 'equality' 條件約束，因為它是函式類型</target>
        <note />
      </trans-unit>
      <trans-unit id="csTypeDoesNotSupportEquality3">
        <source>The type '{0}' does not support the 'equality' constraint because it is a record, union or struct with one or more structural element types which do not support the 'equality' constraint. Either avoid the use of equality with this type, or add the 'StructuralEquality' attribute to the type to determine which field type does not support equality</source>
        <target state="translated">類型 '{0}' 不支援 'equality' 條件約束，因為它是記錄、等位或結構，且具有一個或多個不支援 'equality' 條件約束的結構化項目類型。請避免使用這種類型的相等，或將 'StructuralEquality' 屬性加入類型，以判斷哪個欄位類型不支援相等</target>
        <note />
      </trans-unit>
      <trans-unit id="csTypeIsNotEnumType">
        <source>The type '{0}' is not a CLI enum type</source>
        <target state="translated">類型 '{0}' 不是 CLI 列舉類型</target>
        <note />
      </trans-unit>
      <trans-unit id="csTypeHasNonStandardDelegateType">
        <source>The type '{0}' has a non-standard delegate type</source>
        <target state="translated">類型 '{0}' 有非標準的委派類型</target>
        <note />
      </trans-unit>
      <trans-unit id="csTypeIsNotDelegateType">
        <source>The type '{0}' is not a CLI delegate type</source>
        <target state="translated">類型 '{0}' 不是 CLI 委派類型</target>
        <note />
      </trans-unit>
      <trans-unit id="csTypeParameterCannotBeNullable">
        <source>This type parameter cannot be instantiated to 'Nullable'. This is a restriction imposed in order to ensure the meaning of 'null' in some CLI languages is not confusing when used in conjunction with 'Nullable' values.</source>
        <target state="translated">這個型別參數無法具現化成 'Nullable'。施加這個限制的原因是為了確保在某些 CLI 中，將 'null' 搭配 'Nullable' 值一起使用時意義不會混淆。</target>
        <note />
      </trans-unit>
      <trans-unit id="csGenericConstructRequiresStructType">
        <source>A generic construct requires that the type '{0}' is a CLI or F# struct type</source>
        <target state="translated">泛型建構要求類型 '{0}' 必須是 CLI 或 F# 結構類型</target>
        <note />
      </trans-unit>
      <trans-unit id="csGenericConstructRequiresUnmanagedType">
        <source>A generic construct requires that the type '{0}' is an unmanaged type</source>
        <target state="translated">泛型建構要求類型 '{0}' 必須是非受控類型</target>
        <note />
      </trans-unit>
      <trans-unit id="csTypeNotCompatibleBecauseOfPrintf">
        <source>The type '{0}' is not compatible with any of the types {1}, arising from the use of a printf-style format string</source>
        <target state="translated">類型 '{0}' 與任何類型 {1} 都不相容，原因是使用了 printf 樣式的格式字串</target>
        <note />
      </trans-unit>
      <trans-unit id="csGenericConstructRequiresReferenceSemantics">
        <source>A generic construct requires that the type '{0}' have reference semantics, but it does not, i.e. it is a struct</source>
        <target state="translated">泛型建構要求類型 '{0}' 必須有參考語意，但它卻沒有，也就是說它是結構</target>
        <note />
      </trans-unit>
      <trans-unit id="csGenericConstructRequiresNonAbstract">
        <source>A generic construct requires that the type '{0}' be non-abstract</source>
        <target state="translated">泛型建構要求類型 '{0}' 必須是非抽象的</target>
        <note />
      </trans-unit>
      <trans-unit id="csGenericConstructRequiresPublicDefaultConstructor">
        <source>A generic construct requires that the type '{0}' have a public default constructor</source>
        <target state="translated">泛型建構要求類型 '{0}' 必須有公用預設建構函式</target>
        <note />
      </trans-unit>
      <trans-unit id="csTypeInstantiationLengthMismatch">
        <source>Type instantiation length mismatch</source>
        <target state="translated">類型具現化長度不符</target>
        <note />
      </trans-unit>
      <trans-unit id="csOptionalArgumentNotPermittedHere">
        <source>Optional arguments not permitted here</source>
        <target state="translated">此處不允許選擇性引數</target>
        <note />
      </trans-unit>
      <trans-unit id="csMemberIsNotStatic">
        <source>{0} is not a static member</source>
        <target state="translated">{0} 不是靜態成員</target>
        <note />
      </trans-unit>
      <trans-unit id="csMemberIsNotInstance">
        <source>{0} is not an instance member</source>
        <target state="translated">{0} 不是執行個體成員</target>
        <note />
      </trans-unit>
      <trans-unit id="csArgumentLengthMismatch">
        <source>Argument length mismatch</source>
        <target state="translated">引數長度不符</target>
        <note />
      </trans-unit>
      <trans-unit id="csArgumentTypesDoNotMatch">
        <source>The argument types don't match</source>
        <target state="translated">引數類型不符</target>
        <note />
      </trans-unit>
      <trans-unit id="csMethodExpectsParams">
        <source>This method expects a CLI 'params' parameter in this position. 'params' is a way of passing a variable number of arguments to a method in languages such as C#. Consider passing an array for this argument</source>
        <target state="translated">這個方法預期這個位置是一個 CLI 'params' 參數。'params' 是一種傳遞變數的方法，可將可變數目的引數傳遞給 C# 一類語這的方法。請考慮傳遞這個引數的陣列</target>
        <note />
      </trans-unit>
      <trans-unit id="csMemberIsNotAccessible">
        <source>The member or object constructor '{0}' is not {1}</source>
        <target state="translated">成員或物件建構函式 '{0}' 不是 {1}</target>
        <note />
      </trans-unit>
      <trans-unit id="csMemberIsNotAccessible2">
        <source>The member or object constructor '{0}' is not {1}. Private members may only be accessed from within the declaring type. Protected members may only be accessed from an extending type and cannot be accessed from inner lambda expressions.</source>
        <target state="translated">成員或物件建構函式 '{0}' 不是 {1}。私用成員只能從宣告類型中存取。受保護的成員只能從擴充類型存取，無法從內部 Lambda 運算式存取。</target>
        <note />
      </trans-unit>
      <trans-unit id="csMethodIsNotAStaticMethod">
        <source>{0} is not a static method</source>
        <target state="translated">{0} 不是靜態方法</target>
        <note />
      </trans-unit>
      <trans-unit id="csMethodIsNotAnInstanceMethod">
        <source>{0} is not an instance method</source>
        <target state="translated">{0} 不是執行個體方法</target>
        <note />
      </trans-unit>
      <trans-unit id="csMemberHasNoArgumentOrReturnProperty">
        <source>The member or object constructor '{0}' has no argument or settable return property '{1}'. {2}.</source>
        <target state="translated">成員或物件建構函式 '{0}' 沒有引數或可設定的傳回屬性 '{1}'。{2}。</target>
        <note />
      </trans-unit>
      <trans-unit id="csCtorHasNoArgumentOrReturnProperty">
        <source>The object constructor '{0}' has no argument or settable return property '{1}'. {2}.</source>
        <target state="translated">物件建構函式 '{0}' 沒有引數或可設定的傳回屬性 '{1}'。{2}。</target>
        <note />
      </trans-unit>
      <trans-unit id="csRequiredSignatureIs">
        <source>The required signature is {0}</source>
        <target state="translated">需要的簽章是 {0}</target>
        <note />
      </trans-unit>
      <trans-unit id="csMemberSignatureMismatch">
        <source>The member or object constructor '{0}' requires {1} argument(s). The required signature is '{2}'.</source>
        <target state="translated">成員或物件建構函式 '{0}' 需要 {1} 個引數。需要的簽章是 '{2}'。</target>
        <note />
      </trans-unit>
      <trans-unit id="csMemberSignatureMismatch2">
        <source>The member or object constructor '{0}' requires {1} additional argument(s). The required signature is '{2}'.</source>
        <target state="translated">成員或物件建構函式 '{0}' 還需要 {1} 個其他引數。需要的簽章是 '{2}'。</target>
        <note />
      </trans-unit>
      <trans-unit id="csMemberSignatureMismatch3">
        <source>The member or object constructor '{0}' requires {1} argument(s). The required signature is '{2}'. Some names for missing arguments are {3}.</source>
        <target state="translated">成員或物件建構函式 '{0}' 需要 {1} 個引數。需要的簽章是 '{2}'。遺漏引數的部分名稱是 {3}。</target>
        <note />
      </trans-unit>
      <trans-unit id="csMemberSignatureMismatch4">
        <source>The member or object constructor '{0}' requires {1} additional argument(s). The required signature is '{2}'. Some names for missing arguments are {3}.</source>
        <target state="translated">成員或物件建構函式 '{0}' 還需要 {1} 個其他引數。需要的簽章是 '{2}'。遺漏引數的部分名稱是 {3}。</target>
        <note />
      </trans-unit>
      <trans-unit id="csMemberSignatureMismatchArityNamed">
        <source>The member or object constructor '{0}' requires {1} argument(s) but is here given {2} unnamed and {3} named argument(s). The required signature is '{4}'.</source>
        <target state="translated">成員或物件建構函式 '{0}' 需要 {1} 個引數，但此處指定了 {2} 個未命名和 {3} 個具名引數。需要的簽章是 '{4}'。</target>
        <note />
      </trans-unit>
      <trans-unit id="csMemberSignatureMismatchArity">
        <source>The member or object constructor '{0}' takes {1} argument(s) but is here given {2}. The required signature is '{3}'.</source>
        <target state="translated">成員或物件建構函式 '{0}' 接受 {1} 個引數，但此處指定了 {2} 個。需要的簽章是 '{3}'。</target>
        <note />
      </trans-unit>
      <trans-unit id="csCtorSignatureMismatchArity">
        <source>The object constructor '{0}' takes {1} argument(s) but is here given {2}. The required signature is '{3}'.</source>
        <target state="translated">物件建構函式 '{0}' 要用到 {1} 個引數，但此處提供了 {2} 個引數。需要的簽章是 '{3}'。</target>
        <note />
      </trans-unit>
      <trans-unit id="csCtorSignatureMismatchArityProp">
        <source>The object constructor '{0}' takes {1} argument(s) but is here given {2}. The required signature is '{3}'. If some of the arguments are meant to assign values to properties, consider separating those arguments with a comma (',').</source>
        <target state="translated">物件建構函式 '{0}' 要用到 {1} 個引數，但此處提供了 {2} 個引數。需要的簽章是 '{3}'。如果有部分引數是要為屬性指派值，請考慮以逗號 (',') 分隔這些引數。</target>
        <note />
      </trans-unit>
      <trans-unit id="csMemberSignatureMismatchArityType">
        <source>The member or object constructor '{0}' takes {1} type argument(s) but is here given {2}. The required signature is '{3}'.</source>
        <target state="translated">成員或物件建構函式 '{0}' 接受 {1} 個型別引數，但此處指定了 {2} 個。需要的簽章是 '{3}'。</target>
        <note />
      </trans-unit>
      <trans-unit id="csMemberNotAccessible">
        <source>A member or object constructor '{0}' taking {1} arguments is not accessible from this code location. All accessible versions of method '{2}' take {3} arguments.</source>
        <target state="translated">無法從這個程式碼位置存取接受 {1} 個引數的成員或物件建構函式 '{0}'。方法 '{2}' 的所有可存取版本都接受 {3} 個引數。</target>
        <note />
      </trans-unit>
      <trans-unit id="csIncorrectGenericInstantiation">
        <source>Incorrect generic instantiation. No {0} member named '{1}' takes {2} generic arguments.</source>
        <target state="translated">泛型具現化錯誤。沒有名稱為 '{1}' 的 {0} 成員接受 {2} 個泛型引數。</target>
        <note />
      </trans-unit>
      <trans-unit id="csMemberOverloadArityMismatch">
        <source>The member or object constructor '{0}' does not take {1} argument(s). An overload was found taking {2} arguments.</source>
        <target state="translated">成員或物件建構函式 '{0}' 不接受 {1} 個引數。找到接受 {2} 個引數的多載。</target>
        <note />
      </trans-unit>
      <trans-unit id="csNoMemberTakesTheseArguments">
        <source>No {0} member or object constructor named '{1}' takes {2} arguments</source>
        <target state="translated">沒有名稱為 '{1}' 的 {0} 成員或物件建構函式接受 {2} 個引數</target>
        <note />
      </trans-unit>
      <trans-unit id="csNoMemberTakesTheseArguments2">
        <source>No {0} member or object constructor named '{1}' takes {2} arguments. Note the call to this member also provides {3} named arguments.</source>
        <target state="translated">沒有名稱為 '{1}' 的 {0} 成員或物件建構函式接受 {2} 個引數。注意，呼叫這個成員也會提供 {3} 個具名引數。</target>
        <note />
      </trans-unit>
      <trans-unit id="csNoMemberTakesTheseArguments3">
        <source>No {0} member or object constructor named '{1}' takes {2} arguments. The named argument '{3}' doesn't correspond to any argument or settable return property for any overload.</source>
        <target state="translated">沒有名稱為 '{1}' 的 {0} 成員或物件建構函式接受 {2} 個引數。具名引數 '{3}' 未對應到任何引數或任何多載的可設定傳回屬性。</target>
        <note />
      </trans-unit>
      <trans-unit id="csMethodNotFound">
        <source>Method or object constructor '{0}' not found</source>
        <target state="translated">找不到方法或物件建構函式 '{0}'</target>
        <note />
      </trans-unit>
      <trans-unit id="csNoOverloadsFound">
        <source>No overloads match for method '{0}'.</source>
        <target state="translated">沒有符合方法 '{0}' 的多載。</target>
        <note />
      </trans-unit>
      <trans-unit id="csMethodIsOverloaded">
        <source>A unique overload for method '{0}' could not be determined based on type information prior to this program point. A type annotation may be needed.</source>
        <target state="translated">無法根據這個程式點之前的類型資訊，判斷方法 '{0}' 的唯一多載。可能需要有類型註釋。</target>
        <note />
      </trans-unit>
      <trans-unit id="csCandidates">
        <source>Candidates: {0}</source>
        <target state="translated">候選: {0}</target>
        <note />
      </trans-unit>
      <trans-unit id="csSeeAvailableOverloads">
        <source>The available overloads are shown below.</source>
        <target state="translated">可用的多載顯示如下。</target>
        <note />
      </trans-unit>
      <trans-unit id="parsDoCannotHaveVisibilityDeclarations">
        <source>Accessibility modifiers are not permitted on 'do' bindings, but '{0}' was given.</source>
        <target state="translated">'do' 繫結不得包含存取範圍修飾詞，但卻提供了 '{0}'。</target>
        <note />
      </trans-unit>
      <trans-unit id="parsEofInHashIf">
        <source>End of file in #if section begun at or after here</source>
        <target state="translated">#if 區段中的檔案結尾於此處或之後開始</target>
        <note />
      </trans-unit>
      <trans-unit id="parsEofInString">
        <source>End of file in string begun at or before here</source>
        <target state="translated">字串中的檔案結尾於此處或之前開始</target>
        <note />
      </trans-unit>
      <trans-unit id="parsEofInVerbatimString">
        <source>End of file in verbatim string begun at or before here</source>
        <target state="translated">逐字字串中的檔案結尾於此處或之前開始</target>
        <note />
      </trans-unit>
      <trans-unit id="parsEofInComment">
        <source>End of file in comment begun at or before here</source>
        <target state="translated">註解中的檔案結尾於此處或之前開始</target>
        <note />
      </trans-unit>
      <trans-unit id="parsEofInStringInComment">
        <source>End of file in string embedded in comment begun at or before here</source>
        <target state="translated">內嵌在註解中的字串中的檔案結尾於此處或之前開始</target>
        <note />
      </trans-unit>
      <trans-unit id="parsEofInVerbatimStringInComment">
        <source>End of file in verbatim string embedded in comment begun at or before here</source>
        <target state="translated">內嵌在註解中的逐字字串中的檔案結尾於此處或之前開始</target>
        <note />
      </trans-unit>
      <trans-unit id="parsEofInIfOcaml">
        <source>End of file in IF-OCAML section begun at or before here</source>
        <target state="translated">IF-OCAML 區段中的檔案結尾於此處或之前開始</target>
        <note />
      </trans-unit>
      <trans-unit id="parsEofInDirective">
        <source>End of file in directive begun at or before here</source>
        <target state="translated">指示詞中的檔案結尾於此處或之前開始</target>
        <note />
      </trans-unit>
      <trans-unit id="parsNoHashEndIfFound">
        <source>No #endif found for #if or #else</source>
        <target state="translated">找不到 #if 或 #else 的 #endif</target>
        <note />
      </trans-unit>
      <trans-unit id="parsAttributesIgnored">
        <source>Attributes have been ignored in this construct</source>
        <target state="translated">已忽略這個建構中的屬性</target>
        <note />
      </trans-unit>
      <trans-unit id="parsUseBindingsIllegalInImplicitClassConstructors">
        <source>'use' bindings are not permitted in primary constructors</source>
        <target state="translated">不允許在主要建構函式中使用 'use' 繫結</target>
        <note />
      </trans-unit>
      <trans-unit id="parsUseBindingsIllegalInModules">
        <source>'use' bindings are not permitted in modules and are treated as 'let' bindings</source>
        <target state="translated">不允許在模組中使用 'use' 繫結，將當做 'let' 繫結處理</target>
        <note />
      </trans-unit>
      <trans-unit id="parsIntegerForLoopRequiresSimpleIdentifier">
        <source>An integer for loop must use a simple identifier</source>
        <target state="translated">用於迴圈的整數必須使用簡單識別碼</target>
        <note />
      </trans-unit>
      <trans-unit id="parsOnlyOneWithAugmentationAllowed">
        <source>At most one 'with' augmentation is permitted</source>
        <target state="translated">最多只允許一個 'with' 增強指定</target>
        <note />
      </trans-unit>
      <trans-unit id="parsUnexpectedSemicolon">
        <source>A semicolon is not expected at this point</source>
        <target state="translated">目前不需要分號</target>
        <note />
      </trans-unit>
      <trans-unit id="parsUnexpectedEndOfFile">
        <source>Unexpected end of input</source>
        <target state="translated">未預期的輸入結束</target>
        <note />
      </trans-unit>
      <trans-unit id="parsUnexpectedVisibilityDeclaration">
        <source>Accessibility modifiers are not permitted here, but '{0}' was given.</source>
        <target state="translated">此處不得使用存取範圍修飾詞，但卻提供了 '{0}'。</target>
        <note />
      </trans-unit>
      <trans-unit id="parsOnlyHashDirectivesAllowed">
        <source>Only '#' compiler directives may occur prior to the first 'namespace' declaration</source>
        <target state="translated">在第一個 'namespace' 宣告前只能出現 '#' 編譯器指示詞</target>
        <note />
      </trans-unit>
      <trans-unit id="parsVisibilityDeclarationsShouldComePriorToIdentifier">
        <source>Accessibility modifiers should come immediately prior to the identifier naming a construct</source>
        <target state="translated">存取範圍修飾詞應該放在為建構命名的識別碼正前方</target>
        <note />
      </trans-unit>
      <trans-unit id="parsNamespaceOrModuleNotBoth">
        <source>Files should begin with either a namespace or module declaration, e.g. 'namespace SomeNamespace.SubNamespace' or 'module SomeNamespace.SomeModule', but not both. To define a module within a namespace use 'module SomeModule = ...'</source>
        <target state="translated">檔案應該以命名空間或模組宣告開始，例如 'namespace SomeNamespace.SubNamespace' 或 'module SomeNamespace.SomeModule'，但不能兩者都有。若要在命名空間中定義模組，請使用 'module SomeModule = ...'</target>
        <note />
      </trans-unit>
      <trans-unit id="parsModuleAbbreviationMustBeSimpleName">
        <source>A module abbreviation must be a simple name, not a path</source>
        <target state="translated">模組縮寫必須是簡單名稱，不是路徑</target>
        <note />
      </trans-unit>
      <trans-unit id="parsIgnoreAttributesOnModuleAbbreviation">
        <source>Ignoring attributes on module abbreviation</source>
        <target state="translated">即將忽略模組縮寫的屬性</target>
        <note />
      </trans-unit>
      <trans-unit id="parsIgnoreAttributesOnModuleAbbreviationAlwaysPrivate">
        <source>The '{0}' accessibility attribute is not allowed on module abbreviation. Module abbreviations are always private.</source>
        <target state="translated">模組縮寫不得包含 '{0}' 存取範圍屬性。模組縮寫一律為私用。</target>
        <note />
      </trans-unit>
      <trans-unit id="parsIgnoreVisibilityOnModuleAbbreviationAlwaysPrivate">
        <source>The '{0}' visibility attribute is not allowed on module abbreviation. Module abbreviations are always private.</source>
        <target state="translated">模組縮寫不得包含 '{0}' 可視性屬性。模組縮寫一律為私用。</target>
        <note />
      </trans-unit>
      <trans-unit id="parsUnClosedBlockInHashLight">
        <source>Unclosed block</source>
        <target state="translated">未封閉的區塊</target>
        <note />
      </trans-unit>
      <trans-unit id="parsUnmatchedBeginOrStruct">
        <source>Unmatched 'begin' or 'struct'</source>
        <target state="translated">無對應的 'begin' 或 'struct'</target>
        <note />
      </trans-unit>
      <trans-unit id="parsModuleDefnMustBeSimpleName">
        <source>A module name must be a simple name, not a path</source>
        <target state="translated">模組名稱必須是簡單名稱，不是路徑</target>
        <note />
      </trans-unit>
      <trans-unit id="parsUnexpectedEmptyModuleDefn">
        <source>Unexpected empty type moduleDefn list</source>
        <target state="translated">未預期的空白類型 moduleDefn 清單</target>
        <note />
      </trans-unit>
      <trans-unit id="parsAttributesMustComeBeforeVal">
        <source>Attributes should be placed before 'val'</source>
        <target state="translated">屬性應該放在 'val' 之前</target>
        <note />
      </trans-unit>
      <trans-unit id="parsAttributesAreNotPermittedOnInterfaceImplementations">
        <source>Attributes are not permitted on interface implementations</source>
        <target state="translated">不允許在介面實作上使用屬性</target>
        <note />
      </trans-unit>
      <trans-unit id="parsSyntaxError">
        <source>Syntax error</source>
        <target state="translated">語法錯誤</target>
        <note />
      </trans-unit>
      <trans-unit id="parsAugmentationsIllegalOnDelegateType">
        <source>Augmentations are not permitted on delegate type moduleDefns</source>
        <target state="translated">不允許在委派類型 moduleDefns 上使用增強指定</target>
        <note />
      </trans-unit>
      <trans-unit id="parsUnmatchedClassInterfaceOrStruct">
        <source>Unmatched 'class', 'interface' or 'struct'</source>
        <target state="translated">無對應的 'class'、'interface' 或 'struct'</target>
        <note />
      </trans-unit>
      <trans-unit id="parsEmptyTypeDefinition">
        <source>A type definition requires one or more members or other declarations. If you intend to define an empty class, struct or interface, then use 'type ... = class end', 'interface end' or 'struct end'.</source>
        <target state="translated">類型定義需要一個或多個成員或其他宣告。如果您打算定義空的類別、結構或介面，請使用 'type ... = class end'、'interface end' 或 'struct end'。</target>
        <note />
      </trans-unit>
      <trans-unit id="parsUnmatchedWith">
        <source>Unmatched 'with' or badly formatted 'with' block</source>
        <target state="translated">無對應的 'with'，或 'with' 區塊的格式錯誤</target>
        <note />
      </trans-unit>
      <trans-unit id="parsGetOrSetRequired">
        <source>'get', 'set' or 'get,set' required</source>
        <target state="translated">需要 'get'、'set' 或 'get,set'</target>
        <note />
      </trans-unit>
      <trans-unit id="parsOnlyClassCanTakeValueArguments">
        <source>Only class types may take value arguments</source>
        <target state="translated">只有類別類型可接受數值引數</target>
        <note />
      </trans-unit>
      <trans-unit id="parsUnmatchedBegin">
        <source>Unmatched 'begin'</source>
        <target state="translated">無對應的 'begin'</target>
        <note />
      </trans-unit>
      <trans-unit id="parsInvalidDeclarationSyntax">
        <source>Invalid declaration syntax</source>
        <target state="translated">無效的宣告語法</target>
        <note />
      </trans-unit>
      <trans-unit id="parsGetAndOrSetRequired">
        <source>'get' and/or 'set' required</source>
        <target state="translated">需要 'get' 和/或 'set'</target>
        <note />
      </trans-unit>
      <trans-unit id="parsTypeAnnotationsOnGetSet">
        <source>Type annotations on property getters and setters must be given after the 'get()' or 'set(v)', e.g. 'with get() : string = ...'</source>
        <target state="translated">屬性 getter 和 setter 的類型註釋必須在 'get()' 或 'set(v)' 之後指定，例如 'with get() : string = ...'</target>
        <note />
      </trans-unit>
      <trans-unit id="parsGetterMustHaveAtLeastOneArgument">
        <source>A getter property is expected to be a function, e.g. 'get() = ...' or 'get(index) = ...'</source>
        <target state="translated">getter 屬性必須是函式，例如 'get() = ...' 或 'get(index) = ...'</target>
        <note />
      </trans-unit>
      <trans-unit id="parsMultipleAccessibilitiesForGetSet">
        <source>Multiple accessibilities given for property getter or setter</source>
        <target state="translated">為屬性 getter 或 setter 指定了多個存取範圍</target>
        <note />
      </trans-unit>
      <trans-unit id="parsSetSyntax">
        <source>Property setters must be defined using 'set value = ', 'set idx value = ' or 'set (idx1,...,idxN) value = ... '</source>
        <target state="translated">必須使用 'set value = '、'set idx value = ' 或 'set (idx1,...,idxN) value = ... ' 定義屬性 setter</target>
        <note />
      </trans-unit>
      <trans-unit id="parsInterfacesHaveSameVisibilityAsEnclosingType">
        <source>Interfaces always have the same visibility as the enclosing type</source>
        <target state="translated">介面一定與封入類型採用相同的可見性</target>
        <note />
      </trans-unit>
      <trans-unit id="parsAccessibilityModsIllegalForAbstract">
        <source>Accessibility modifiers are not allowed on this member. Abstract slots always have the same visibility as the enclosing type.</source>
        <target state="translated">不允許在這個成員上使用存取範圍修飾詞。抽象位置一定與封入類型採用相同的可見性。</target>
        <note />
      </trans-unit>
      <trans-unit id="parsAttributesIllegalOnInherit">
        <source>Attributes are not permitted on 'inherit' declarations</source>
        <target state="translated">不允許在 'inherit' 宣告上使用屬性</target>
        <note />
      </trans-unit>
      <trans-unit id="parsVisibilityIllegalOnInherit">
        <source>Accessibility modifiers are not permitted on an 'inherits' declaration</source>
        <target state="translated">不允許在 'inherits' 宣告上使用存取範圍修飾詞</target>
        <note />
      </trans-unit>
      <trans-unit id="parsInheritDeclarationsCannotHaveAsBindings">
        <source>'inherit' declarations cannot have 'as' bindings. To access members of the base class when overriding a method, the syntax 'base.SomeMember' may be used; 'base' is a keyword. Remove this 'as' binding.</source>
        <target state="translated">'inherit' 宣告不能有 'as' 繫結。若要在覆寫方法時存取基底類別的成員，可以使用 'base.SomeMember' 語法，其中 'base' 是關鍵字。請移除這個 'as' 繫結。</target>
        <note />
      </trans-unit>
      <trans-unit id="parsAttributesIllegalHere">
        <source>Attributes are not allowed here</source>
        <target state="translated">這裡不允許屬性</target>
        <note />
      </trans-unit>
      <trans-unit id="parsTypeAbbreviationsCannotHaveVisibilityDeclarations">
        <source>Accessibility modifiers are not permitted in this position for type abbreviations</source>
        <target state="translated">不允許在類型縮寫的這個位置使用存取範圍修飾詞</target>
        <note />
      </trans-unit>
      <trans-unit id="parsEnumTypesCannotHaveVisibilityDeclarations">
        <source>Accessibility modifiers are not permitted in this position for enum types</source>
        <target state="translated">不允許在列舉類型的這個位置使用存取範圍修飾詞</target>
        <note />
      </trans-unit>
      <trans-unit id="parsAllEnumFieldsRequireValues">
        <source>All enum fields must be given values</source>
        <target state="translated">所有列舉欄位都必須指定值</target>
        <note />
      </trans-unit>
      <trans-unit id="parsInlineAssemblyCannotHaveVisibilityDeclarations">
        <source>Accessibility modifiers are not permitted on inline assembly code types</source>
        <target state="translated">不允許在內嵌組譯程式碼類型上使用存取範圍修飾詞</target>
        <note />
      </trans-unit>
      <trans-unit id="parsUnexpectedIdentifier">
        <source>Unexpected identifier: '{0}'</source>
        <target state="translated">未預期的識別碼: '{0}'</target>
        <note />
      </trans-unit>
      <trans-unit id="parsUnionCasesCannotHaveVisibilityDeclarations">
        <source>Accessibility modifiers are not permitted on union cases. Use 'type U = internal ...' or 'type U = private ...' to give an accessibility to the whole representation.</source>
        <target state="translated">不允許在聯集上使用存取範圍修飾詞。請使用 'type U = internal ...' 或 'type U = private ...' 為整個表示指定存取範圍。</target>
        <note />
      </trans-unit>
      <trans-unit id="parsEnumFieldsCannotHaveVisibilityDeclarations">
        <source>Accessibility modifiers are not permitted on enumeration fields</source>
        <target state="translated">不允許在列舉欄位上使用存取範圍修飾詞</target>
        <note />
      </trans-unit>
      <trans-unit id="parsConsiderUsingSeparateRecordType">
        <source>Consider using a separate record type instead</source>
        <target state="translated">請考慮改用不同的記錄類型</target>
        <note />
      </trans-unit>
      <trans-unit id="parsRecordFieldsCannotHaveVisibilityDeclarations">
        <source>Accessibility modifiers are not permitted on record fields. Use 'type R = internal ...' or 'type R = private ...' to give an accessibility to the whole representation.</source>
        <target state="translated">不允許在記錄欄位上使用存取範圍修飾詞。請使用 'type R = internal ...' 或 'type R = private ...' 為整個表示指定存取範圍。</target>
        <note />
      </trans-unit>
      <trans-unit id="parsLetAndForNonRecBindings">
        <source>The declaration form 'let ... and ...' for non-recursive bindings is not used in F# code. Consider using a sequence of 'let' bindings</source>
        <target state="translated">F# 程式碼中不使用非遞迴繫結的宣告形式 'let ... and ...'。請考慮使用 'let' 繫結序列</target>
        <note />
      </trans-unit>
      <trans-unit id="parsUnmatchedParen">
        <source>Unmatched '('</source>
        <target state="translated">無對應的 '('</target>
        <note />
      </trans-unit>
      <trans-unit id="parsSuccessivePatternsShouldBeSpacedOrTupled">
        <source>Successive patterns should be separated by spaces or tupled</source>
        <target state="translated">後續引數應該用空格分隔或採用 Tuple 形式</target>
        <note />
      </trans-unit>
      <trans-unit id="parsNoMatchingInForLet">
        <source>No matching 'in' found for this 'let'</source>
        <target state="translated">找不到這個 'let' 的對應 'in'</target>
        <note />
      </trans-unit>
      <trans-unit id="parsErrorInReturnForLetIncorrectIndentation">
        <source>Error in the return expression for this 'let'. Possible incorrect indentation.</source>
        <target state="translated">這個 'let' 的傳回運算式中有錯。可能是縮排不正確。</target>
        <note />
      </trans-unit>
      <trans-unit id="parsExpectedExpressionAfterLet">
        <source>The block following this '{0}' is unfinished. Every code block is an expression and must have a result. '{1}' cannot be the final code element in a block. Consider giving this block an explicit result.</source>
        <target state="translated">此 '{0}' 後跟隨的區塊未完成。每個程式碼區塊都是運算式，且必須要有結果。'{1}' 不得為區塊中最後一個程式碼項目。請考慮為此區塊提供明確結果。</target>
        <note />
      </trans-unit>
      <trans-unit id="parsIncompleteIf">
        <source>Incomplete conditional. Expected 'if &lt;expr&gt; then &lt;expr&gt;' or 'if &lt;expr&gt; then &lt;expr&gt; else &lt;expr&gt;'.</source>
        <target state="translated">條件不完整。應為 'if &lt;expr&gt; then &lt;expr&gt;' 或 'if &lt;expr&gt; then &lt;expr&gt; else &lt;expr&gt;'。</target>
        <note />
      </trans-unit>
      <trans-unit id="parsAssertIsNotFirstClassValue">
        <source>'assert' may not be used as a first class value. Use 'assert &lt;expr&gt;' instead.</source>
        <target state="translated">'assert' 不能用作第一個類別值。請改用 'assert &lt;expr&gt;'。</target>
        <note />
      </trans-unit>
      <trans-unit id="parsIdentifierExpected">
        <source>Identifier expected</source>
        <target state="translated">必須是識別項</target>
        <note />
      </trans-unit>
      <trans-unit id="parsInOrEqualExpected">
        <source>'in' or '=' expected</source>
        <target state="translated">必須是 'in' 或 '='</target>
        <note />
      </trans-unit>
      <trans-unit id="parsArrowUseIsLimited">
        <source>The use of '-&gt;' in sequence and computation expressions is limited to the form 'for pat in expr -&gt; expr'. Use the syntax 'for ... in ... do ... yield...' to generate elements in more complex sequence expressions.</source>
        <target state="translated">'-&gt;' 在序列和計算運算式中的用法只能是 'for pat in expr -&gt; expr' 形式。請使用 'for ... in ... do ... yield...' 語法在更複雜的序列運算式中產生元素。</target>
        <note />
      </trans-unit>
      <trans-unit id="parsSuccessiveArgsShouldBeSpacedOrTupled">
        <source>Successive arguments should be separated by spaces or tupled, and arguments involving function or method applications should be parenthesized</source>
        <target state="translated">後續引數應該用空格分隔或採用 Tuple 形式，而且涉及函式或方法應用程式的引數應該用括號括住</target>
        <note />
      </trans-unit>
      <trans-unit id="parsUnmatchedBracket">
        <source>Unmatched '['</source>
        <target state="translated">無對應的 '['</target>
        <note />
      </trans-unit>
      <trans-unit id="parsMissingQualificationAfterDot">
        <source>Missing qualification after '.'</source>
        <target state="translated">在 '.' 後遺漏限定性</target>
        <note />
      </trans-unit>
      <trans-unit id="parsParenFormIsForML">
        <source>In F# code you may use 'expr.[expr]'. A type annotation may be required to indicate the first expression is an array</source>
        <target state="translated">在 F# 程式碼中，您可使用 'expr.[expr]'。需要類型註釋來指示第一個運算式為陣列</target>
        <note />
      </trans-unit>
      <trans-unit id="parsMismatchedQuote">
        <source>Mismatched quotation, beginning with '{0}'</source>
        <target state="translated">不相符的引號，以 '{0}' 開頭</target>
        <note />
      </trans-unit>
      <trans-unit id="parsUnmatched">
        <source>Unmatched '{0}'</source>
        <target state="translated">無對應的 '{0}'</target>
        <note />
      </trans-unit>
      <trans-unit id="parsUnmatchedBracketBar">
        <source>Unmatched '[|'</source>
        <target state="translated">無對應的 '[|'</target>
        <note />
      </trans-unit>
      <trans-unit id="parsUnmatchedBrace">
        <source>Unmatched '{{'</source>
        <target state="translated">無對應的 '{{'</target>
        <note />
      </trans-unit>
      <trans-unit id="parsFieldBinding">
        <source>Field bindings must have the form 'id = expr;'</source>
        <target state="translated">欄位繫結必須具有 'id = expr;' 形式</target>
        <note />
      </trans-unit>
      <trans-unit id="parsMemberIllegalInObjectImplementation">
        <source>This member is not permitted in an object implementation</source>
        <target state="translated">不允許在物件實作中使用這個成員</target>
        <note />
      </trans-unit>
      <trans-unit id="parsMissingFunctionBody">
        <source>Missing function body</source>
        <target state="translated">遺漏函式主體</target>
        <note />
      </trans-unit>
      <trans-unit id="parsSyntaxErrorInLabeledType">
        <source>Syntax error in labelled type argument</source>
        <target state="translated">有標籤的型別引數中語法錯誤</target>
        <note />
      </trans-unit>
      <trans-unit id="parsUnexpectedInfixOperator">
        <source>Unexpected infix operator in type expression</source>
        <target state="translated">類型運算式中未預期的中置運算子</target>
        <note />
      </trans-unit>
      <trans-unit id="parsMultiArgumentGenericTypeFormDeprecated">
        <source>The syntax '(typ,...,typ) ident' is not used in F# code. Consider using 'ident&lt;typ,...,typ&gt;' instead</source>
        <target state="translated">F# 程式碼中未使用 '(typ,...,typ) ident' 語法。請考慮改用 'ident&lt;typ,...,typ&gt;'</target>
        <note />
      </trans-unit>
      <trans-unit id="parsInvalidLiteralInType">
        <source>Invalid literal in type</source>
        <target state="translated">類型中的常值無效</target>
        <note />
      </trans-unit>
      <trans-unit id="parsUnexpectedOperatorForUnitOfMeasure">
        <source>Unexpected infix operator in unit-of-measure expression. Legal operators are '*', '/' and '^'.</source>
        <target state="translated">測量單位運算式中未預期的中置運算子。合法的運算子為 '*'、'/' 和 '^'。</target>
        <note />
      </trans-unit>
      <trans-unit id="parsUnexpectedIntegerLiteralForUnitOfMeasure">
        <source>Unexpected integer literal in unit-of-measure expression</source>
        <target state="translated">測量單位運算式中未預期的整數常值</target>
        <note />
      </trans-unit>
      <trans-unit id="parsUnexpectedTypeParameter">
        <source>Syntax error: unexpected type parameter specification</source>
        <target state="translated">語法錯誤: 未預期的型別參數規格</target>
        <note />
      </trans-unit>
      <trans-unit id="parsMismatchedQuotationName">
        <source>Mismatched quotation operator name, beginning with '{0}'</source>
        <target state="translated">不相符的引號運算子名稱，以 '{0}' 開頭</target>
        <note />
      </trans-unit>
      <trans-unit id="parsActivePatternCaseMustBeginWithUpperCase">
        <source>Active pattern case identifiers must begin with an uppercase letter</source>
        <target state="translated">現用模式大小寫識別項必須以大寫字母開頭</target>
        <note />
      </trans-unit>
      <trans-unit id="parsActivePatternCaseContainsPipe">
        <source>The '|' character is not permitted in active pattern case identifiers</source>
        <target state="translated">現用模式大小寫識別碼不得使用字元 '|'</target>
        <note />
      </trans-unit>
      <trans-unit id="parsIllegalDenominatorForMeasureExponent">
        <source>Denominator must not be 0 in unit-of-measure exponent</source>
        <target state="translated">度量單位指數的分母不得為 0</target>
        <note />
      </trans-unit>
      <trans-unit id="parsNoEqualShouldFollowNamespace">
        <source>No '=' symbol should follow a 'namespace' declaration</source>
        <target state="translated">不得將 '=' 符號跟在 'namespace' 宣告之後</target>
        <note />
      </trans-unit>
      <trans-unit id="parsSyntaxModuleStructEndDeprecated">
        <source>The syntax 'module ... = struct .. end' is not used in F# code. Consider using 'module ... = begin .. end'</source>
        <target state="translated">F# 程式碼中不使用語法 'module ... = struct .. end'。請考慮使用 'module ... = begin .. end'</target>
        <note />
      </trans-unit>
      <trans-unit id="parsSyntaxModuleSigEndDeprecated">
        <source>The syntax 'module ... : sig .. end' is not used in F# code. Consider using 'module ... = begin .. end'</source>
        <target state="translated">F# 程式碼中不使用語法 'module ... : sig .. end'。請考慮使用 'module ... = begin .. end'</target>
        <note />
      </trans-unit>
      <trans-unit id="tcStaticFieldUsedWhenInstanceFieldExpected">
        <source>A static field was used where an instance field is expected</source>
        <target state="translated">在需要執行個體欄位的地方使用了靜態欄位</target>
        <note />
      </trans-unit>
      <trans-unit id="tcMethodNotAccessible">
        <source>Method '{0}' is not accessible from this code location</source>
        <target state="translated">無法從這個程式碼位置存取方法 '{0}'</target>
        <note />
      </trans-unit>
      <trans-unit id="tcImplicitMeasureFollowingSlash">
        <source>Implicit product of measures following /</source>
        <target state="translated">在 / 後有隱含的測量乘積</target>
        <note />
      </trans-unit>
      <trans-unit id="tcUnexpectedMeasureAnon">
        <source>Unexpected SynMeasure.Anon</source>
        <target state="translated">未預期的 SynMeasure.Anon</target>
        <note />
      </trans-unit>
      <trans-unit id="tcNonZeroConstantCannotHaveGenericUnit">
        <source>Non-zero constants cannot have generic units. For generic zero, write 0.0&lt;_&gt;.</source>
        <target state="translated">非零常數不能有泛型單位。如需泛型的零，請寫成 0.0&lt;_&gt;。</target>
        <note />
      </trans-unit>
      <trans-unit id="tcSeqResultsUseYield">
        <source>In sequence expressions, results are generated using 'yield'</source>
        <target state="translated">在循序項運算式中，結果是使用 'yield' 產生的</target>
        <note />
      </trans-unit>
      <trans-unit id="tcUnexpectedBigRationalConstant">
        <source>Unexpected big rational constant</source>
        <target state="translated">未預期的大型有理數常數</target>
        <note />
      </trans-unit>
      <trans-unit id="tcInvalidTypeForUnitsOfMeasure">
        <source>Units-of-measure supported only on float, float32, decimal and signed integer types</source>
        <target state="translated">只有 float、float32、decimal 和有正負號的整數類型支援測量單位</target>
        <note />
      </trans-unit>
      <trans-unit id="tcUnexpectedConstUint16Array">
        <source>Unexpected Const_uint16array</source>
        <target state="translated">未預期的 Const_uint16array</target>
        <note />
      </trans-unit>
      <trans-unit id="tcUnexpectedConstByteArray">
        <source>Unexpected Const_bytearray</source>
        <target state="translated">未預期的 Const_bytearray</target>
        <note />
      </trans-unit>
      <trans-unit id="tcParameterRequiresName">
        <source>A parameter with attributes must also be given a name, e.g. '[&lt;Attribute&gt;] Name : Type'</source>
        <target state="translated">具有屬性的參數也必須有名稱，例如 '[&lt;Attribute&gt;] Name : Type'</target>
        <note />
      </trans-unit>
      <trans-unit id="tcReturnValuesCannotHaveNames">
        <source>Return values cannot have names</source>
        <target state="translated">傳回值不能有名稱</target>
        <note />
      </trans-unit>
      <trans-unit id="tcMemberKindPropertyGetSetNotExpected">
        <source>MemberKind.PropertyGetSet only expected in parse trees</source>
        <target state="translated">只有剖析樹狀目錄中需要 MemberKind.PropertyGetSet</target>
        <note />
      </trans-unit>
      <trans-unit id="tcNamespaceCannotContainValues">
        <source>Namespaces cannot contain values. Consider using a module to hold your value declarations.</source>
        <target state="translated">命名空間不能包含值。請考慮使用模組來存放值宣告。</target>
        <note />
      </trans-unit>
      <trans-unit id="tcNamespaceCannotContainExtensionMembers">
        <source>Namespaces cannot contain extension members except in the same file and namespace declaration group where the type is defined. Consider using a module to hold declarations of extension members.</source>
        <target state="translated">命名空間不能包含擴充成員，除非在已定義類型的相同檔案和命名空間宣告群組內。請考慮使用模組來保留擴充成員的宣告。</target>
        <note />
      </trans-unit>
      <trans-unit id="tcMultipleVisibilityAttributes">
        <source>Multiple visibility attributes have been specified for this identifier</source>
        <target state="translated">已經為這個識別碼指定多個可見性屬性</target>
        <note />
      </trans-unit>
      <trans-unit id="tcMultipleVisibilityAttributesWithLet">
        <source>Multiple visibility attributes have been specified for this identifier. 'let' bindings in classes are always private, as are any 'let' bindings inside expressions.</source>
        <target state="translated">已經為這個識別碼指定多個可見性屬性。類別中的 'let' 繫結一定是私用的，就如同運算式內的任何 'let' 繫結一樣。</target>
        <note />
      </trans-unit>
      <trans-unit id="tcInvalidMethodNameForRelationalOperator">
        <source>The name '({0})' should not be used as a member name. To define comparison semantics for a type, implement the 'System.IComparable' interface. If defining a static member for use from other CLI languages then use the name '{1}' instead.</source>
        <target state="translated">名稱 '({0})' 不應該做為成員名稱使用。若要定義類型的比較語意，請實作 'System.IComparable' 介面。如果要定義靜態成員以用於其他 CLI 語言，請改用名稱 '{1}'。</target>
        <note />
      </trans-unit>
      <trans-unit id="tcInvalidMethodNameForEquality">
        <source>The name '({0})' should not be used as a member name. To define equality semantics for a type, override the 'Object.Equals' member. If defining a static member for use from other CLI languages then use the name '{1}' instead.</source>
        <target state="translated">名稱 '({0})' 不應該做為成員名稱使用。若要定義類型的相等語意，請覆寫 'Object.Equals' 成員。如果要定義靜態成員以用於其他 CLI 語言，請改用名稱 '{1}'。</target>
        <note />
      </trans-unit>
      <trans-unit id="tcInvalidMemberName">
        <source>The name '({0})' should not be used as a member name. If defining a static member for use from other CLI languages then use the name '{1}' instead.</source>
        <target state="translated">名稱 '({0})' 不應該做為成員名稱使用。如果要定義靜態成員以用於其他 CLI 語言，請改用名稱 '{1}'。</target>
        <note />
      </trans-unit>
      <trans-unit id="tcInvalidMemberNameFixedTypes">
        <source>The name '({0})' should not be used as a member name because it is given a standard definition in the F# library over fixed types</source>
        <target state="translated">名稱 '({0})' 不應該做為成員名稱使用，因為已經在 F# 程式庫中透過固定類型為它指定標準定義</target>
        <note />
      </trans-unit>
      <trans-unit id="tcInvalidOperatorDefinitionRelational">
        <source>The '{0}' operator should not normally be redefined. To define overloaded comparison semantics for a particular type, implement the 'System.IComparable' interface in the definition of that type.</source>
        <target state="translated">通常不應該重新定義 '{0}' 運算子。若要定義特定類型的多載比較語意，請在該類型的定義中實作 'System.IComparable' 介面。</target>
        <note />
      </trans-unit>
      <trans-unit id="tcInvalidOperatorDefinitionEquality">
        <source>The '{0}' operator should not normally be redefined. To define equality semantics for a type, override the 'Object.Equals' member in the definition of that type.</source>
        <target state="translated">通常不應該重新定義 '{0}' 運算子。若要定義類型的相等語意，請在該類型的定義中覆寫 'Object.Equals' 成員。</target>
        <note />
      </trans-unit>
      <trans-unit id="tcInvalidOperatorDefinition">
        <source>The '{0}' operator should not normally be redefined. Consider using a different operator name</source>
        <target state="translated">通常不應該重新定義 '{0}' 運算子。請考慮使用其他運算子名稱</target>
        <note />
      </trans-unit>
      <trans-unit id="tcInvalidIndexOperatorDefinition">
        <source>The '{0}' operator cannot be redefined. Consider using a different operator name</source>
        <target state="translated">不能重新定義 '{0}' 運算子。請考慮使用其他運算子名稱</target>
        <note />
      </trans-unit>
      <trans-unit id="tcExpectModuleOrNamespaceParent">
        <source>Expected module or namespace parent {0}</source>
        <target state="translated">必須是模組或命名空間父代 {0}</target>
        <note />
      </trans-unit>
      <trans-unit id="tcImplementsIComparableExplicitly">
        <source>The struct, record or union type '{0}' implements the interface 'System.IComparable' explicitly. You must apply the 'CustomComparison' attribute to the type.</source>
        <target state="translated">結構、記錄或等位型別 '{0}' 明確實作了介面 'System.IComparable'。您必須將 'CustomComparison' 屬性套用到該型別。</target>
        <note />
      </trans-unit>
      <trans-unit id="tcImplementsGenericIComparableExplicitly">
        <source>The struct, record or union type '{0}' implements the interface 'System.IComparable&lt;_&gt;' explicitly. You must apply the 'CustomComparison' attribute to the type, and should also provide a consistent implementation of the non-generic interface System.IComparable.</source>
        <target state="translated">結構、記錄或等位型別 '{0}' 會明確實作介面 'System.IComparable&lt;_&gt;'。您必須將 'CustomComparison' 屬性套用到類型，也應提供一致的非泛型介面 System.IComparable 實作。</target>
        <note />
      </trans-unit>
      <trans-unit id="tcImplementsIStructuralComparableExplicitly">
        <source>The struct, record or union type '{0}' implements the interface 'System.IStructuralComparable' explicitly. Apply the 'CustomComparison' attribute to the type.</source>
        <target state="translated">結構、記錄或等位型別 '{0}' 明確實作了介面 'System.IStructuralComparable'。請將 'CustomComparison' 屬性套用到該型別。</target>
        <note />
      </trans-unit>
      <trans-unit id="tcRecordFieldInconsistentTypes">
        <source>This record contains fields from inconsistent types</source>
        <target state="translated">這個記錄包含來自不一致類型的欄位</target>
        <note />
      </trans-unit>
      <trans-unit id="tcDllImportStubsCannotBeInlined">
        <source>DLLImport stubs cannot be inlined</source>
        <target state="translated">無法內嵌 DLLImport Stub</target>
        <note />
      </trans-unit>
      <trans-unit id="tcStructsCanOnlyBindThisAtMemberDeclaration">
        <source>Structs may only bind a 'this' parameter at member declarations</source>
        <target state="translated">結構只能在成員宣告中繫結 'this' 參數</target>
        <note />
      </trans-unit>
      <trans-unit id="tcUnexpectedExprAtRecInfPoint">
        <source>Unexpected expression at recursive inference point</source>
        <target state="translated">於遞迴推斷點有未預期的運算式</target>
        <note />
      </trans-unit>
      <trans-unit id="tcLessGenericBecauseOfAnnotation">
        <source>This code is less generic than required by its annotations because the explicit type variable '{0}' could not be generalized. It was constrained to be '{1}'.</source>
        <target state="translated">這個程式碼的一般程度小於其註釋要求的程度，因為無法一般化明確類型變數 '{0}'。它受限於必須是 '{1}'。</target>
        <note />
      </trans-unit>
      <trans-unit id="tcConstrainedTypeVariableCannotBeGeneralized">
        <source>One or more of the explicit class or function type variables for this binding could not be generalized, because they were constrained to other types</source>
        <target state="translated">無法一般化這個繫結的一個或多個明確類別或函式類型變數，因為它們受限於其他類型</target>
        <note />
      </trans-unit>
      <trans-unit id="tcGenericParameterHasBeenConstrained">
        <source>A generic type parameter has been used in a way that constrains it to always be '{0}'</source>
        <target state="translated">泛型型別參數的使用方式導致它始終受限為 '{0}'</target>
        <note />
      </trans-unit>
      <trans-unit id="tcTypeParameterHasBeenConstrained">
        <source>This type parameter has been used in a way that constrains it to always be '{0}'</source>
        <target state="translated">這個型別參數的使用方式導致它始終受限為 '{0}'</target>
        <note />
      </trans-unit>
      <trans-unit id="tcTypeParametersInferredAreNotStable">
        <source>The type parameters inferred for this value are not stable under the erasure of type abbreviations. This is due to the use of type abbreviations which drop or reorder type parameters, e.g. \n\ttype taggedInt&lt;'a&gt; = int or\n\ttype swap&lt;'a,'b&gt; = 'b * 'a.\nConsider declaring the type parameters for this value explicitly, e.g.\n\tlet f&lt;'a,'b&gt; ((x,y) : swap&lt;'b,'a&gt;) : swap&lt;'a,'b&gt; = (y,x).</source>
        <target state="translated">為這個值推斷的類型參數在清除類型縮寫後會不穩定。這是因為使用了會卸除或重新排序類型參數的類型縮寫，例如 \n\ttype taggedInt&lt;'a&gt; = int or\n\ttype swap&lt;'a,'b&gt; = 'b * 'a。\n請考慮明確宣告類型參數，例如\n\tlet f&lt;'a,'b&gt; ((x,y) : swap&lt;'b,'a&gt;) : swap&lt;'a,'b&gt; = (y,x)。</target>
        <note />
      </trans-unit>
      <trans-unit id="tcExplicitTypeParameterInvalid">
        <source>Explicit type parameters may only be used on module or member bindings</source>
        <target state="translated">明確的類型參數只能用在模組或成員繫結上</target>
        <note />
      </trans-unit>
      <trans-unit id="tcOverridingMethodRequiresAllOrNoTypeParameters">
        <source>You must explicitly declare either all or no type parameters when overriding a generic abstract method</source>
        <target state="translated">覆寫泛型抽象方法時，必須明確宣告所有類型參數或不宣告任何類型參數</target>
        <note />
      </trans-unit>
      <trans-unit id="tcFieldsDoNotDetermineUniqueRecordType">
        <source>The field labels and expected type of this record expression or pattern do not uniquely determine a corresponding record type</source>
        <target state="translated">這個記錄運算式或模式的欄位標籤和預期類型無法唯一決定對應的記錄類型</target>
        <note />
      </trans-unit>
      <trans-unit id="tcFieldAppearsTwiceInRecord">
        <source>The field '{0}' appears twice in this record expression or pattern</source>
        <target state="translated">欄位 '{0}' 在這個記錄運算式或模式中出現兩次</target>
        <note />
      </trans-unit>
      <trans-unit id="tcUnknownUnion">
        <source>Unknown union case</source>
        <target state="translated">未知的聯集</target>
        <note />
      </trans-unit>
      <trans-unit id="tcNotSufficientlyGenericBecauseOfScope">
        <source>This code is not sufficiently generic. The type variable {0} could not be generalized because it would escape its scope.</source>
        <target state="translated">這個程式碼的一般程度不足。無法一般化類型變數 {0}，因為它會逸出其範圍。</target>
        <note />
      </trans-unit>
      <trans-unit id="tcPropertyRequiresExplicitTypeParameters">
        <source>A property cannot have explicit type parameters. Consider using a method instead.</source>
        <target state="translated">屬性不能有明確的類型參數。請考慮改用方法。</target>
        <note />
      </trans-unit>
      <trans-unit id="tcConstructorCannotHaveTypeParameters">
        <source>A constructor cannot have explicit type parameters. Consider using a static construction method instead.</source>
        <target state="translated">建構函式不能有明確的類型參數。請考慮改用靜態建構方法。</target>
        <note />
      </trans-unit>
      <trans-unit id="tcInstanceMemberRequiresTarget">
        <source>This instance member needs a parameter to represent the object being invoked. Make the member static or use the notation 'member x.Member(args) = ...'.</source>
        <target state="translated">這個執行個體成員需要參數來代表所叫用的物件。請將成員設為靜態成員，或使用 'member x.Member(args) = ...' 標記法。</target>
        <note />
      </trans-unit>
      <trans-unit id="tcUnexpectedPropertyInSyntaxTree">
        <source>Unexpected source-level property specification in syntax tree</source>
        <target state="translated">語法樹狀目錄中有未預期的來源層級屬性規格</target>
        <note />
      </trans-unit>
      <trans-unit id="tcStaticInitializerRequiresArgument">
        <source>A static initializer requires an argument</source>
        <target state="translated">靜態初始設定式需要引數</target>
        <note />
      </trans-unit>
      <trans-unit id="tcObjectConstructorRequiresArgument">
        <source>An object constructor requires an argument</source>
        <target state="translated">物件建構函式需要引數</target>
        <note />
      </trans-unit>
      <trans-unit id="tcStaticMemberShouldNotHaveThis">
        <source>This static member should not have a 'this' parameter. Consider using the notation 'member Member(args) = ...'.</source>
        <target state="translated">這個靜態成員不應該有 'this' 參數。請考慮使用 'member Member(args) = ...' 標記法。</target>
        <note />
      </trans-unit>
      <trans-unit id="tcExplicitStaticInitializerSyntax">
        <source>An explicit static initializer should use the syntax 'static new(args) = expr'</source>
        <target state="translated">明確的靜態初始設定式應該使用 'static new(args) = expr' 語法</target>
        <note />
      </trans-unit>
      <trans-unit id="tcExplicitObjectConstructorSyntax">
        <source>An explicit object constructor should use the syntax 'new(args) = expr'</source>
        <target state="translated">明確的物件建構函式應該使用 'new(args) = expr' 語法</target>
        <note />
      </trans-unit>
      <trans-unit id="tcUnexpectedPropertySpec">
        <source>Unexpected source-level property specification</source>
        <target state="translated">未預期的來源層級屬性規格</target>
        <note />
      </trans-unit>
      <trans-unit id="tcObjectExpressionFormDeprecated">
        <source>This form of object expression is not used in F#. Use 'member this.MemberName ... = ...' to define member implementations in object expressions.</source>
        <target state="translated">F# 中不使用這種形式的物件運算式。請使用 'member this.MemberName ... = ...' 來定義物件運算式中的成員實作。</target>
        <note />
      </trans-unit>
      <trans-unit id="tcInvalidDeclaration">
        <source>Invalid declaration</source>
        <target state="translated">無效的宣告</target>
        <note />
      </trans-unit>
      <trans-unit id="tcAttributesInvalidInPatterns">
        <source>Attributes are not allowed within patterns</source>
        <target state="translated">不允許在模式內使用屬性</target>
        <note />
      </trans-unit>
      <trans-unit id="tcFunctionRequiresExplicitTypeArguments">
        <source>The generic function '{0}' must be given explicit type argument(s)</source>
        <target state="translated">必須為泛型函式 '{0}' 指定明確的型別引數</target>
        <note />
      </trans-unit>
      <trans-unit id="tcDoesNotAllowExplicitTypeArguments">
        <source>The method or function '{0}' should not be given explicit type argument(s) because it does not declare its type parameters explicitly</source>
        <target state="translated">不應該為方法或函式 '{0}' 指定明確的型別引數，因為它未明確宣告其型別參數</target>
        <note />
      </trans-unit>
      <trans-unit id="tcTypeParameterArityMismatch">
        <source>This value, type or method expects {0} type parameter(s) but was given {1}</source>
        <target state="translated">這個值、型別或方法需要 {0} 個型別參數，卻指定了 {1} 個</target>
        <note />
      </trans-unit>
      <trans-unit id="tcDefaultStructConstructorCall">
        <source>The default, zero-initializing constructor of a struct type may only be used if all the fields of the struct type admit default initialization</source>
        <target state="translated">結構類型的預設、零初始化建構函式只能用在結構類型的所有欄位都允許預設初始化時</target>
        <note />
      </trans-unit>
      <trans-unit id="tcCouldNotFindIDisposable">
        <source>Couldn't find Dispose on IDisposable, or it was overloaded</source>
        <target state="translated">找不到 IDisposable 上的 Dispose，或已被多載</target>
        <note />
      </trans-unit>
      <trans-unit id="tcNonLiteralCannotBeUsedInPattern">
        <source>This value is not a literal and cannot be used in a pattern</source>
        <target state="translated">這個值不是常值，無法用在模式中</target>
        <note />
      </trans-unit>
      <trans-unit id="tcFieldIsReadonly">
        <source>This field is readonly</source>
        <target state="translated">這是唯讀欄位</target>
        <note />
      </trans-unit>
      <trans-unit id="tcNameArgumentsMustAppearLast">
        <source>Named arguments must appear after all other arguments</source>
        <target state="translated">具名引數必須出現在所有其他引數之後</target>
        <note />
      </trans-unit>
      <trans-unit id="tcFunctionRequiresExplicitLambda">
        <source>This function value is being used to construct a delegate type whose signature includes a byref argument. You must use an explicit lambda expression taking {0} arguments.</source>
        <target state="translated">這個函式值正用來建構簽章包含 ByRef 引數的委派類型。您必須使用接受 {0} 引數的明確 Lambda 運算式。</target>
        <note />
      </trans-unit>
      <trans-unit id="tcTypeCannotBeEnumerated">
        <source>The type '{0}' is not a type whose values can be enumerated with this syntax, i.e. is not compatible with either seq&lt;_&gt;, IEnumerable&lt;_&gt; or IEnumerable and does not have a GetEnumerator method</source>
        <target state="translated">類型 '{0}' 不是可透過此語法來列舉其值的類型，也就是與 seq&lt;_&gt;、IEnumerable&lt;_&gt; 或 IEnumerable 不相容，而且沒有 GetEnumerator 方法</target>
        <note />
      </trans-unit>
      <trans-unit id="tcInvalidMixtureOfRecursiveForms">
        <source>This recursive binding uses an invalid mixture of recursive forms</source>
        <target state="translated">這個遞迴繫結使用無效的混合遞迴形式</target>
        <note />
      </trans-unit>
      <trans-unit id="tcInvalidObjectConstructionExpression">
        <source>This is not a valid object construction expression. Explicit object constructors must either call an alternate constructor or initialize all fields of the object and specify a call to a super class constructor.</source>
        <target state="translated">這不是有效的物件建構運算式。明確物件建構函式必須呼叫替代建構函式，或初始化該物件的所有欄位並且指定超級類別建構函式的呼叫。</target>
        <note />
      </trans-unit>
      <trans-unit id="tcInvalidConstraint">
        <source>Invalid constraint</source>
        <target state="translated">無效的條件約束</target>
        <note />
      </trans-unit>
      <trans-unit id="tcInvalidConstraintTypeSealed">
        <source>Invalid constraint: the type used for the constraint is sealed, which means the constraint could only be satisfied by at most one solution</source>
        <target state="translated">無效的條件約束: 用於條件約束的類型是密封的，表示條件約束最多只能由一個方案滿足</target>
        <note />
      </trans-unit>
      <trans-unit id="tcInvalidEnumConstraint">
        <source>An 'enum' constraint must be of the form 'enum&lt;type&gt;'</source>
        <target state="translated">'enum' 條件約束的形式必須為 'enum&lt;類型&gt;'</target>
        <note />
      </trans-unit>
      <trans-unit id="tcInvalidNewConstraint">
        <source>'new' constraints must take one argument of type 'unit' and return the constructed type</source>
        <target state="translated">'new' 條件約束必須接受一個類型 'unit' 的引數，並傳回建構的類型</target>
        <note />
      </trans-unit>
      <trans-unit id="tcInvalidPropertyType">
        <source>This property has an invalid type. Properties taking multiple indexer arguments should have types of the form 'ty1 * ty2 -&gt; ty3'. Properties returning functions should have types of the form '(ty1 -&gt; ty2)'.</source>
        <target state="translated">此屬性的類型無效。採用多個索引子引數的屬性類型形式應為 'ty1 * ty2 -&gt; ty3'。傳回函式的屬性類型形式應為 '(ty1 -&gt; ty2)'。</target>
        <note />
      </trans-unit>
      <trans-unit id="tcExpectedUnitOfMeasureMarkWithAttribute">
        <source>Expected unit-of-measure parameter, not type parameter. Explicit unit-of-measure parameters must be marked with the [&lt;Measure&gt;] attribute.</source>
        <target state="translated">應為測量單位參數，而非類型參數。必須以 [&lt;Measure&gt;] 屬性標示明確的測量單位參數。</target>
        <note />
      </trans-unit>
      <trans-unit id="tcExpectedTypeParameter">
        <source>Expected type parameter, not unit-of-measure parameter</source>
        <target state="translated">必須是型別參數，不是測量單位參數</target>
        <note />
      </trans-unit>
      <trans-unit id="tcExpectedTypeNotUnitOfMeasure">
        <source>Expected type, not unit-of-measure</source>
        <target state="translated">必須是類型，不是測量單位</target>
        <note />
      </trans-unit>
      <trans-unit id="tcExpectedUnitOfMeasureNotType">
        <source>Expected unit-of-measure, not type</source>
        <target state="translated">必須是測量單位，不是類型</target>
        <note />
      </trans-unit>
      <trans-unit id="tcInvalidUnitsOfMeasurePrefix">
        <source>Units-of-measure cannot be used as prefix arguments to a type. Rewrite as postfix arguments in angle brackets.</source>
        <target state="translated">測量單位不能做為類型的前置引數使用。請重寫成括在角括號中的後置引數。</target>
        <note />
      </trans-unit>
      <trans-unit id="tcUnitsOfMeasureInvalidInTypeConstructor">
        <source>Unit-of-measure cannot be used in type constructor application</source>
        <target state="translated">測量單位不能用在類型建構函式應用程式中</target>
        <note />
      </trans-unit>
      <trans-unit id="tcRequireBuilderMethod">
        <source>This control construct may only be used if the computation expression builder defines a '{0}' method</source>
        <target state="translated">這個控制建構只能用在計算運算式產生器定義 '{0}' 方法時</target>
        <note />
      </trans-unit>
      <trans-unit id="tcTypeHasNoNestedTypes">
        <source>This type has no nested types</source>
        <target state="translated">這種類型沒有巢狀類型</target>
        <note />
      </trans-unit>
      <trans-unit id="tcUnexpectedSymbolInTypeExpression">
        <source>Unexpected {0} in type expression</source>
        <target state="translated">類型運算式中有未預期的 {0}</target>
        <note />
      </trans-unit>
      <trans-unit id="tcTypeParameterInvalidAsTypeConstructor">
        <source>Type parameter cannot be used as type constructor</source>
        <target state="translated">型別參數不能作為型別建構函式使用</target>
        <note />
      </trans-unit>
      <trans-unit id="tcIllegalSyntaxInTypeExpression">
        <source>Illegal syntax in type expression</source>
        <target state="translated">類型運算式中不合法的語法</target>
        <note />
      </trans-unit>
      <trans-unit id="tcAnonymousUnitsOfMeasureCannotBeNested">
        <source>Anonymous unit-of-measure cannot be nested inside another unit-of-measure expression</source>
        <target state="translated">匿名的測量單位無法巢狀於另一個測量單位運算式內</target>
        <note />
      </trans-unit>
      <trans-unit id="tcAnonymousTypeInvalidInDeclaration">
        <source>Anonymous type variables are not permitted in this declaration</source>
        <target state="translated">不允許在這個宣告中使用匿名的類型變數</target>
        <note />
      </trans-unit>
      <trans-unit id="tcUnexpectedSlashInType">
        <source>Unexpected / in type</source>
        <target state="translated">類型中有未預期的 /</target>
        <note />
      </trans-unit>
      <trans-unit id="tcUnexpectedTypeArguments">
        <source>Unexpected type arguments</source>
        <target state="translated">未預期的類型引數</target>
        <note />
      </trans-unit>
      <trans-unit id="tcOptionalArgsOnlyOnMembers">
        <source>Optional arguments are only permitted on type members</source>
        <target state="translated">只允許在類型成員上使用選擇性的引數</target>
        <note />
      </trans-unit>
      <trans-unit id="tcNameNotBoundInPattern">
        <source>Name '{0}' not bound in pattern context</source>
        <target state="translated">名稱 '{0}' 未在模式內容中繫結</target>
        <note />
      </trans-unit>
      <trans-unit id="tcInvalidNonPrimitiveLiteralInPatternMatch">
        <source>Non-primitive numeric literal constants cannot be used in pattern matches because they can be mapped to multiple different types through the use of a NumericLiteral module. Consider using replacing with a variable, and use 'when &lt;variable&gt; = &lt;constant&gt;' at the end of the match clause.</source>
        <target state="translated">因為非基本數值的常值常數可以透過使用 NumericLiteral 模組來對應到多個不同的類型，所以無法用於模式比對。請考慮以變數取代，並在比對子句的結尾使用 'when &lt;variable&gt; = &lt;constant&gt;'。</target>
        <note />
      </trans-unit>
      <trans-unit id="tcInvalidTypeArgumentUsage">
        <source>Type arguments cannot be specified here</source>
        <target state="translated">此處不能指定類型引數</target>
        <note />
      </trans-unit>
      <trans-unit id="tcRequireActivePatternWithOneResult">
        <source>Only active patterns returning exactly one result may accept arguments</source>
        <target state="translated">只有剛好傳回一個結果的現用模式可以接受引數</target>
        <note />
      </trans-unit>
      <trans-unit id="tcInvalidArgForParameterizedPattern">
        <source>Invalid argument to parameterized pattern label</source>
        <target state="translated">參數化模式標籤的引數無效</target>
        <note />
      </trans-unit>
      <trans-unit id="tcInvalidIndexIntoActivePatternArray">
        <source>Internal error. Invalid index into active pattern array</source>
        <target state="translated">內部錯誤。現用模式陣列的索引無效</target>
        <note />
      </trans-unit>
      <trans-unit id="tcUnionCaseDoesNotTakeArguments">
        <source>This union case does not take arguments</source>
        <target state="translated">這個聯集不接受引數</target>
        <note />
      </trans-unit>
      <trans-unit id="tcUnionCaseRequiresOneArgument">
        <source>This union case takes one argument</source>
        <target state="translated">這個聯集接受一個引數</target>
        <note />
      </trans-unit>
      <trans-unit id="tcUnionCaseExpectsTupledArguments">
        <source>This union case expects {0} arguments in tupled form</source>
        <target state="translated">這個聯集需要 {0} 個 Tuple 形式的引數</target>
        <note />
      </trans-unit>
      <trans-unit id="tcFieldIsNotStatic">
        <source>Field '{0}' is not static</source>
        <target state="translated">欄位 '{0}' 不是靜態的</target>
        <note />
      </trans-unit>
      <trans-unit id="tcFieldNotLiteralCannotBeUsedInPattern">
        <source>This field is not a literal and cannot be used in a pattern</source>
        <target state="translated">這個欄位不是常值，無法用在模式中</target>
        <note />
      </trans-unit>
      <trans-unit id="tcRequireVarConstRecogOrLiteral">
        <source>This is not a variable, constant, active recognizer or literal</source>
        <target state="translated">這不是變數、常數、現用辨識器或常值</target>
        <note />
      </trans-unit>
      <trans-unit id="tcInvalidPattern">
        <source>This is not a valid pattern</source>
        <target state="translated">這不是有效的模式</target>
        <note />
      </trans-unit>
      <trans-unit id="tcUseWhenPatternGuard">
        <source>Character range matches have been removed in F#. Consider using a 'when' pattern guard instead.</source>
        <target state="translated">字元範圍比對已從 F# 中移除。請考慮改用 'when' 模式成立條件。</target>
        <note />
      </trans-unit>
      <trans-unit id="tcIllegalPattern">
        <source>Illegal pattern</source>
        <target state="translated">不合法的模式</target>
        <note />
      </trans-unit>
      <trans-unit id="tcSyntaxErrorUnexpectedQMark">
        <source>Syntax error - unexpected '?' symbol</source>
        <target state="translated">語法錯誤 - 未預期的 '?' 符號</target>
        <note />
      </trans-unit>
      <trans-unit id="tcExpressionCountMisMatch">
        <source>Expected {0} expressions, got {1}</source>
        <target state="translated">必須是 {0} 運算式，卻得到 {1}</target>
        <note />
      </trans-unit>
      <trans-unit id="tcExprUndelayed">
        <source>TcExprUndelayed: delayed</source>
        <target state="translated">TcExprUndelayed: 已延遲</target>
        <note />
      </trans-unit>
      <trans-unit id="tcExpressionRequiresSequence">
        <source>This expression form may only be used in sequence and computation expressions</source>
        <target state="translated">這種運算式形式只能用在循序項運算式和計算運算式中</target>
        <note />
      </trans-unit>
      <trans-unit id="tcInvalidObjectExpressionSyntaxForm">
        <source>Invalid object expression. Objects without overrides or interfaces should use the expression form 'new Type(args)' without braces.</source>
        <target state="translated">無效的物件運算式。沒有覆寫或介面的物件應該使用不加大括號的運算式形式 'new Type(args)'。</target>
        <note />
      </trans-unit>
      <trans-unit id="tcInvalidObjectSequenceOrRecordExpression">
        <source>Invalid object, sequence or record expression</source>
        <target state="translated">無效的物件、順序或記錄運算式</target>
        <note />
      </trans-unit>
      <trans-unit id="tcInvalidSequenceExpressionSyntaxForm">
        <source>Invalid record, sequence or computation expression. Sequence expressions should be of the form 'seq {{ ... }}'</source>
        <target state="translated">無效的記錄、循序項或計算運算式。循序項運算式應該是 'seq {{ ... }}' 形式。</target>
        <note />
      </trans-unit>
      <trans-unit id="tcExpressionWithIfRequiresParenthesis">
        <source>This list or array expression includes an element of the form 'if ... then ... else'. Parenthesize this expression to indicate it is an individual element of the list or array, to disambiguate this from a list generated using a sequence expression</source>
        <target state="translated">這個清單或陣列運算式包含 'if ... then ... else' 形式的項目。請將這個運算式括在括號內，表示它是清單或陣列的個別項目，以區別這一項與使用循序項運算式產生的清單</target>
        <note />
      </trans-unit>
      <trans-unit id="tcUnableToParseFormatString">
        <source>Unable to parse format string '{0}'</source>
        <target state="translated">無法剖析格式字串 '{0}'</target>
        <note />
      </trans-unit>
      <trans-unit id="tcListLiteralMaxSize">
        <source>This list expression exceeds the maximum size for list literals. Use an array for larger literals and call Array.ToList.</source>
        <target state="translated">這個清單運算式已超過清單常值的大小上限。請使用供較大常值使用的陣列，並呼叫 Array.ToList。</target>
        <note />
      </trans-unit>
      <trans-unit id="tcExpressionFormRequiresObjectConstructor">
        <source>The expression form 'expr then expr' may only be used as part of an explicit object constructor</source>
        <target state="translated">運算式形式 'expr then expr' 只能用來做為明確物件建構函式的一部分</target>
        <note />
      </trans-unit>
      <trans-unit id="tcNamedArgumentsCannotBeUsedInMemberTraits">
        <source>Named arguments cannot be given to member trait calls</source>
        <target state="translated">不能將具名引數指定給成員特性呼叫</target>
        <note />
      </trans-unit>
      <trans-unit id="tcNotValidEnumCaseName">
        <source>This is not a valid name for an enumeration case</source>
        <target state="translated">這不是列舉案例的有效名稱</target>
        <note />
      </trans-unit>
      <trans-unit id="tcFieldIsNotMutable">
        <source>This field is not mutable</source>
        <target state="translated">這個欄位不是可變動的欄位</target>
        <note />
      </trans-unit>
      <trans-unit id="tcConstructRequiresListArrayOrSequence">
        <source>This construct may only be used within list, array and sequence expressions, e.g. expressions of the form 'seq {{ ... }}', '[ ... ]' or '[| ... |]'. These use the syntax 'for ... in ... do ... yield...' to generate elements</source>
        <target state="translated">此建構只可用於清單、陣列以及循序項運算式內，例如 'seq {{ ... }}'、'[ ... ]' 或 '[| ... |]' 形式的運算式。這些運算式使用語法 'for ... in ... do ... yield...' 來產生元素</target>
        <note />
      </trans-unit>
      <trans-unit id="tcConstructRequiresComputationExpressions">
        <source>This construct may only be used within computation expressions. To return a value from an ordinary function simply write the expression without 'return'.</source>
        <target state="translated">這個建構只能用在計算運算式內。若要從一般函式傳回值，只要撰寫沒有的 'return' 運算式。</target>
        <note />
      </trans-unit>
      <trans-unit id="tcConstructRequiresSequenceOrComputations">
        <source>This construct may only be used within sequence or computation expressions</source>
        <target state="translated">這個建構只能用在循序項運算式或計算運算式內</target>
        <note />
      </trans-unit>
      <trans-unit id="tcConstructRequiresComputationExpression">
        <source>This construct may only be used within computation expressions</source>
        <target state="translated">這個建構只能用在計算運算式內</target>
        <note />
      </trans-unit>
      <trans-unit id="tcInvalidIndexerExpression">
        <source>Invalid indexer expression</source>
        <target state="translated">無效的索引子運算式</target>
        <note />
      </trans-unit>
      <trans-unit id="tcObjectOfIndeterminateTypeUsedRequireTypeConstraint">
        <source>The operator 'expr.[idx]' has been used on an object of indeterminate type based on information prior to this program point. Consider adding further type constraints</source>
        <target state="translated">運算子 'expr.[idx]' 已依據此程式點之前的資訊，用於不定類型的物件。請考慮新增進一步的類型限制式</target>
        <note />
      </trans-unit>
      <trans-unit id="tcCannotInheritFromVariableType">
        <source>Cannot inherit from a variable type</source>
        <target state="translated">無法繼承自變數類型</target>
        <note />
      </trans-unit>
      <trans-unit id="tcObjectConstructorsOnTypeParametersCannotTakeArguments">
        <source>Calls to object constructors on type parameters cannot be given arguments</source>
        <target state="translated">呼叫類型參數的物件建構函式時不能指定引數</target>
        <note />
      </trans-unit>
      <trans-unit id="tcCompiledNameAttributeMisused">
        <source>The 'CompiledName' attribute cannot be used with this language element</source>
        <target state="translated">'CompiledName' 屬性不能搭配這個語言項目一起使用</target>
        <note />
      </trans-unit>
      <trans-unit id="tcNamedTypeRequired">
        <source>'{0}' may only be used with named types</source>
        <target state="translated">'{0}' 只能搭配具名類型一起使用</target>
        <note />
      </trans-unit>
      <trans-unit id="tcInheritCannotBeUsedOnInterfaceType">
        <source>'inherit' cannot be used on interface types. Consider implementing the interface by using 'interface ... with ... end' instead.</source>
        <target state="translated">'inherit' 不能用在介面類型上。請考慮改用 'interface ... with ... end' 來實作介面。</target>
        <note />
      </trans-unit>
      <trans-unit id="tcNewCannotBeUsedOnInterfaceType">
        <source>'new' cannot be used on interface types. Consider using an object expression '{{ new ... with ... }}' instead.</source>
        <target state="translated">'new' 不能用在介面類型上。請考慮改用物件運算式 '{{ new ... with ... }}'。</target>
        <note />
      </trans-unit>
      <trans-unit id="tcAbstractTypeCannotBeInstantiated">
        <source>Instances of this type cannot be created since it has been marked abstract or not all methods have been given implementations. Consider using an object expression '{{ new ... with ... }}' instead.</source>
        <target state="translated">無法建立這種類型的執行個體，因為它已標記為抽象或不是所有方法都有實作。請考慮改用物件運算式 '{{ new ... with ... }}'。</target>
        <note />
      </trans-unit>
      <trans-unit id="tcIDisposableTypeShouldUseNew">
        <source>It is recommended that objects supporting the IDisposable interface are created using the syntax 'new Type(args)', rather than 'Type(args)' or 'Type' as a function value representing the constructor, to indicate that resources may be owned by the generated value</source>
        <target state="translated">建議不要使用 'Type(args)' 或 'Type' 做為函式值來代表建構函式，而應使用 'new Type(args)' 來建立支援 IDisposable 介面的物件，以表示資源可由產生的值擁有</target>
        <note />
      </trans-unit>
      <trans-unit id="tcSyntaxCanOnlyBeUsedToCreateObjectTypes">
        <source>'{0}' may only be used to construct object types</source>
        <target state="translated">'{0}' 只能用來建構物件類型</target>
        <note />
      </trans-unit>
      <trans-unit id="tcConstructorRequiresCall">
        <source>Constructors for the type '{0}' must directly or indirectly call its implicit object constructor. Use a call to the implicit object constructor instead of a record expression.</source>
        <target state="translated">類型 '{0}' 的建構函式必須直接或間接呼叫其隱含物件建構函式。請不要使用記錄運算式，改為呼叫隱含物件建構函式。</target>
        <note />
      </trans-unit>
      <trans-unit id="tcUndefinedField">
        <source>The field '{0}' has been given a value, but is not present in the type '{1}'</source>
        <target state="translated">欄位 '{0}' 已經指定值，但是未出現在類型 '{1}' 中</target>
        <note />
      </trans-unit>
      <trans-unit id="tcFieldRequiresAssignment">
        <source>No assignment given for field '{0}' of type '{1}'</source>
        <target state="translated">未針對類型 '{1}' 的欄位 '{0}' 指定指派</target>
        <note />
      </trans-unit>
      <trans-unit id="tcExtraneousFieldsGivenValues">
        <source>Extraneous fields have been given values</source>
        <target state="translated">已經為沒有直接關聯的欄位指定值</target>
        <note />
      </trans-unit>
      <trans-unit id="tcObjectExpressionsCanOnlyOverrideAbstractOrVirtual">
        <source>Only overrides of abstract and virtual members may be specified in object expressions</source>
        <target state="translated">只有抽象和虛擬成員的覆寫可以在物件運算式中指定</target>
        <note />
      </trans-unit>
      <trans-unit id="tcNoAbstractOrVirtualMemberFound">
        <source>The member '{0}' does not correspond to any abstract or virtual method available to override or implement.</source>
        <target state="translated">成員 '{0}' 未對應到可用於覆寫或實作的任何抽象或虛擬方法。</target>
        <note />
      </trans-unit>
      <trans-unit id="tcMemberFoundIsNotAbstractOrVirtual">
        <source>The type {0} contains the member '{1}' but it is not a virtual or abstract method that is available to override or implement.</source>
        <target state="translated">類型 {0} 包含成員 '{1}'，但它不是可用於覆寫或實作的虛擬或抽象方法。</target>
        <note />
      </trans-unit>
      <trans-unit id="tcArgumentArityMismatch">
        <source>The member '{0}' does not accept the correct number of arguments. {1} argument(s) are expected, but {2} were given. The required signature is '{3}'.{4}</source>
        <target state="translated">成員 '{0}' 不接受正確數目的引數。應為 {1} 個引數，但提供了 {2} 個。必要特徵標記為 '{3}'。{4}</target>
        <note />
      </trans-unit>
      <trans-unit id="tcArgumentArityMismatchOneOverload">
        <source>The member '{0}' does not accept the correct number of arguments. One overload accepts {1} arguments, but {2} were given. The required signature is '{3}'.{4}</source>
        <target state="translated">成員 '{0}' 不接受正確數目的引數。一次多載接受 {1} 個引數，但提供了 {2} 個。必要特徵標記為 '{3}'。{4}</target>
        <note />
      </trans-unit>
      <trans-unit id="tcSimpleMethodNameRequired">
        <source>A simple method name is required here</source>
        <target state="translated">此處要有簡單方法名稱</target>
        <note />
      </trans-unit>
      <trans-unit id="tcPredefinedTypeCannotBeUsedAsSuperType">
        <source>The types System.ValueType, System.Enum, System.Delegate, System.MulticastDelegate and System.Array cannot be used as super types in an object expression or class</source>
        <target state="translated">類型 System.ValueType、System.Enum、System.Delegate、System.MulticastDelegate 和 System.Array 不能做為物件運算式或類別中的超級類型使用</target>
        <note />
      </trans-unit>
      <trans-unit id="tcNewMustBeUsedWithNamedType">
        <source>'new' must be used with a named type</source>
        <target state="translated">'new' 必須搭配具名類型一起使用</target>
        <note />
      </trans-unit>
      <trans-unit id="tcCannotCreateExtensionOfSealedType">
        <source>Cannot create an extension of a sealed type</source>
        <target state="translated">無法建立密封類型的擴充</target>
        <note />
      </trans-unit>
      <trans-unit id="tcNoArgumentsForRecordValue">
        <source>No arguments may be given when constructing a record value</source>
        <target state="translated">建構記錄值時未指定任何引數</target>
        <note />
      </trans-unit>
      <trans-unit id="tcNoInterfaceImplementationForConstructionExpression">
        <source>Interface implementations cannot be given on construction expressions</source>
        <target state="translated">不能在建構運算式中指定介面實作</target>
        <note />
      </trans-unit>
      <trans-unit id="tcObjectConstructionCanOnlyBeUsedInClassTypes">
        <source>Object construction expressions may only be used to implement constructors in class types</source>
        <target state="translated">物件建構運算式只能用來實作類別類型中的建構函式</target>
        <note />
      </trans-unit>
      <trans-unit id="tcOnlySimpleBindingsCanBeUsedInConstructionExpressions">
        <source>Only simple bindings of the form 'id = expr' can be used in construction expressions</source>
        <target state="translated">只有 'id = expr' 形式的簡單繫結可以用在建構運算式中</target>
        <note />
      </trans-unit>
      <trans-unit id="tcObjectsMustBeInitializedWithObjectExpression">
        <source>Objects must be initialized by an object construction expression that calls an inherited object constructor and assigns a value to each field</source>
        <target state="translated">物件必須用物件建構運算式初始化，該運算式必須呼叫繼承的物件建構函式，並為每個欄位指派值</target>
        <note />
      </trans-unit>
      <trans-unit id="tcExpectedInterfaceType">
        <source>Expected an interface type</source>
        <target state="translated">必須是介面類型</target>
        <note />
      </trans-unit>
      <trans-unit id="tcConstructorForInterfacesDoNotTakeArguments">
        <source>Constructor expressions for interfaces do not take arguments</source>
        <target state="translated">介面的建構函式運算式不接受引數</target>
        <note />
      </trans-unit>
      <trans-unit id="tcConstructorRequiresArguments">
        <source>This object constructor requires arguments</source>
        <target state="translated">這個物件建構函式需要引數</target>
        <note />
      </trans-unit>
      <trans-unit id="tcNewRequiresObjectConstructor">
        <source>'new' may only be used with object constructors</source>
        <target state="translated">'new' 只能搭配物件建構函式一起使用</target>
        <note />
      </trans-unit>
      <trans-unit id="tcAtLeastOneOverrideIsInvalid">
        <source>At least one override did not correctly implement its corresponding abstract member</source>
        <target state="translated">至少有一個覆寫未正確實作對應的抽象成員</target>
        <note />
      </trans-unit>
      <trans-unit id="tcNumericLiteralRequiresModule">
        <source>This numeric literal requires that a module '{0}' defining functions FromZero, FromOne, FromInt32, FromInt64 and FromString be in scope</source>
        <target state="translated">這個數值常值要求定義函式 FromZero、FromOne、FromInt32、FromInt64 和 FromString 的模組 '{0}' 必須在範圍內</target>
        <note />
      </trans-unit>
      <trans-unit id="tcInvalidRecordConstruction">
        <source>Invalid record construction</source>
        <target state="translated">無效的記錄建構</target>
        <note />
      </trans-unit>
      <trans-unit id="tcExpressionFormRequiresRecordTypes">
        <source>The expression form {{ expr with ... }} may only be used with record types. To build object types use {{ new Type(...) with ... }}</source>
        <target state="translated">運算式形式 {{ expr with ... }} 只能搭配記錄類型一起使用。若要建置物件類型，請使用 {{ new Type(...) with ... }}</target>
        <note />
      </trans-unit>
      <trans-unit id="tcInheritedTypeIsNotObjectModelType">
        <source>The inherited type is not an object model type</source>
        <target state="translated">繼承類型不是物件模型類型</target>
        <note />
      </trans-unit>
      <trans-unit id="tcObjectConstructionExpressionCanOnlyImplementConstructorsInObjectModelTypes">
        <source>Object construction expressions (i.e. record expressions with inheritance specifications) may only be used to implement constructors in object model types. Use 'new ObjectType(args)' to construct instances of object model types outside of constructors</source>
        <target state="translated">物件建構運算式 (亦即，含繼承規格的記錄運算式) 只能用來實作物件模型類型中的建構函式。請使用 'new ObjectType(args)' 來建構在建構函式外之物件模型類型的執行個體</target>
        <note />
      </trans-unit>
      <trans-unit id="tcEmptyRecordInvalid">
        <source>'{{ }}' is not a valid expression. Records must include at least one field. Empty sequences are specified by using Seq.empty or an empty list '[]'.</source>
        <target state="translated">'{{ }}' 不是有效的運算式。記錄至少必須包含一個欄位。使用 Seq.empty 或空白清單 '[]' 指定了空白順序。</target>
        <note />
      </trans-unit>
      <trans-unit id="tcTypeIsNotARecordTypeNeedConstructor">
        <source>This type is not a record type. Values of class and struct types must be created using calls to object constructors.</source>
        <target state="translated">這種類型不是記錄類型。類別和結構類型的值必須呼叫物件建構函式來建立。</target>
        <note />
      </trans-unit>
      <trans-unit id="tcTypeIsNotARecordType">
        <source>This type is not a record type</source>
        <target state="translated">這種類型不是記錄類型</target>
        <note />
      </trans-unit>
      <trans-unit id="tcConstructIsAmbiguousInComputationExpression">
        <source>This construct is ambiguous as part of a computation expression. Nested expressions may be written using 'let _ = (...)' and nested computations using 'let! res = builder {{ ... }}'.</source>
        <target state="translated">這個建構是計算運算式中模稜兩可的一部分。巢狀運算式可以使用 'let _ = (...)' 撰寫，巢狀計算則使用 'let! res = builder {{ ... }}'。</target>
        <note />
      </trans-unit>
      <trans-unit id="tcConstructIsAmbiguousInSequenceExpression">
        <source>This construct is ambiguous as part of a sequence expression. Nested expressions may be written using 'let _ = (...)' and nested sequences using 'yield! seq {{... }}'.</source>
        <target state="translated">這個建構是循序項運算式中模稜兩可的一部分。巢狀運算式可以使用 'let _ = (...)' 撰寫，巢狀順序則使用 'yield! seq {{... }}'。</target>
        <note />
      </trans-unit>
      <trans-unit id="tcDoBangIllegalInSequenceExpression">
        <source>'do!' cannot be used within sequence expressions</source>
        <target state="translated">無法在循序項運算式內使用 'do!'</target>
        <note />
      </trans-unit>
      <trans-unit id="tcUseForInSequenceExpression">
        <source>The use of 'let! x = coll' in sequence expressions is not permitted. Use 'for x in coll' instead.</source>
        <target state="translated">不允許在循序項運算式中使用 'let! x = coll'。請改用 'for x in coll'。</target>
        <note />
      </trans-unit>
      <trans-unit id="tcTryIllegalInSequenceExpression">
        <source>'try'/'with' cannot be used within sequence expressions</source>
        <target state="translated">'try'/'with' 不能搭配循序項運算式一起使用</target>
        <note />
      </trans-unit>
      <trans-unit id="tcUseYieldBangForMultipleResults">
        <source>In sequence expressions, multiple results are generated using 'yield!'</source>
        <target state="translated">在循序項運算式中，多個結果是使用 'yield!' 產生的</target>
        <note />
      </trans-unit>
      <trans-unit id="tcInvalidAssignment">
        <source>Invalid assignment</source>
        <target state="translated">無效的指派</target>
        <note />
      </trans-unit>
      <trans-unit id="tcInvalidUseOfTypeName">
        <source>Invalid use of a type name</source>
        <target state="translated">無效的類型名稱使用方式</target>
        <note />
      </trans-unit>
      <trans-unit id="tcTypeHasNoAccessibleConstructor">
        <source>This type has no accessible object constructors</source>
        <target state="translated">這種類型沒有可存取的物件建構函式</target>
        <note />
      </trans-unit>
      <trans-unit id="tcInvalidUseOfInterfaceType">
        <source>Invalid use of an interface type</source>
        <target state="translated">無效的介面類型使用方式</target>
        <note />
      </trans-unit>
      <trans-unit id="tcInvalidUseOfDelegate">
        <source>Invalid use of a delegate constructor. Use the syntax 'new Type(args)' or just 'Type(args)'.</source>
        <target state="translated">無效的委派建構函式使用方式。請使用 'new Type(args)' 語法或只用 'Type(args)'。</target>
        <note />
      </trans-unit>
      <trans-unit id="tcPropertyIsNotStatic">
        <source>Property '{0}' is not static</source>
        <target state="translated">屬性 '{0}' 不是靜態的</target>
        <note />
      </trans-unit>
      <trans-unit id="tcPropertyIsNotReadable">
        <source>Property '{0}' is not readable</source>
        <target state="translated">無法讀取屬性 '{0}'</target>
        <note />
      </trans-unit>
      <trans-unit id="tcLookupMayNotBeUsedHere">
        <source>This lookup cannot be used here</source>
        <target state="translated">此處不能使用這個查詢</target>
        <note />
      </trans-unit>
      <trans-unit id="tcPropertyIsStatic">
        <source>Property '{0}' is static</source>
        <target state="translated">屬性 '{0}' 是靜態的</target>
        <note />
      </trans-unit>
      <trans-unit id="tcPropertyCannotBeSet1">
        <source>Property '{0}' cannot be set</source>
        <target state="translated">無法設定屬性 '{0}'</target>
        <note />
      </trans-unit>
      <trans-unit id="tcConstructorsCannotBeFirstClassValues">
        <source>Constructors must be applied to arguments and cannot be used as first-class values. If necessary use an anonymous function '(fun arg1 ... argN -&gt; new Type(arg1,...,argN))'.</source>
        <target state="translated">建構函式必須套用到引數，且無法用作第一個類別值。如有必要，請使用匿名函式 '(fun arg1 ... argN -&gt; new Type(arg1,...,argN))'。</target>
        <note />
      </trans-unit>
      <trans-unit id="tcSyntaxFormUsedOnlyWithRecordLabelsPropertiesAndFields">
        <source>The syntax 'expr.id' may only be used with record labels, properties and fields</source>
        <target state="translated">語法 'expr.id' 只能搭配記錄標籤、屬性和欄位一起使用</target>
        <note />
      </trans-unit>
      <trans-unit id="tcEventIsStatic">
        <source>Event '{0}' is static</source>
        <target state="translated">事件 '{0}' 是靜態的</target>
        <note />
      </trans-unit>
      <trans-unit id="tcEventIsNotStatic">
        <source>Event '{0}' is not static</source>
        <target state="translated">事件 '{0}' 不是靜態的</target>
        <note />
      </trans-unit>
      <trans-unit id="tcNamedArgumentDidNotMatch">
        <source>The named argument '{0}' did not match any argument or mutable property</source>
        <target state="translated">具名引數 '{0}' 不符合任何引數或可變動的屬性</target>
        <note />
      </trans-unit>
      <trans-unit id="tcOverloadsCannotHaveCurriedArguments">
        <source>One or more of the overloads of this method has curried arguments. Consider redesigning these members to take arguments in tupled form.</source>
        <target state="translated">這個方法的一個或多個多載有局部調用引數。請考慮重新設計這些成員，以接受 Tuple 形式的引數。</target>
        <note />
      </trans-unit>
      <trans-unit id="tcUnnamedArgumentsDoNotFormPrefix">
        <source>The unnamed arguments do not form a prefix of the arguments of the method called</source>
        <target state="translated">未命名引數不會構成所呼叫方法的引數前置詞</target>
        <note />
      </trans-unit>
      <trans-unit id="tcStaticOptimizationConditionalsOnlyForFSharpLibrary">
        <source>Static optimization conditionals are only for use within the F# library</source>
        <target state="translated">靜態最佳化條件式只用於 F# 程式庫內</target>
        <note />
      </trans-unit>
      <trans-unit id="tcFormalArgumentIsNotOptional">
        <source>The corresponding formal argument is not optional</source>
        <target state="translated">對應的正式引數不是選擇性的</target>
        <note />
      </trans-unit>
      <trans-unit id="tcInvalidOptionalAssignmentToPropertyOrField">
        <source>Invalid optional assignment to a property or field</source>
        <target state="translated">無效的選擇性指派給屬性或欄位</target>
        <note />
      </trans-unit>
      <trans-unit id="tcDelegateConstructorMustBePassed">
        <source>A delegate constructor must be passed a single function value</source>
        <target state="translated">必須傳遞單一函式值給委派建構函式</target>
        <note />
      </trans-unit>
      <trans-unit id="tcBindingCannotBeUseAndRec">
        <source>A binding cannot be marked both 'use' and 'rec'</source>
        <target state="translated">無法同時將繫結標記為 'use' 和 'rec'</target>
        <note />
      </trans-unit>
      <trans-unit id="tcVolatileOnlyOnClassLetBindings">
        <source>The 'VolatileField' attribute may only be used on 'let' bindings in classes</source>
        <target state="translated">'VolatileField' 屬性只能用在類別的 'let' 繫結上</target>
        <note />
      </trans-unit>
      <trans-unit id="tcAttributesAreNotPermittedOnLetBindings">
        <source>Attributes are not permitted on 'let' bindings in expressions</source>
        <target state="translated">不允許在運算式的 'let' 繫結上使用屬性</target>
        <note />
      </trans-unit>
      <trans-unit id="tcDefaultValueAttributeRequiresVal">
        <source>The 'DefaultValue' attribute may only be used on 'val' declarations</source>
        <target state="translated">'DefaultValue' 屬性只能用在 'val' 宣告上</target>
        <note />
      </trans-unit>
      <trans-unit id="tcConditionalAttributeRequiresMembers">
        <source>The 'ConditionalAttribute' attribute may only be used on members</source>
        <target state="translated">'ConditionalAttribute' 屬性只能用在成員上</target>
        <note />
      </trans-unit>
      <trans-unit id="tcInvalidActivePatternName">
        <source>This is not a valid name for an active pattern</source>
        <target state="translated">這不是現用模式的有效名稱</target>
        <note />
      </trans-unit>
      <trans-unit id="tcEntryPointAttributeRequiresFunctionInModule">
        <source>The 'EntryPointAttribute' attribute may only be used on function definitions in modules</source>
        <target state="translated">'EntryPointAttribute' 屬性不能用在模組的函式定義上</target>
        <note />
      </trans-unit>
      <trans-unit id="tcMutableValuesCannotBeInline">
        <source>Mutable values cannot be marked 'inline'</source>
        <target state="translated">可變動的值不能標記為 'inline'</target>
        <note />
      </trans-unit>
      <trans-unit id="tcMutableValuesMayNotHaveGenericParameters">
        <source>Mutable values cannot have generic parameters</source>
        <target state="translated">可變動的值不能有泛型參數</target>
        <note />
      </trans-unit>
      <trans-unit id="tcMutableValuesSyntax">
        <source>Mutable function values should be written 'let mutable f = (fun args -&gt; ...)'</source>
        <target state="translated">可變動的函式值應寫成 'let mutable f = (fun args -&gt; ...)'</target>
        <note />
      </trans-unit>
      <trans-unit id="tcOnlyFunctionsCanBeInline">
        <source>Only functions may be marked 'inline'</source>
        <target state="translated">只有函式可以標記為 'inline'</target>
        <note />
      </trans-unit>
      <trans-unit id="tcIllegalAttributesForLiteral">
        <source>A literal value cannot be given the [&lt;ThreadStatic&gt;] or [&lt;ContextStatic&gt;] attributes</source>
        <target state="translated">不得為常值指定 [&lt;ThreadStatic&gt;] 或 [&lt;ContextStatic&gt;] 屬性</target>
        <note />
      </trans-unit>
      <trans-unit id="tcLiteralCannotBeMutable">
        <source>A literal value cannot be marked 'mutable'</source>
        <target state="translated">常值不能標記為 'mutable'</target>
        <note />
      </trans-unit>
      <trans-unit id="tcLiteralCannotBeInline">
        <source>A literal value cannot be marked 'inline'</source>
        <target state="translated">常值不能標記為 'inline'</target>
        <note />
      </trans-unit>
      <trans-unit id="tcLiteralCannotHaveGenericParameters">
        <source>Literal values cannot have generic parameters</source>
        <target state="translated">常值不能有泛型參數</target>
        <note />
      </trans-unit>
      <trans-unit id="tcInvalidConstantExpression">
        <source>This is not a valid constant expression</source>
        <target state="translated">這不是有效的常數運算式</target>
        <note />
      </trans-unit>
      <trans-unit id="tcTypeIsInaccessible">
        <source>This type is not accessible from this code location</source>
        <target state="translated">無法從這個程式碼位置存取這種類型</target>
        <note />
      </trans-unit>
      <trans-unit id="tcUnexpectedConditionInImportedAssembly">
        <source>Unexpected condition in imported assembly: failed to decode AttributeUsage attribute</source>
        <target state="translated">匯入的組件中有未預期的條件: 無法解碼 AttributeUsage 屬性</target>
        <note />
      </trans-unit>
      <trans-unit id="tcUnrecognizedAttributeTarget">
        <source>Unrecognized attribute target. Valid attribute targets are 'assembly', 'module', 'type', 'method', 'property', 'return', 'param', 'field', 'event', 'constructor'.</source>
        <target state="translated">無法辨識的屬性目標。有效的屬性目標為 'assembly'、'module'、'type'、'method'、'property'、'return'、'param'、'field'、'event'、'constructor'。</target>
        <note />
      </trans-unit>
      <trans-unit id="tcAttributeIsNotValidForLanguageElementUseDo">
        <source>This attribute is not valid for use on this language element. Assembly attributes should be attached to a 'do ()' declaration, if necessary within an F# module.</source>
        <target state="translated">這個屬性不能用在這個語言項目上。組件屬性應該附加到 'do ()' 宣告 (如果 F# 模組中需要的話)。</target>
        <note />
      </trans-unit>
      <trans-unit id="tcAttributeIsNotValidForLanguageElement">
        <source>This attribute is not valid for use on this language element</source>
        <target state="translated">這個屬性不能用在這個語言項目上</target>
        <note />
      </trans-unit>
      <trans-unit id="tcOptionalArgumentsCannotBeUsedInCustomAttribute">
        <source>Optional arguments cannot be used in custom attributes</source>
        <target state="translated">選擇性的引數不能用在自訂屬性中</target>
        <note />
      </trans-unit>
      <trans-unit id="tcPropertyCannotBeSet0">
        <source>This property cannot be set</source>
        <target state="translated">無法設定這個屬性</target>
        <note />
      </trans-unit>
      <trans-unit id="tcPropertyOrFieldNotFoundInAttribute">
        <source>This property or field was not found on this custom attribute type</source>
        <target state="translated">在這個自訂屬性類型上找不到這個屬性或欄位</target>
        <note />
      </trans-unit>
      <trans-unit id="tcCustomAttributeMustBeReferenceType">
        <source>A custom attribute must be a reference type</source>
        <target state="translated">自訂屬性必須是參考類型</target>
        <note />
      </trans-unit>
      <trans-unit id="tcCustomAttributeArgumentMismatch">
        <source>The number of args for a custom attribute does not match the expected number of args for the attribute constructor</source>
        <target state="translated">自訂屬性的引數數目不符合屬性建構函式預期的引數數目</target>
        <note />
      </trans-unit>
      <trans-unit id="tcCustomAttributeMustInvokeConstructor">
        <source>A custom attribute must invoke an object constructor</source>
        <target state="translated">自訂屬性必須叫用物件建構函式</target>
        <note />
      </trans-unit>
      <trans-unit id="tcAttributeExpressionsMustBeConstructorCalls">
        <source>Attribute expressions must be calls to object constructors</source>
        <target state="translated">屬性運算式必須是對物件建構函式的呼叫</target>
        <note />
      </trans-unit>
      <trans-unit id="tcUnsupportedAttribute">
        <source>This attribute cannot be used in this version of F#</source>
        <target state="translated">這個屬性不能用在這個版本的 F# 中</target>
        <note />
      </trans-unit>
      <trans-unit id="tcInvalidInlineSpecification">
        <source>Invalid inline specification</source>
        <target state="translated">無效的內嵌規格</target>
        <note />
      </trans-unit>
      <trans-unit id="tcInvalidUseBinding">
        <source>'use' bindings must be of the form 'use &lt;var&gt; = &lt;expr&gt;'</source>
        <target state="translated">'use' 繫結的形式必須為 'use &lt;var&gt; = &lt;expr&gt;'</target>
        <note />
      </trans-unit>
      <trans-unit id="tcAbstractMembersIllegalInAugmentation">
        <source>Abstract members are not permitted in an augmentation - they must be defined as part of the type itself</source>
        <target state="translated">不允許在增強指定中使用抽象成員，必須將它們定義為類型自身的一部分</target>
        <note />
      </trans-unit>
      <trans-unit id="tcMethodOverridesIllegalHere">
        <source>Method overrides and interface implementations are not permitted here</source>
        <target state="translated">此處不允許方法覆寫和介面實作</target>
        <note />
      </trans-unit>
      <trans-unit id="tcNoMemberFoundForOverride">
        <source>No abstract or interface member was found that corresponds to this override</source>
        <target state="translated">找不到對應到這個覆寫的抽象或介面成員</target>
        <note />
      </trans-unit>
      <trans-unit id="tcOverrideArityMismatch">
        <source>This override takes a different number of arguments to the corresponding abstract member. The following abstract members were found:{0}</source>
        <target state="translated">這項覆寫會針對對應的抽象成員，採用不同數目的引數。找到下列抽象成員: {0}</target>
        <note />
      </trans-unit>
      <trans-unit id="tcDefaultImplementationAlreadyExists">
        <source>This method already has a default implementation</source>
        <target state="translated">這個方法已經有預設實作</target>
        <note />
      </trans-unit>
      <trans-unit id="tcDefaultAmbiguous">
        <source>The method implemented by this default is ambiguous</source>
        <target state="translated">這個預設所實作的方法模稜兩可</target>
        <note />
      </trans-unit>
      <trans-unit id="tcNoPropertyFoundForOverride">
        <source>No abstract property was found that corresponds to this override</source>
        <target state="translated">找不到對應到這個覆寫的抽象屬性</target>
        <note />
      </trans-unit>
      <trans-unit id="tcAbstractPropertyMissingGetOrSet">
        <source>This property overrides or implements an abstract property but the abstract property doesn't have a corresponding {0}</source>
        <target state="translated">這個屬性會覆寫或實作抽象屬性，但抽象屬性沒有對應的 {0}</target>
        <note />
      </trans-unit>
      <trans-unit id="tcInvalidSignatureForSet">
        <source>Invalid signature for set member</source>
        <target state="translated">無效的集合成員簽章</target>
        <note />
      </trans-unit>
      <trans-unit id="tcNewMemberHidesAbstractMember">
        <source>This new member hides the abstract member '{0}'. Rename the member or use 'override' instead.</source>
        <target state="translated">這個新成員會隱藏抽象成員 '{0}'。請重新命名成員或改用 'override'。</target>
        <note />
      </trans-unit>
      <trans-unit id="tcNewMemberHidesAbstractMemberWithSuffix">
        <source>This new member hides the abstract member '{0}' once tuples, functions, units of measure and/or provided types are erased. Rename the member or use 'override' instead.</source>
        <target state="translated">這個新成員在清除元組、函式、測量單位和/或提供的類型後會隱藏抽象成員 '{0}'。請重新命名成員或改用 'override'。</target>
        <note />
      </trans-unit>
      <trans-unit id="tcStaticInitializersIllegalInInterface">
        <source>Interfaces cannot contain definitions of static initializers</source>
        <target state="translated">介面不能包含靜態初始設定式的定義</target>
        <note />
      </trans-unit>
      <trans-unit id="tcObjectConstructorsIllegalInInterface">
        <source>Interfaces cannot contain definitions of object constructors</source>
        <target state="translated">介面不能包含物件建構函式的定義</target>
        <note />
      </trans-unit>
      <trans-unit id="tcMemberOverridesIllegalInInterface">
        <source>Interfaces cannot contain definitions of member overrides</source>
        <target state="translated">介面不能包含成員覆寫的定義</target>
        <note />
      </trans-unit>
      <trans-unit id="tcConcreteMembersIllegalInInterface">
        <source>Interfaces cannot contain definitions of concrete members. You may need to define a constructor on your type to indicate that the type is a class.</source>
        <target state="translated">介面不能包含具象成員的定義。您必須在類型上定義建構函式，以指示類型是類別。</target>
        <note />
      </trans-unit>
      <trans-unit id="tcConstructorsDisallowedInExceptionAugmentation">
        <source>Constructors cannot be specified in exception augmentations</source>
        <target state="translated">建構函式不能在例外狀況增強指定中指定</target>
        <note />
      </trans-unit>
      <trans-unit id="tcStructsCannotHaveConstructorWithNoArguments">
        <source>Structs cannot have an object constructor with no arguments. This is a restriction imposed on all CLI languages as structs automatically support a default constructor.</source>
        <target state="translated">結構不能有不含引數的物件建構函式。這是對所有 CLI 語言施加的限制，因為結構會自動支援預設建構函式。</target>
        <note />
      </trans-unit>
      <trans-unit id="tcConstructorsIllegalForThisType">
        <source>Constructors cannot be defined for this type</source>
        <target state="translated">無法為這個類型定義建構函式</target>
        <note />
      </trans-unit>
      <trans-unit id="tcRecursiveBindingsWithMembersMustBeDirectAugmentation">
        <source>Recursive bindings that include member specifications can only occur as a direct augmentation of a type</source>
        <target state="translated">包含成員規格的遞迴繫結只能做為類型的直接增強指定</target>
        <note />
      </trans-unit>
      <trans-unit id="tcOnlySimplePatternsInLetRec">
        <source>Only simple variable patterns can be bound in 'let rec' constructs</source>
        <target state="translated">只有簡單的變數模式可以在 'let rec' 建構中繫結</target>
        <note />
      </trans-unit>
      <trans-unit id="tcOnlyRecordFieldsAndSimpleLetCanBeMutable">
        <source>Only record fields and simple, non-recursive 'let' bindings may be marked mutable</source>
        <target state="translated">只有記錄欄位及簡單的非遞迴 'let' 繫結可以標記為可變動</target>
        <note />
      </trans-unit>
      <trans-unit id="tcMemberIsNotSufficientlyGeneric">
        <source>This member is not sufficiently generic</source>
        <target state="translated">這個成員的一般程度不足</target>
        <note />
      </trans-unit>
      <trans-unit id="tcLiteralAttributeRequiresConstantValue">
        <source>A declaration may only be the [&lt;Literal&gt;] attribute if a constant value is also given, e.g. 'val x : int = 1'</source>
        <target state="translated">若也提供了常數值，宣告就只能是 [&lt;Literal&gt;] 屬性，例如 'val x : int = 1'</target>
        <note />
      </trans-unit>
      <trans-unit id="tcValueInSignatureRequiresLiteralAttribute">
        <source>A declaration may only be given a value in a signature if the declaration has the [&lt;Literal&gt;] attribute</source>
        <target state="translated">若宣告有 [&lt;Literal&gt;] 屬性，宣告就只能有特徵標記中的值</target>
        <note />
      </trans-unit>
      <trans-unit id="tcThreadStaticAndContextStaticMustBeStatic">
        <source>Thread-static and context-static variables must be static and given the [&lt;DefaultValue&gt;] attribute to indicate that the value is initialized to the default value on each new thread</source>
        <target state="translated">靜態執行緒和環境變數必須是靜態的，且必須為其指定 [&lt;DefaultValue&gt;] 屬性，以指出值會在每個新的執行緒均初始化為預設值</target>
        <note />
      </trans-unit>
      <trans-unit id="tcVolatileFieldsMustBeMutable">
        <source>Volatile fields must be marked 'mutable' and cannot be thread-static</source>
        <target state="translated">Volatile 欄位必須標記為 'mutable'，而且不能是 Thread 靜態的</target>
        <note />
      </trans-unit>
      <trans-unit id="tcUninitializedValFieldsMustBeMutable">
        <source>Uninitialized 'val' fields must be mutable and marked with the '[&lt;DefaultValue&gt;]' attribute. Consider using a 'let' binding instead of a 'val' field.</source>
        <target state="translated">未初始化的 'val'欄位必須是可變的，並以 '[&lt;DefaultValue&gt;]' 屬性標示。請考慮使用 'let' 繫結，而不使用 'val' 欄位。</target>
        <note />
      </trans-unit>
      <trans-unit id="tcStaticValFieldsMustBeMutableAndPrivate">
        <source>Static 'val' fields in types must be mutable, private and marked with the '[&lt;DefaultValue&gt;]' attribute. They are initialized to the 'null' or 'zero' value for their type. Consider also using a 'static let mutable' binding in a class type.</source>
        <target state="translated">類型中的靜態 'val' 欄位必須是可變、私人的，並以 '[&lt;DefaultValue&gt;]' 標示。這些欄位會依據其類型，初始化為 'null' 或 'zero' 值。請考慮也在類別類型中使用 'static let mutable' 繫結。</target>
        <note />
      </trans-unit>
      <trans-unit id="tcFieldRequiresName">
        <source>This field requires a name</source>
        <target state="translated">這個欄位需要名稱</target>
        <note />
      </trans-unit>
      <trans-unit id="tcInvalidNamespaceModuleTypeUnionName">
        <source>Invalid namespace, module, type or union case name</source>
        <target state="translated">無效的命名空間、模組、類型或聯集名稱</target>
        <note />
      </trans-unit>
      <trans-unit id="tcIllegalFormForExplicitTypeDeclaration">
        <source>Explicit type declarations for constructors must be of the form 'ty1 * ... * tyN -&gt; resTy'. Parentheses may be required around 'resTy'</source>
        <target state="translated">建構函式的明確類型宣告形式必須為 'ty1 * ... * tyN -&gt; resTy'。'resTy' 前後可能需要括號</target>
        <note />
      </trans-unit>
      <trans-unit id="tcReturnTypesForUnionMustBeSameAsType">
        <source>Return types of union cases must be identical to the type being defined, up to abbreviations</source>
        <target state="translated">聯集的傳回類型必須與所定義的類型一樣，直到縮寫為止</target>
        <note />
      </trans-unit>
      <trans-unit id="tcInvalidEnumerationLiteral">
        <source>This is not a valid value for an enumeration literal</source>
        <target state="translated">這不是列舉常值的有效值</target>
        <note />
      </trans-unit>
      <trans-unit id="tcTypeIsNotInterfaceType1">
        <source>The type '{0}' is not an interface type</source>
        <target state="translated">類型 '{0}' 不是介面類型</target>
        <note />
      </trans-unit>
      <trans-unit id="tcDuplicateSpecOfInterface">
        <source>Duplicate specification of an interface</source>
        <target state="translated">介面有重複的規格</target>
        <note />
      </trans-unit>
      <trans-unit id="tcFieldValIllegalHere">
        <source>A field/val declaration is not permitted here</source>
        <target state="translated">此處不允許欄位/val 宣告</target>
        <note />
      </trans-unit>
      <trans-unit id="tcInheritIllegalHere">
        <source>A inheritance declaration is not permitted here</source>
        <target state="translated">此處不允許繼承宣告</target>
        <note />
      </trans-unit>
      <trans-unit id="tcModuleRequiresQualifiedAccess">
        <source>This declaration opens the module '{0}', which is marked as 'RequireQualifiedAccess'. Adjust your code to use qualified references to the elements of the module instead, e.g. 'List.map' instead of 'map'. This change will ensure that your code is robust as new constructs are added to libraries.</source>
        <target state="translated">這個宣告會開啟標記為 'RequireQualifiedAccess' 的模組 '{0}'。請將您的程式碼調整為改用模組項目的限定參考，例如 'List.map'，而不是 'map'。這項變更將確保在新建構加入至程式庫時，您的程式碼可以更為強固。</target>
        <note />
      </trans-unit>
      <trans-unit id="tcOpenUsedWithPartiallyQualifiedPath">
        <source>This declaration opens the namespace or module '{0}' through a partially qualified path. Adjust this code to use the full path of the namespace. This change will make your code more robust as new constructs are added to the F# and CLI libraries.</source>
        <target state="translated">這個宣告會透過部分限定名稱開啟命名空間或模組 '{0}'。請調整這個程式碼，使用命名空間的完整路徑。這項變更將確保在新建構加入至 F# 和 CLI 程式庫時，您的程式碼可以更為強固。</target>
        <note />
      </trans-unit>
      <trans-unit id="tcLocalClassBindingsCannotBeInline">
        <source>Local class bindings cannot be marked inline. Consider lifting the definition out of the class or else do not mark it as inline.</source>
        <target state="translated">區域類別繫結不能標記為內嵌。請考慮將定義移出類別，或不將它標記為內嵌。</target>
        <note />
      </trans-unit>
      <trans-unit id="tcTypeAbbreviationsMayNotHaveMembers">
        <source>Type abbreviations cannot have members</source>
        <target state="translated">類型縮寫不能有成員</target>
        <note />
      </trans-unit>
      <trans-unit id="tcTypeAbbreviationsCheckedAtCompileTime">
        <source>As of F# 4.1, the accessibility of type abbreviations is checked at compile-time. Consider changing the accessibility of the type abbreviation. Ignoring this warning might lead to runtime errors.</source>
        <target state="translated">自 F# 4.1 起，類型縮寫的協助工具會於編譯時期經過檢查。請考慮變更類型縮寫的協助工具。略過此警告會導致執行階段錯誤。</target>
        <note />
      </trans-unit>
      <trans-unit id="tcEnumerationsMayNotHaveMembers">
        <source>Enumerations cannot have members</source>
        <target state="translated">列舉值不能有成員</target>
        <note />
      </trans-unit>
      <trans-unit id="tcMeasureDeclarationsRequireStaticMembers">
        <source>Measure declarations may have only static members</source>
        <target state="translated">測量宣告只能有靜態成員</target>
        <note />
      </trans-unit>
      <trans-unit id="tcStructsMayNotContainDoBindings">
        <source>Structs cannot contain 'do' bindings because the default constructor for structs would not execute these bindings</source>
        <target state="translated">結構不能包含 'do' 繫結，因為結構的預設建構函式不會執行這些繫結</target>
        <note />
      </trans-unit>
      <trans-unit id="tcStructsMayNotContainLetBindings">
        <source>Structs cannot contain value definitions because the default constructor for structs will not execute these bindings. Consider adding additional arguments to the primary constructor for the type.</source>
        <target state="translated">結構不能包含值定義，因為結構的預設建構函式不會執行這些繫結。請考慮將其他引數加入類型的主要建構函式。</target>
        <note />
      </trans-unit>
      <trans-unit id="tcStaticLetBindingsRequireClassesWithImplicitConstructors">
        <source>Static value definitions may only be used in types with a primary constructor. Consider adding arguments to the type definition, e.g. 'type X(args) = ...'.</source>
        <target state="translated">靜態值定義只能用於含有主要建構函式的類型中。請考慮在類型定義加入引數，例如 'type X(args) = ...'。</target>
        <note />
      </trans-unit>
      <trans-unit id="tcMeasureDeclarationsRequireStaticMembersNotConstructors">
        <source>Measure declarations may have only static members: constructors are not available</source>
        <target state="translated">測量宣告只能有靜態成員: 無法使用建構函式</target>
        <note />
      </trans-unit>
      <trans-unit id="tcMemberAndLocalClassBindingHaveSameName">
        <source>A member and a local class binding both have the name '{0}'</source>
        <target state="translated">成員和區域類別繫結都有名稱 '{0}'</target>
        <note />
      </trans-unit>
      <trans-unit id="tcTypeAbbreviationsCannotHaveInterfaceDeclaration">
        <source>Type abbreviations cannot have interface declarations</source>
        <target state="translated">類型縮寫不能有介面宣告</target>
        <note />
      </trans-unit>
      <trans-unit id="tcEnumerationsCannotHaveInterfaceDeclaration">
        <source>Enumerations cannot have interface declarations</source>
        <target state="translated">列舉值不能有介面宣告</target>
        <note />
      </trans-unit>
      <trans-unit id="tcTypeIsNotInterfaceType0">
        <source>This type is not an interface type</source>
        <target state="translated">這種類型不是介面類型</target>
        <note />
      </trans-unit>
      <trans-unit id="tcAllImplementedInterfacesShouldBeDeclared">
        <source>All implemented interfaces should be declared on the initial declaration of the type</source>
        <target state="translated">所有實作的介面都應該在類型的初始宣告上宣告</target>
        <note />
      </trans-unit>
      <trans-unit id="tcDefaultImplementationForInterfaceHasAlreadyBeenAdded">
        <source>A default implementation of this interface has already been added because the explicit implementation of the interface was not specified at the definition of the type</source>
        <target state="translated">已經加入這個介面的預設實作，因為未在類型的定義指定介面的明確實作</target>
        <note />
      </trans-unit>
      <trans-unit id="tcMemberNotPermittedInInterfaceImplementation">
        <source>This member is not permitted in an interface implementation</source>
        <target state="translated">不允許在介面實作中使用這個成員</target>
        <note />
      </trans-unit>
      <trans-unit id="tcDeclarationElementNotPermittedInAugmentation">
        <source>This declaration element is not permitted in an augmentation</source>
        <target state="translated">不允許在增強指定中使用這個宣告項目</target>
        <note />
      </trans-unit>
      <trans-unit id="tcTypesCannotContainNestedTypes">
        <source>Types cannot contain nested type definitions</source>
        <target state="translated">類型不能包含巢狀類型定義</target>
        <note />
      </trans-unit>
      <trans-unit id="tcTypeExceptionOrModule">
        <source>type, exception or module</source>
        <target state="translated">類型、例外狀況或模組</target>
        <note />
      </trans-unit>
      <trans-unit id="tcTypeOrModule">
        <source>type or module</source>
        <target state="translated">類型或模組</target>
        <note />
      </trans-unit>
      <trans-unit id="tcImplementsIStructuralEquatableExplicitly">
        <source>The struct, record or union type '{0}' implements the interface 'System.IStructuralEquatable' explicitly. Apply the 'CustomEquality' attribute to the type.</source>
        <target state="translated">結構、記錄或等位型別 '{0}' 明確實作了介面 'System.IStructuralEquatable'。請將 'CustomEquality' 屬性套用到該型別。</target>
        <note />
      </trans-unit>
      <trans-unit id="tcImplementsIEquatableExplicitly">
        <source>The struct, record or union type '{0}' implements the interface 'System.IEquatable&lt;_&gt;' explicitly. Apply the 'CustomEquality' attribute to the type and provide a consistent implementation of the non-generic override 'System.Object.Equals(obj)'.</source>
        <target state="translated">結構、記錄或等位型別 '{0}' 會明確實作介面 'System.IEquatable&lt;_&gt;'。請將 'CustomEquality' 屬性套用到類型，並提供一致的非泛型覆寫 'System.Object.Equals(obj)' 實作。</target>
        <note />
      </trans-unit>
      <trans-unit id="tcExplicitTypeSpecificationCannotBeUsedForExceptionConstructors">
        <source>Explicit type specifications cannot be used for exception constructors</source>
        <target state="translated">明確的類型規格不能用於例外狀況建構函式</target>
        <note />
      </trans-unit>
      <trans-unit id="tcExceptionAbbreviationsShouldNotHaveArgumentList">
        <source>Exception abbreviations should not have argument lists</source>
        <target state="translated">例外狀況縮寫不應該有引數清單</target>
        <note />
      </trans-unit>
      <trans-unit id="tcAbbreviationsFordotNetExceptionsCannotTakeArguments">
        <source>Abbreviations for Common IL exceptions cannot take arguments</source>
        <target state="translated">Common IL 例外狀況的縮寫不能接受引數</target>
        <note />
      </trans-unit>
      <trans-unit id="tcExceptionAbbreviationsMustReferToValidExceptions">
        <source>Exception abbreviations must refer to existing exceptions or F# types deriving from System.Exception</source>
        <target state="translated">例外狀況縮寫必須參考現有的例外狀況，或衍生自 System.Exception 的 F# 類型</target>
        <note />
      </trans-unit>
      <trans-unit id="tcAbbreviationsFordotNetExceptionsMustHaveMatchingObjectConstructor">
        <source>Abbreviations for Common IL exception types must have a matching object constructor</source>
        <target state="translated">Common IL 例外狀況類型的縮寫必須有對應的物件建構函式</target>
        <note />
      </trans-unit>
      <trans-unit id="tcNotAnException">
        <source>Not an exception</source>
        <target state="translated">不是例外狀況</target>
        <note />
      </trans-unit>
      <trans-unit id="tcInvalidModuleName">
        <source>Invalid module name</source>
        <target state="translated">無效的模組名稱</target>
        <note />
      </trans-unit>
      <trans-unit id="tcInvalidTypeExtension">
        <source>Invalid type extension</source>
        <target state="translated">無效的類型擴充</target>
        <note />
      </trans-unit>
      <trans-unit id="tcAttributesOfTypeSpecifyMultipleKindsForType">
        <source>The attributes of this type specify multiple kinds for the type</source>
        <target state="translated">這種類型的屬性為類型指定了多種類型</target>
        <note />
      </trans-unit>
      <trans-unit id="tcKindOfTypeSpecifiedDoesNotMatchDefinition">
        <source>The kind of the type specified by its attributes does not match the kind implied by its definition</source>
        <target state="translated">由其屬性指定的類型類型不符合其定義所隱含的類型</target>
        <note />
      </trans-unit>
      <trans-unit id="tcMeasureDefinitionsCannotHaveTypeParameters">
        <source>Measure definitions cannot have type parameters</source>
        <target state="translated">測量定義不能有類型參數</target>
        <note />
      </trans-unit>
      <trans-unit id="tcTypeRequiresDefinition">
        <source>This type requires a definition</source>
        <target state="translated">這個類型需要定義</target>
        <note />
      </trans-unit>
      <trans-unit id="tcTypeAbbreviationHasTypeParametersMissingOnType">
        <source>This type abbreviation has one or more declared type parameters that do not appear in the type being abbreviated. Type abbreviations must use all declared type parameters in the type being abbreviated. Consider removing one or more type parameters, or use a concrete type definition that wraps an underlying type, such as 'type C&lt;'a&gt; = C of ...'.</source>
        <target state="translated">這個類型縮寫有一或多個已宣告的類型參數未出現在接受縮寫的類型中。類型縮寫必須使用接受縮寫的類型中所有已宣告的類型參數。請考慮移除一或多個類型參數，或使用會包裝基礎類型的實體類型定義，例如 'type C&lt;'a&gt; = C of ...'。</target>
        <note />
      </trans-unit>
      <trans-unit id="tcStructsInterfacesEnumsDelegatesMayNotInheritFromOtherTypes">
        <source>Structs, interfaces, enums and delegates cannot inherit from other types</source>
        <target state="translated">結構、介面、列舉和委派不能繼承自其他類型</target>
        <note />
      </trans-unit>
      <trans-unit id="tcTypesCannotInheritFromMultipleConcreteTypes">
        <source>Types cannot inherit from multiple concrete types</source>
        <target state="translated">類型不能繼承自多個具象類型</target>
        <note />
      </trans-unit>
      <trans-unit id="tcRecordsUnionsAbbreviationsStructsMayNotHaveAllowNullLiteralAttribute">
        <source>Records, union, abbreviations and struct types cannot have the 'AllowNullLiteral' attribute</source>
        <target state="translated">記錄、等位、縮寫和結構類型不能有 'AllowNullLiteral' 屬性</target>
        <note />
      </trans-unit>
      <trans-unit id="tcAllowNullTypesMayOnlyInheritFromAllowNullTypes">
        <source>Types with the 'AllowNullLiteral' attribute may only inherit from or implement types which also allow the use of the null literal</source>
        <target state="translated">具 'AllowNullLiteral' 屬性的類型只能繼承自或實作允許使用 null 常值的類型</target>
        <note />
      </trans-unit>
      <trans-unit id="tcGenericTypesCannotHaveStructLayout">
        <source>Generic types cannot be given the 'StructLayout' attribute</source>
        <target state="translated">不能為泛型類型指定 'StructLayout' 屬性</target>
        <note />
      </trans-unit>
      <trans-unit id="tcOnlyStructsCanHaveStructLayout">
        <source>Only structs and classes without primary constructors may be given the 'StructLayout' attribute</source>
        <target state="translated">只能為不含主要建構函式的結構和類別指定 'StructLayout' 屬性</target>
        <note />
      </trans-unit>
      <trans-unit id="tcRepresentationOfTypeHiddenBySignature">
        <source>The representation of this type is hidden by the signature. It must be given an attribute such as [&lt;Sealed&gt;], [&lt;Class&gt;] or [&lt;Interface&gt;] to indicate the characteristics of the type.</source>
        <target state="translated">特徵標記隱藏了此類型的表示法。必須賦予其 [&lt;Sealed&gt;]、[&lt;Class&gt;] 或 [&lt;Interface&gt;] 這類的屬性，以指出類型的特性。</target>
        <note />
      </trans-unit>
      <trans-unit id="tcOnlyClassesCanHaveAbstract">
        <source>Only classes may be given the 'AbstractClass' attribute</source>
        <target state="translated">只能為類別指定 'AbstractClass' 屬性</target>
        <note />
      </trans-unit>
      <trans-unit id="tcOnlyTypesRepresentingUnitsOfMeasureCanHaveMeasure">
        <source>Only types representing units-of-measure may be given the 'Measure' attribute</source>
        <target state="translated">只能為代表測量單位的類型指定 'Measure' 屬性</target>
        <note />
      </trans-unit>
      <trans-unit id="tcOverridesCannotHaveVisibilityDeclarations">
        <source>Accessibility modifiers are not permitted on overrides or interface implementations</source>
        <target state="translated">不允許在覆寫或介面實作上使用存取範圍修飾詞</target>
        <note />
      </trans-unit>
      <trans-unit id="tcTypesAreAlwaysSealedDU">
        <source>Discriminated union types are always sealed</source>
        <target state="translated">差別等位類型永遠是密封的</target>
        <note />
      </trans-unit>
      <trans-unit id="tcTypesAreAlwaysSealedRecord">
        <source>Record types are always sealed</source>
        <target state="translated">記錄類型永遠是密封的</target>
        <note />
      </trans-unit>
      <trans-unit id="tcTypesAreAlwaysSealedAssemblyCode">
        <source>Assembly code types are always sealed</source>
        <target state="translated">組譯程式碼類型永遠是密封的</target>
        <note />
      </trans-unit>
      <trans-unit id="tcTypesAreAlwaysSealedStruct">
        <source>Struct types are always sealed</source>
        <target state="translated">結構類型永遠是密封的</target>
        <note />
      </trans-unit>
      <trans-unit id="tcTypesAreAlwaysSealedDelegate">
        <source>Delegate types are always sealed</source>
        <target state="translated">委派類型永遠是密封的</target>
        <note />
      </trans-unit>
      <trans-unit id="tcTypesAreAlwaysSealedEnum">
        <source>Enum types are always sealed</source>
        <target state="translated">列舉類型永遠是密封的</target>
        <note />
      </trans-unit>
      <trans-unit id="tcInterfaceTypesAndDelegatesCannotContainFields">
        <source>Interface types and delegate types cannot contain fields</source>
        <target state="translated">介面類型和委派類型不能包含欄位</target>
        <note />
      </trans-unit>
      <trans-unit id="tcAbbreviatedTypesCannotBeSealed">
        <source>Abbreviated types cannot be given the 'Sealed' attribute</source>
        <target state="translated">不能為縮寫的類型指定 'Sealed' 屬性</target>
        <note />
      </trans-unit>
      <trans-unit id="tcCannotInheritFromSealedType">
        <source>Cannot inherit a sealed type</source>
        <target state="translated">無法繼承密封類型</target>
        <note />
      </trans-unit>
      <trans-unit id="tcCannotInheritFromInterfaceType">
        <source>Cannot inherit from interface type. Use interface ... with instead.</source>
        <target state="translated">無法繼承自介面類型。請改用 interface ... with。</target>
        <note />
      </trans-unit>
      <trans-unit id="tcStructTypesCannotContainAbstractMembers">
        <source>Struct types cannot contain abstract members</source>
        <target state="translated">結構類型不能包含抽象成員</target>
        <note />
      </trans-unit>
      <trans-unit id="tcInterfaceTypesCannotBeSealed">
        <source>Interface types cannot be sealed</source>
        <target state="translated">介面類型不可以是密封的</target>
        <note />
      </trans-unit>
      <trans-unit id="tcInvalidDelegateSpecification">
        <source>Delegate specifications must be of the form 'typ -&gt; typ'</source>
        <target state="translated">委派規格的形式必須為 'typ -&gt; typ'</target>
        <note />
      </trans-unit>
      <trans-unit id="tcDelegatesCannotBeCurried">
        <source>Delegate specifications must not be curried types. Use 'typ * ... * typ -&gt; typ' for multi-argument delegates, and 'typ -&gt; (typ -&gt; typ)' for delegates returning function values.</source>
        <target state="translated">委派規格不得為局部調用的類型。若為多引數委派，請使用 'typ * ... * typ -&gt; typ'; 若為傳回函式值的委派，則使用 'typ -&gt; (typ -&gt; typ)'。</target>
        <note />
      </trans-unit>
      <trans-unit id="tcInvalidTypeForLiteralEnumeration">
        <source>Literal enumerations must have type int, uint, int16, uint16, int64, uint64, byte, sbyte or char</source>
        <target state="translated">常值列舉值必須為類型 int、uint、int16、uint16、int64、uint64、byte、sbyte 或 char</target>
        <note />
      </trans-unit>
      <trans-unit id="tcTypeDefinitionIsCyclic">
        <source>This type definition involves an immediate cyclic reference through an abbreviation</source>
        <target state="translated">這個類型定義涉及透過縮寫的立即循環參考</target>
        <note />
      </trans-unit>
      <trans-unit id="tcTypeDefinitionIsCyclicThroughInheritance">
        <source>This type definition involves an immediate cyclic reference through a struct field or inheritance relation</source>
        <target state="translated">這個類型定義涉及透過結構欄位或繼承關係的立即循環參考</target>
        <note />
      </trans-unit>
      <trans-unit id="tcReservedSyntaxForAugmentation">
        <source>The syntax 'type X with ...' is reserved for augmentations. Types whose representations are hidden but which have members are now declared in signatures using 'type X = ...'. You may also need to add the '[&lt;Sealed&gt;] attribute to the type definition in the signature</source>
        <target state="translated">語法 'type X with ...' 已保留以用於擴增。已隱藏表示法但有成員的類型，現在會使用 'type X = ...' 在特徵標記中宣告。您也可能必須將 '[&lt;Sealed&gt;] 屬性新增到特徵標記中的類型定義</target>
        <note />
      </trans-unit>
      <trans-unit id="tcMembersThatExtendInterfaceMustBePlacedInSeparateModule">
        <source>Members that extend interface, delegate or enum types must be placed in a module separate to the definition of the type. This module must either have the AutoOpen attribute or be opened explicitly by client code to bring the extension members into scope.</source>
        <target state="translated">擴充介面、委派或列舉類型的成員必須放在模組中，與類型的定義分開。這個模組必須有 AutoOpen 屬性，或是由用戶端程式碼明確開啟，來將擴充成員帶入範圍內。</target>
        <note />
      </trans-unit>
      <trans-unit id="tcDeclaredTypeParametersForExtensionDoNotMatchOriginal">
        <source>One or more of the declared type parameters for this type extension have a missing or wrong type constraint not matching the original type constraints on '{0}'</source>
        <target state="translated">此類型延伸模組所宣告的型別參數中，有一或多個缺少類型條件約束，或類型條件約束不正確，不符合 '{0}' 的原始類型條件約束</target>
        <note />
      </trans-unit>
      <trans-unit id="tcTypeDefinitionsWithImplicitConstructionMustHaveOneInherit">
        <source>Type definitions may only have one 'inherit' specification and it must be the first declaration</source>
        <target state="translated">類型定義只能有一個 'inherit' 規格，而且必須是第一個宣告</target>
        <note />
      </trans-unit>
      <trans-unit id="tcTypeDefinitionsWithImplicitConstructionMustHaveLocalBindingsBeforeMembers">
        <source>'let' and 'do' bindings must come before member and interface definitions in type definitions</source>
        <target state="translated">'let' 和 'do' 繫結必須在類型定義中的成員和介面定義的前面</target>
        <note />
      </trans-unit>
      <trans-unit id="tcInheritDeclarationMissingArguments">
        <source>This 'inherit' declaration specifies the inherited type but no arguments. Consider supplying arguments, e.g. 'inherit BaseType(args)'.</source>
        <target state="translated">這個 'inherit' 宣告指定繼承類型，但沒有引數。請考慮提供引數，例如 'inherit BaseType(args)'。</target>
        <note />
      </trans-unit>
      <trans-unit id="tcInheritConstructionCallNotPartOfImplicitSequence">
        <source>This 'inherit' declaration has arguments, but is not in a type with a primary constructor. Consider adding arguments to your type definition, e.g. 'type X(args) = ...'.</source>
        <target state="translated">這個 'inherit' 宣告具有引數，但不在含有主要建構函式的類型中。請考慮在您的類型定義加入引數，例如 'type X(args) = ...'。</target>
        <note />
      </trans-unit>
      <trans-unit id="tcLetAndDoRequiresImplicitConstructionSequence">
        <source>This definition may only be used in a type with a primary constructor. Consider adding arguments to your type definition, e.g. 'type X(args) = ...'.</source>
        <target state="translated">這個定義只能用於含有主要建構函式的類型中。請考慮在您的類型定義加入引數，例如 'type X(args) = ...'。</target>
        <note />
      </trans-unit>
      <trans-unit id="tcTypeAbbreviationsCannotHaveAugmentations">
        <source>Type abbreviations cannot have augmentations</source>
        <target state="translated">類型縮寫不能有增強指定</target>
        <note />
      </trans-unit>
      <trans-unit id="tcModuleAbbreviationForNamespace">
        <source>The path '{0}' is a namespace. A module abbreviation may not abbreviate a namespace.</source>
        <target state="translated">路徑 '{0}' 是命名空間。模組縮寫不可用來縮寫命名空間。</target>
        <note />
      </trans-unit>
      <trans-unit id="tcTypeUsedInInvalidWay">
        <source>The type '{0}' is used in an invalid way. A value prior to '{1}' has an inferred type involving '{2}', which is an invalid forward reference.</source>
        <target state="translated">類型 '{0}' 的使用方式無效。在 '{1}' 之前的值具有涉及 '{2}' 的推斷類型，這是無效的向前參考。</target>
        <note />
      </trans-unit>
      <trans-unit id="tcMemberUsedInInvalidWay">
        <source>The member '{0}' is used in an invalid way. A use of '{1}' has been inferred prior to the definition of '{2}', which is an invalid forward reference.</source>
        <target state="translated">成員 '{0}' 的使用方式無效。系統推斷 '{1}' 在 '{2}' 的定義之前已經使用過，這是無效的向前參考。</target>
        <note />
      </trans-unit>
      <trans-unit id="tcAttributeAutoOpenWasIgnored">
        <source>The attribute 'AutoOpen(\"{0}\")' in the assembly '{1}' did not refer to a valid module or namespace in that assembly and has been ignored</source>
        <target state="translated">組件 '{1}' 中的 'AutoOpen(\"{0}\")' 屬性未參考該組件中有效的模組或命名空間，所以已予以忽略</target>
        <note />
      </trans-unit>
      <trans-unit id="ilUndefinedValue">
        <source>Undefined value '{0}'</source>
        <target state="translated">未定義的值 '{0}'</target>
        <note />
      </trans-unit>
      <trans-unit id="ilLabelNotFound">
        <source>Label {0} not found</source>
        <target state="translated">找不到標籤 {0}</target>
        <note />
      </trans-unit>
      <trans-unit id="ilIncorrectNumberOfTypeArguments">
        <source>Incorrect number of type arguments to local call</source>
        <target state="translated">區域呼叫的類型引數數目不正確</target>
        <note />
      </trans-unit>
      <trans-unit id="ilDynamicInvocationNotSupported">
        <source>Dynamic invocation of {0} is not supported</source>
        <target state="translated">不支援 {0} 的動態引動</target>
        <note />
      </trans-unit>
      <trans-unit id="ilAddressOfLiteralFieldIsInvalid">
        <source>Taking the address of a literal field is invalid</source>
        <target state="translated">接受常值欄位的位址無效</target>
        <note />
      </trans-unit>
      <trans-unit id="ilAddressOfValueHereIsInvalid">
        <source>This operation involves taking the address of a value '{0}' represented using a local variable or other special representation. This is invalid.</source>
        <target state="translated">這項作業涉及接受值 '{0}' 的位址，且這個值是使用區域變數或其他特殊表示方式表示。這種作法無效。</target>
        <note />
      </trans-unit>
      <trans-unit id="ilCustomMarshallersCannotBeUsedInFSharp">
        <source>Custom marshallers cannot be specified in F# code. Consider using a C# helper function.</source>
        <target state="translated">在 F# 程式碼中不能指定自訂封送處理器。請考慮使用 C# 協助程式函式。</target>
        <note />
      </trans-unit>
      <trans-unit id="ilMarshalAsAttributeCannotBeDecoded">
        <source>The MarshalAs attribute could not be decoded</source>
        <target state="translated">無法解碼 MarshalAs 屬性</target>
        <note />
      </trans-unit>
      <trans-unit id="ilSignatureForExternalFunctionContainsTypeParameters">
        <source>The signature for this external function contains type parameters. Constrain the argument and return types to indicate the types of the corresponding C function.</source>
        <target state="translated">這個外部函式的簽章包含型別參數。請限制引數和傳回型別，以指示對應 C 函式的類型。</target>
        <note />
      </trans-unit>
      <trans-unit id="ilDllImportAttributeCouldNotBeDecoded">
        <source>The DllImport attribute could not be decoded</source>
        <target state="translated">無法解碼 DllImport 屬性</target>
        <note />
      </trans-unit>
      <trans-unit id="ilLiteralFieldsCannotBeSet">
        <source>Literal fields cannot be set</source>
        <target state="translated">無法設定常值欄位</target>
        <note />
      </trans-unit>
      <trans-unit id="ilStaticMethodIsNotLambda">
        <source>GenSetStorage: {0} was represented as a static method but was not an appropriate lambda expression</source>
        <target state="translated">GenSetStorage: {0} 是以靜態方法表示，但它不是適當的 Lambda 運算式</target>
        <note />
      </trans-unit>
      <trans-unit id="ilMutableVariablesCannotEscapeMethod">
        <source>Mutable variables cannot escape their method</source>
        <target state="translated">可變動的變數無法逸出其方法</target>
        <note />
      </trans-unit>
      <trans-unit id="ilUnexpectedUnrealizedValue">
        <source>Compiler error: unexpected unrealized value</source>
        <target state="translated">編譯器錯誤: 非預期的未實現值</target>
        <note />
      </trans-unit>
      <trans-unit id="ilMainModuleEmpty">
        <source>Main module of program is empty: nothing will happen when it is run</source>
        <target state="translated">程式的主要模組是空的: 執行時不會產生任何作用</target>
        <note />
      </trans-unit>
      <trans-unit id="ilTypeCannotBeUsedForLiteralField">
        <source>This type cannot be used for a literal field</source>
        <target state="translated">這種類型不能做為常值欄位使用</target>
        <note />
      </trans-unit>
      <trans-unit id="ilUnexpectedGetSetAnnotation">
        <source>Unexpected GetSet annotation on a property</source>
        <target state="translated">屬性有非預期的 GetSet 註釋</target>
        <note />
      </trans-unit>
      <trans-unit id="ilFieldOffsetAttributeCouldNotBeDecoded">
        <source>The FieldOffset attribute could not be decoded</source>
        <target state="translated">無法解碼 FieldOffset 屬性</target>
        <note />
      </trans-unit>
      <trans-unit id="ilStructLayoutAttributeCouldNotBeDecoded">
        <source>The StructLayout attribute could not be decoded</source>
        <target state="translated">無法解碼 StructLayout 屬性</target>
        <note />
      </trans-unit>
      <trans-unit id="ilDefaultAugmentationAttributeCouldNotBeDecoded">
        <source>The DefaultAugmentation attribute could not be decoded</source>
        <target state="translated">無法解碼 DefaultAugmentation 屬性</target>
        <note />
      </trans-unit>
      <trans-unit id="ilReflectedDefinitionsCannotUseSliceOperator">
        <source>Reflected definitions cannot contain uses of the prefix splice operator '%'</source>
        <target state="translated">反映的定義不能含有前置接合運算子 '%' 的用法</target>
        <note />
      </trans-unit>
      <trans-unit id="optsProblemWithCodepage">
        <source>Problem with codepage '{0}': {1}</source>
        <target state="translated">字碼頁 '{0}' 有問題: {1}</target>
        <note />
      </trans-unit>
      <trans-unit id="optsCopyright">
        <source>Copyright (c) Microsoft Corporation. All Rights Reserved.</source>
        <target state="translated">Copyright (C) Microsoft Corporation. 著作權所有，並保留一切權利。</target>
        <note />
      </trans-unit>
      <trans-unit id="optsCopyrightCommunity">
        <source>Freely distributed under the MIT Open Source License.  https://github.com/Microsoft/visualfsharp/blob/master/License.txt</source>
        <target state="translated">依 MIT 開啟來源授權自由散發。https://github.com/Microsoft/visualfsharp/blob/master/License.txt</target>
        <note />
      </trans-unit>
      <trans-unit id="optsNameOfOutputFile">
        <source>Name of the output file (Short form: -o)</source>
        <target state="translated">輸出檔的名稱 (簡短形式: -o)</target>
        <note />
      </trans-unit>
      <trans-unit id="optsBuildConsole">
        <source>Build a console executable</source>
        <target state="translated">建置主控台可執行檔</target>
        <note />
      </trans-unit>
      <trans-unit id="optsBuildWindows">
        <source>Build a Windows executable</source>
        <target state="translated">建置 Windows 可執行檔</target>
        <note />
      </trans-unit>
      <trans-unit id="optsBuildLibrary">
        <source>Build a library (Short form: -a)</source>
        <target state="translated">建置程式庫 (簡短形式: -a)</target>
        <note />
      </trans-unit>
      <trans-unit id="optsBuildModule">
        <source>Build a module that can be added to another assembly</source>
        <target state="translated">建置可以加入至其他組件的模組</target>
        <note />
      </trans-unit>
      <trans-unit id="optsDelaySign">
        <source>Delay-sign the assembly using only the public portion of the strong name key</source>
        <target state="translated">只使用強式名稱金鑰的公開金鑰延遲簽署組件</target>
        <note />
      </trans-unit>
      <trans-unit id="optsPublicSign">
        <source>Public-sign the assembly using only the public portion of the strong name key, and mark the assembly as signed</source>
        <target state="translated">僅使用強式名稱金鑰的公開金鑰公開簽署組件，並將組件標記為已簽署</target>
        <note />
      </trans-unit>
      <trans-unit id="optsWriteXml">
        <source>Write the xmldoc of the assembly to the given file</source>
        <target state="translated">將組件的 xmldoc 寫入指定檔案</target>
        <note />
      </trans-unit>
      <trans-unit id="optsStrongKeyFile">
        <source>Specify a strong name key file</source>
        <target state="translated">指定強式名稱金鑰檔</target>
        <note />
      </trans-unit>
      <trans-unit id="optsStrongKeyContainer">
        <source>Specify a strong name key container</source>
        <target state="translated">指定強式名稱金鑰容器</target>
        <note />
      </trans-unit>
      <trans-unit id="optsPlatform">
        <source>Limit which platforms this code can run on: x86, Itanium, x64, anycpu32bitpreferred, or anycpu. The default is anycpu.</source>
        <target state="translated">限制這個程式碼可以在哪些平台執行: x86、Itanium、x64、anycpu32bitpreferred 或 anycpu。預設為 anycpu。</target>
        <note />
      </trans-unit>
      <trans-unit id="optsNoOpt">
        <source>Only include optimization information essential for implementing inlined constructs. Inhibits cross-module inlining but improves binary compatibility.</source>
        <target state="translated">只包含實作內嵌建構必要的最佳化資訊。禁止跨模組內嵌，但改進了二進位碼相容性。</target>
        <note />
      </trans-unit>
      <trans-unit id="optsNoInterface">
        <source>Don't add a resource to the generated assembly containing F#-specific metadata</source>
        <target state="translated">不將資源加入包含 F# 特有中繼資料的產生組件</target>
        <note />
      </trans-unit>
      <trans-unit id="optsSig">
        <source>Print the inferred interface of the assembly to a file</source>
        <target state="translated">將組件的推斷介面列印到檔案</target>
        <note />
      </trans-unit>
      <trans-unit id="optsReference">
        <source>Reference an assembly (Short form: -r)</source>
        <target state="translated">參考組件 (簡短形式: -r)</target>
        <note />
      </trans-unit>
      <trans-unit id="optsWin32res">
        <source>Specify a Win32 resource file (.res)</source>
        <target state="translated">指定 Win32 資源檔 (.res)</target>
        <note />
      </trans-unit>
      <trans-unit id="optsWin32manifest">
        <source>Specify a Win32 manifest file</source>
        <target state="translated">指定 Win32 資訊清單檔案</target>
        <note />
      </trans-unit>
      <trans-unit id="optsNowin32manifest">
        <source>Do not include the default Win32 manifest</source>
        <target state="translated">不要包含預設的 Win32 資訊清單</target>
        <note />
      </trans-unit>
      <trans-unit id="optsEmbedAllSource">
        <source>Embed all source files in the portable PDB file</source>
        <target state="translated">內嵌可攜式 PDB 檔案中的所有來源檔案</target>
        <note />
      </trans-unit>
      <trans-unit id="optsEmbedSource">
        <source>Embed specific source files in the portable PDB file</source>
        <target state="translated">內嵌可攜式 PDB 檔案中的特定來源檔案</target>
        <note />
      </trans-unit>
      <trans-unit id="optsSourceLink">
        <source>Source link information file to embed in the portable PDB file</source>
        <target state="translated">要內嵌於可攜式 PDB 檔案中的來源連結資訊檔案</target>
        <note />
      </trans-unit>
      <trans-unit id="optsEmbeddedSourceRequirePortablePDBs">
        <source>--embed switch only supported when emitting a Portable PDB (--debug:portable or --debug:embedded)</source>
        <target state="translated">僅在發出可攜式 PDB 時才支援 --embed 參數 (--debug:portable 或 --debug:embedded)</target>
        <note />
      </trans-unit>
      <trans-unit id="optsSourceLinkRequirePortablePDBs">
        <source>--sourcelink switch only supported when emitting a Portable PDB (--debug:portable or --debug:embedded)</source>
        <target state="translated">僅在發出可攜式 PDB 時才支援 --sourcelink 參數 (--debug:portable 或 --debug:embedded)</target>
        <note />
      </trans-unit>
      <trans-unit id="srcFileTooLarge">
        <source>Source file is too large to embed in a portable PDB</source>
        <target state="translated">來源檔案過大，無法內嵌於可攜式 PDB 中</target>
        <note />
      </trans-unit>
      <trans-unit id="optsResource">
        <source>Embed the specified managed resource</source>
        <target state="translated">嵌入指定的受控資源</target>
        <note />
      </trans-unit>
      <trans-unit id="optsLinkresource">
        <source>Link the specified resource to this assembly where the resinfo format is &lt;file&gt;[,&lt;string name&gt;[,public|private]]</source>
        <target state="translated">將指定的資源連結到此組件，其中 resinfo 格式為 &lt;檔案&gt;[,&lt;字串名稱&gt;[,public|private]]</target>
        <note />
      </trans-unit>
      <trans-unit id="optsDebugPM">
        <source>Emit debug information (Short form: -g)</source>
        <target state="translated">發出偵錯資訊 (簡短形式: -g)</target>
        <note />
      </trans-unit>
      <trans-unit id="optsDebug">
        <source>Specify debugging type: full, portable, embedded, pdbonly. ('{0}' is the default if no debuggging type specified and enables attaching a debugger to a running program, 'portable' is a cross-platform format, 'embedded' is a cross-platform format embedded into the output file).</source>
        <target state="translated">指定偵錯類型: full、portable、embedded、pdbonly。(如果未指定偵錯類型，即預設為 '{0}'，並允許將偵錯工具附加到正在執行的程式，'portable' 為跨平台格式，'embedded' 為輸出檔案內嵌的跨平台格式)。</target>
        <note />
      </trans-unit>
      <trans-unit id="optsOptimize">
        <source>Enable optimizations (Short form: -O)</source>
        <target state="translated">啟用最佳化 (簡短形式: -O)</target>
        <note />
      </trans-unit>
      <trans-unit id="optsTailcalls">
        <source>Enable or disable tailcalls</source>
        <target state="translated">啟用或停用 Tail 呼叫</target>
        <note />
      </trans-unit>
      <trans-unit id="optsDeterministic">
        <source>Produce a deterministic assembly (including module version GUID and timestamp)</source>
        <target state="translated">產生確定性組件 (包括模組版本 GUID 及時間戳記)</target>
        <note />
      </trans-unit>
      <trans-unit id="optsCrossoptimize">
        <source>Enable or disable cross-module optimizations</source>
        <target state="translated">啟用或停用跨模組最佳化</target>
        <note />
      </trans-unit>
      <trans-unit id="optsWarnaserrorPM">
        <source>Report all warnings as errors</source>
        <target state="translated">將所有警告回報為錯誤</target>
        <note />
      </trans-unit>
      <trans-unit id="optsWarnaserror">
        <source>Report specific warnings as errors</source>
        <target state="translated">將特定的警告回報為錯誤</target>
        <note />
      </trans-unit>
      <trans-unit id="optsWarn">
        <source>Set a warning level (0-5)</source>
        <target state="translated">設定警告層級 (0-5)</target>
        <note />
      </trans-unit>
      <trans-unit id="optsNowarn">
        <source>Disable specific warning messages</source>
        <target state="translated">停用特定的警告訊息</target>
        <note />
      </trans-unit>
      <trans-unit id="optsWarnOn">
        <source>Enable specific warnings that may be off by default</source>
        <target state="translated">啟用預設可能關閉的特定警告</target>
        <note />
      </trans-unit>
      <trans-unit id="optsChecked">
        <source>Generate overflow checks</source>
        <target state="translated">產生溢位核對</target>
        <note />
      </trans-unit>
      <trans-unit id="optsDefine">
        <source>Define conditional compilation symbols (Short form: -d)</source>
        <target state="translated">定義條件式編譯的符號 (簡短形式: -d)</target>
        <note />
      </trans-unit>
      <trans-unit id="optsMlcompatibility">
        <source>Ignore ML compatibility warnings</source>
        <target state="translated">忽略 ML 相容性警告</target>
        <note />
      </trans-unit>
      <trans-unit id="optsNologo">
        <source>Suppress compiler copyright message</source>
        <target state="translated">隱藏編譯器著作權訊息</target>
        <note />
      </trans-unit>
      <trans-unit id="optsHelp">
        <source>Display this usage message (Short form: -?)</source>
        <target state="translated">顯示此訊息 (簡短形式: -?)</target>
        <note />
      </trans-unit>
      <trans-unit id="optsResponseFile">
        <source>Read response file for more options</source>
        <target state="translated">如需了解更多選項，請參閱回應檔</target>
        <note />
      </trans-unit>
      <trans-unit id="optsCodepage">
        <source>Specify the codepage used to read source files</source>
        <target state="translated">指定用來讀取原始程式檔的字碼頁</target>
        <note />
      </trans-unit>
      <trans-unit id="optsUtf8output">
        <source>Output messages in UTF-8 encoding</source>
        <target state="translated">以 UTF-8 編碼輸出訊息</target>
        <note />
      </trans-unit>
      <trans-unit id="optsFullpaths">
        <source>Output messages with fully qualified paths</source>
        <target state="translated">輸出含完整路徑的訊息</target>
        <note />
      </trans-unit>
      <trans-unit id="optsLib">
        <source>Specify a directory for the include path which is used to resolve source files and assemblies (Short form: -I)</source>
        <target state="translated">指定用於 Include 路徑的目錄，它是用來解析原始程式檔和組件 (簡短形式: -I)</target>
        <note />
      </trans-unit>
      <trans-unit id="optsBaseaddress">
        <source>Base address for the library to be built</source>
        <target state="translated">要建置程式庫的基底位址</target>
        <note />
      </trans-unit>
      <trans-unit id="optsNoframework">
        <source>Do not reference the default CLI assemblies by default</source>
        <target state="translated">不預設參考預設的 CLI 組件</target>
        <note />
      </trans-unit>
      <trans-unit id="optsStandalone">
        <source>Statically link the F# library and all referenced DLLs that depend on it into the assembly being generated</source>
        <target state="translated">將 F# 程式庫和所有依存於它的被參考 DLL 靜態連結到所產生的組件中</target>
        <note />
      </trans-unit>
      <trans-unit id="optsStaticlink">
        <source>Statically link the given assembly and all referenced DLLs that depend on this assembly. Use an assembly name e.g. mylib, not a DLL name.</source>
        <target state="translated">靜態連結指定的組件和所有依存於這個組件的被參考 DLL。請使用組件名稱 (例如 mylib) 而不是 DLL 名稱。</target>
        <note />
      </trans-unit>
      <trans-unit id="optsResident">
        <source>Use a resident background compilation service to improve compiler startup times.</source>
        <target state="translated">使用常駐背景編譯服務改善編譯器的啟動時間。</target>
        <note />
      </trans-unit>
      <trans-unit id="optsPdb">
        <source>Name the output debug file</source>
        <target state="translated">為輸出偵錯檔命名</target>
        <note />
      </trans-unit>
      <trans-unit id="optsSimpleresolution">
        <source>Resolve assembly references using directory-based rules rather than MSBuild resolution</source>
        <target state="translated">使用以目錄為基礎的規則解析組件參考，而不使用 MSBuild 解析</target>
        <note />
      </trans-unit>
      <trans-unit id="optsUnrecognizedTarget">
        <source>Unrecognized target '{0}', expected 'exe', 'winexe', 'library' or 'module'</source>
        <target state="translated">無法辨識的目標 '{0}'，必須是 'exe'、'winexe'、'library' 或 'module'</target>
        <note />
      </trans-unit>
      <trans-unit id="optsUnrecognizedDebugType">
        <source>Unrecognized debug type '{0}', expected 'pdbonly' or 'full'</source>
        <target state="translated">無法辨識的偵錯類型 '{0}'，必須是 'pdbonly' 或 'full'</target>
        <note />
      </trans-unit>
      <trans-unit id="optsInvalidWarningLevel">
        <source>Invalid warning level '{0}'</source>
        <target state="translated">無效的警告層級 '{0}'</target>
        <note />
      </trans-unit>
      <trans-unit id="optsShortFormOf">
        <source>Short form of '{0}'</source>
        <target state="translated">'{0}' 的簡短形式</target>
        <note />
      </trans-unit>
      <trans-unit id="optsClirootDeprecatedMsg">
        <source>The command-line option '--cliroot' has been deprecated. Use an explicit reference to a specific copy of mscorlib.dll instead.</source>
        <target state="translated">命令列選項 '--cliroot' 已被取代。請改用明確參考，來指定 mscorlib.dll 的複本。</target>
        <note />
      </trans-unit>
      <trans-unit id="optsClirootDescription">
        <source>Use to override where the compiler looks for mscorlib.dll and framework components</source>
        <target state="translated">用來覆寫編譯器尋找 mscorlib.dll 和 Framework 元件的位置</target>
        <note />
      </trans-unit>
      <trans-unit id="optsHelpBannerOutputFiles">
        <source>- OUTPUT FILES -</source>
        <target state="translated">- 輸出檔 -</target>
        <note />
      </trans-unit>
      <trans-unit id="optsHelpBannerInputFiles">
        <source>- INPUT FILES -</source>
        <target state="translated">- 輸入檔 -</target>
        <note />
      </trans-unit>
      <trans-unit id="optsHelpBannerResources">
        <source>- RESOURCES -</source>
        <target state="translated">- 資源 -</target>
        <note />
      </trans-unit>
      <trans-unit id="optsHelpBannerCodeGen">
        <source>- CODE GENERATION -</source>
        <target state="translated">- 程式碼產生 -</target>
        <note />
      </trans-unit>
      <trans-unit id="optsHelpBannerAdvanced">
        <source>- ADVANCED -</source>
        <target state="translated">- 進階 -</target>
        <note />
      </trans-unit>
      <trans-unit id="optsHelpBannerMisc">
        <source>- MISCELLANEOUS -</source>
        <target state="translated">- 其他 -</target>
        <note />
      </trans-unit>
      <trans-unit id="optsHelpBannerLanguage">
        <source>- LANGUAGE -</source>
        <target state="translated">- 語言 -</target>
        <note />
      </trans-unit>
      <trans-unit id="optsHelpBannerErrsAndWarns">
        <source>- ERRORS AND WARNINGS -</source>
        <target state="translated">- 錯誤和警告 -</target>
        <note />
      </trans-unit>
      <trans-unit id="optsUnknownArgumentToTheTestSwitch">
        <source>Unknown --test argument: '{0}'</source>
        <target state="translated">未知的 --test 引數: '{0}'</target>
        <note />
      </trans-unit>
      <trans-unit id="optsUnknownPlatform">
        <source>Unrecognized platform '{0}', valid values are 'x86', 'x64', 'Itanium', 'anycpu32bitpreferred', and 'anycpu'</source>
        <target state="translated">無法辨識的平台 '{0}'，有效的值是 'x86'、'x64'、'Itanium'、'anycpu32bitpreferred' 和 'anycpu'</target>
        <note />
      </trans-unit>
      <trans-unit id="optsInternalNoDescription">
        <source>The command-line option '{0}' is for test purposes only</source>
        <target state="translated">命令列選項 '{0}' 僅供測試用途</target>
        <note />
      </trans-unit>
      <trans-unit id="optsDCLONoDescription">
        <source>The command-line option '{0}' has been deprecated</source>
        <target state="translated">命令列選項 '{0}' 已被取代</target>
        <note />
      </trans-unit>
      <trans-unit id="optsDCLODeprecatedSuggestAlternative">
        <source>The command-line option '{0}' has been deprecated. Use '{1}' instead.</source>
        <target state="translated">命令列選項 '{0}' 已被取代。請改用 '{1}'。</target>
        <note />
      </trans-unit>
      <trans-unit id="optsDCLOHtmlDoc">
        <source>The command-line option '{0}' has been deprecated. HTML document generation is now part of the F# Power Pack, via the tool FsHtmlDoc.exe.</source>
        <target state="translated">命令列選項 '{0}' 已被取代。HTML 文件產生現在是 F# Power Pack 的一部分，會透過工具 FsHtmlDoc.exe 進行。</target>
        <note />
      </trans-unit>
      <trans-unit id="optsConsoleColors">
        <source>Output warning and error messages in color</source>
        <target state="translated">輸出彩色的警告和錯誤訊息</target>
        <note />
      </trans-unit>
      <trans-unit id="optsUseHighEntropyVA">
        <source>Enable high-entropy ASLR</source>
        <target state="translated">啟用高熵 ASLR</target>
        <note />
      </trans-unit>
      <trans-unit id="optsSubSystemVersion">
        <source>Specify subsystem version of this assembly</source>
        <target state="translated">指定這個組件的子系統版本</target>
        <note />
      </trans-unit>
      <trans-unit id="optsTargetProfile">
        <source>Specify target framework profile of this assembly. Valid values are mscorlib, netcore or netstandard. Default - mscorlib</source>
        <target state="translated">指定此組件的目標 Framework 設定檔。有效值為 mscorlib 或 netcore 或 netstandard。預設值 - mscorlib</target>
        <note />
      </trans-unit>
      <trans-unit id="optsEmitDebugInfoInQuotations">
        <source>Emit debug information in quotations</source>
        <target state="translated">發出在引號內的偵錯資訊</target>
        <note />
      </trans-unit>
      <trans-unit id="optsPreferredUiLang">
        <source>Specify the preferred output language culture name (e.g. es-ES, ja-JP)</source>
        <target state="translated">指定慣用輸出語言的文化特性名稱 (例如 es-ES、ja-JP)</target>
        <note />
      </trans-unit>
      <trans-unit id="optsNoCopyFsharpCore">
        <source>Don't copy FSharp.Core.dll along the produced binaries</source>
        <target state="translated">不同時複製 FSharp.Core.dll 及所產生的二進位檔案</target>
        <note />
      </trans-unit>
      <trans-unit id="optsInvalidSubSystemVersion">
        <source>Invalid version '{0}' for '--subsystemversion'. The version must be 4.00 or greater.</source>
        <target state="translated">'--subsystemversion' 的版本 '{0}' 無效。版本必須是 4.00 (含) 以上版本。</target>
        <note />
      </trans-unit>
      <trans-unit id="optsInvalidTargetProfile">
        <source>Invalid value '{0}' for '--targetprofile', valid values are 'mscorlib', 'netcore' or 'netstandard'.</source>
        <target state="translated">'--targetprofile' 的值 '{0}' 無效。有效值為 'mscorlib'、'netcore' 或 'netstandard'。</target>
        <note />
      </trans-unit>
      <trans-unit id="typeInfoFullName">
        <source>Full name</source>
        <target state="translated">完整名稱</target>
        <note />
      </trans-unit>
      <trans-unit id="typeInfoOtherOverloads">
        <source>and {0} other overloads</source>
        <target state="translated">和 {0} 個其他多載</target>
        <note />
      </trans-unit>
      <trans-unit id="typeInfoUnionCase">
        <source>union case</source>
        <target state="translated">聯集</target>
        <note />
      </trans-unit>
      <trans-unit id="typeInfoActivePatternResult">
        <source>active pattern result</source>
        <target state="translated">現用模式結果</target>
        <note />
      </trans-unit>
      <trans-unit id="typeInfoActiveRecognizer">
        <source>active recognizer</source>
        <target state="translated">現用辨識器</target>
        <note />
      </trans-unit>
      <trans-unit id="typeInfoField">
        <source>field</source>
        <target state="translated">欄位</target>
        <note />
      </trans-unit>
      <trans-unit id="typeInfoEvent">
        <source>event</source>
        <target state="translated">事件</target>
        <note />
      </trans-unit>
      <trans-unit id="typeInfoProperty">
        <source>property</source>
        <target state="translated">屬性</target>
        <note />
      </trans-unit>
      <trans-unit id="typeInfoExtension">
        <source>extension</source>
        <target state="translated">擴充功能</target>
        <note />
      </trans-unit>
      <trans-unit id="typeInfoCustomOperation">
        <source>custom operation</source>
        <target state="translated">自訂作業</target>
        <note />
      </trans-unit>
      <trans-unit id="typeInfoArgument">
        <source>argument</source>
        <target state="translated">引數</target>
        <note />
      </trans-unit>
      <trans-unit id="typeInfoPatternVariable">
        <source>patvar</source>
        <target state="translated">patvar</target>
        <note />
      </trans-unit>
      <trans-unit id="typeInfoNamespace">
        <source>namespace</source>
        <target state="translated">命名空間</target>
        <note />
      </trans-unit>
      <trans-unit id="typeInfoModule">
        <source>module</source>
        <target state="translated">模組</target>
        <note />
      </trans-unit>
      <trans-unit id="typeInfoNamespaceOrModule">
        <source>namespace/module</source>
        <target state="translated">命名空間/模組</target>
        <note />
      </trans-unit>
      <trans-unit id="typeInfoFromFirst">
        <source>from {0}</source>
        <target state="translated">來自 {0}</target>
        <note />
      </trans-unit>
      <trans-unit id="typeInfoFromNext">
        <source>also from {0}</source>
        <target state="translated">也來自 {0}</target>
        <note />
      </trans-unit>
      <trans-unit id="typeInfoGeneratedProperty">
        <source>generated property</source>
        <target state="translated">產生的屬性</target>
        <note />
      </trans-unit>
      <trans-unit id="typeInfoGeneratedType">
        <source>generated type</source>
        <target state="translated">產生的類型</target>
        <note />
      </trans-unit>
      <trans-unit id="assemblyResolutionFoundByAssemblyFoldersKey">
        <source>Found by AssemblyFolders registry key</source>
        <target state="translated">依 AssemblyFolders 登錄機碼找到</target>
        <note />
      </trans-unit>
      <trans-unit id="assemblyResolutionFoundByAssemblyFoldersExKey">
        <source>Found by AssemblyFoldersEx registry key</source>
        <target state="translated">依 AssemblyFoldersEx 登錄機碼找到</target>
        <note />
      </trans-unit>
      <trans-unit id="assemblyResolutionNetFramework">
        <source>.NET Framework</source>
        <target state="translated">.NET Framework</target>
        <note />
      </trans-unit>
      <trans-unit id="assemblyResolutionGAC">
        <source>Global Assembly Cache</source>
        <target state="translated">全域組件快取</target>
        <note />
      </trans-unit>
      <trans-unit id="recursiveClassHierarchy">
        <source>Recursive class hierarchy in type '{0}'</source>
        <target state="translated">類型 '{0}' 中有遞迴的類別階層</target>
        <note />
      </trans-unit>
      <trans-unit id="InvalidRecursiveReferenceToAbstractSlot">
        <source>Invalid recursive reference to an abstract slot</source>
        <target state="translated">抽象位置的遞迴參考無效</target>
        <note />
      </trans-unit>
      <trans-unit id="eventHasNonStandardType">
        <source>The event '{0}' has a non-standard type. If this event is declared in another CLI language, you may need to access this event using the explicit {1} and {2} methods for the event. If this event is declared in F#, make the type of the event an instantiation of either 'IDelegateEvent&lt;_&gt;' or 'IEvent&lt;_,_&gt;'.</source>
        <target state="translated">事件 '{0}' 有非標準的類型。若使用了另一種 CLI 語言宣告這個事件，您可能必須對這個事件使用明確的 {1} 和 {2} 方法加以存取。若使用了 F# 宣告這個事件，請讓事件類型成為 'IDelegateEvent&lt;_&gt;' 或 'IEvent&lt;_,_&gt;' 的具現化。</target>
        <note />
      </trans-unit>
      <trans-unit id="typeIsNotAccessible">
        <source>The type '{0}' is not accessible from this code location</source>
        <target state="translated">無法從這個程式碼位置存取類型 '{0}'</target>
        <note />
      </trans-unit>
      <trans-unit id="unionCasesAreNotAccessible">
        <source>The union cases or fields of the type '{0}' are not accessible from this code location</source>
        <target state="translated">無法從這個程式碼位置存取類型 '{0}' 的聯集或欄位</target>
        <note />
      </trans-unit>
      <trans-unit id="valueIsNotAccessible">
        <source>The value '{0}' is not accessible from this code location</source>
        <target state="translated">無法從這個程式碼位置存取值 '{0}'</target>
        <note />
      </trans-unit>
      <trans-unit id="unionCaseIsNotAccessible">
        <source>The union case '{0}' is not accessible from this code location</source>
        <target state="translated">無法從這個程式碼位置存取聯集 '{0}'</target>
        <note />
      </trans-unit>
      <trans-unit id="fieldIsNotAccessible">
        <source>The record, struct or class field '{0}' is not accessible from this code location</source>
        <target state="translated">無法從這個程式碼位置存取記錄、結構或類別欄位 '{0}'</target>
        <note />
      </trans-unit>
      <trans-unit id="structOrClassFieldIsNotAccessible">
        <source>The struct or class field '{0}' is not accessible from this code location</source>
        <target state="translated">無法從這個程式碼位置存取結構或類別欄位 '{0}'</target>
        <note />
      </trans-unit>
      <trans-unit id="experimentalConstruct">
        <source>This construct is experimental</source>
        <target state="translated">這個建構是實驗性質的</target>
        <note />
      </trans-unit>
      <trans-unit id="noInvokeMethodsFound">
        <source>No Invoke methods found for delegate type</source>
        <target state="translated">找不到委派類型的 Invoke 方法</target>
        <note />
      </trans-unit>
      <trans-unit id="moreThanOneInvokeMethodFound">
        <source>More than one Invoke method found for delegate type</source>
        <target state="translated">找到委派類型的多個 Invoke 方法</target>
        <note />
      </trans-unit>
      <trans-unit id="delegatesNotAllowedToHaveCurriedSignatures">
        <source>Delegates are not allowed to have curried signatures</source>
        <target state="translated">不允許委派有局部調用簽章</target>
        <note />
      </trans-unit>
      <trans-unit id="tlrUnexpectedTExpr">
        <source>Unexpected Expr.TyChoose</source>
        <target state="translated">未預期的 Expr.TyChoose</target>
        <note />
      </trans-unit>
      <trans-unit id="tlrLambdaLiftingOptimizationsNotApplied">
        <source>Note: Lambda-lifting optimizations have not been applied because of the use of this local constrained generic function as a first class value. Adding type constraints may resolve this condition.</source>
        <target state="translated">注意: 尚未套用 Lambda-lifting 最佳化，因為使用這個區域變數會將泛型函式限制為第一級值。加入類型條件約束或許可以解決這個狀況。</target>
        <note />
      </trans-unit>
      <trans-unit id="lexhlpIdentifiersContainingAtSymbolReserved">
        <source>Identifiers containing '@' are reserved for use in F# code generation</source>
        <target state="translated">包含 '@' 的識別碼已保留供 F# 程式碼產生使用</target>
        <note />
      </trans-unit>
      <trans-unit id="lexhlpIdentifierReserved">
        <source>The identifier '{0}' is reserved for future use by F#</source>
        <target state="translated">識別碼 '{0}' 已保留供 F# 未來使用</target>
        <note />
      </trans-unit>
      <trans-unit id="patcMissingVariable">
        <source>Missing variable '{0}'</source>
        <target state="translated">遺漏變數 '{0}'</target>
        <note />
      </trans-unit>
      <trans-unit id="patcPartialActivePatternsGenerateOneResult">
        <source>Partial active patterns may only generate one result</source>
        <target state="translated">部分現用模式只能產生一個結果</target>
        <note />
      </trans-unit>
      <trans-unit id="impTypeRequiredUnavailable">
        <source>The type '{0}' is required here and is unavailable. You must add a reference to assembly '{1}'.</source>
        <target state="translated">此處需要類型 '{0}'，但無法取得。您必須加入組件 '{1}' 的參考。</target>
        <note />
      </trans-unit>
      <trans-unit id="impReferencedTypeCouldNotBeFoundInAssembly">
        <source>A reference to the type '{0}' in assembly '{1}' was found, but the type could not be found in that assembly</source>
        <target state="translated">發現組件 '{1}' 中類型 '{0}' 的參考，但在該組件中找不到該類型</target>
        <note />
      </trans-unit>
      <trans-unit id="impNotEnoughTypeParamsInScopeWhileImporting">
        <source>Internal error or badly formed metadata: not enough type parameters were in scope while importing</source>
        <target state="translated">內部錯誤或形式不正確的中繼資料: 匯入時範圍中的型別參數不足</target>
        <note />
      </trans-unit>
      <trans-unit id="impReferenceToDllRequiredByAssembly">
        <source>A reference to the DLL {0} is required by assembly {1}. The imported type {2} is located in the first assembly and could not be resolved.</source>
        <target state="translated">組件 {1} 需要 DLL {0} 的參考。匯入的類型 {2} 位在第一個組件中，但無法解析。</target>
        <note />
      </trans-unit>
      <trans-unit id="impImportedAssemblyUsesNotPublicType">
        <source>An imported assembly uses the type '{0}' but that type is not public</source>
        <target state="translated">匯入的組件使用類型 '{0}'，但該類型不是公用類型</target>
        <note />
      </trans-unit>
      <trans-unit id="optValueMarkedInlineButIncomplete">
        <source>The value '{0}' was marked inline but its implementation makes use of an internal or private function which is not sufficiently accessible</source>
        <target state="translated">值 '{0}' 已標記為內嵌，但它的實作利用到無法存取的內部或私用函式</target>
        <note />
      </trans-unit>
      <trans-unit id="optValueMarkedInlineButWasNotBoundInTheOptEnv">
        <source>The value '{0}' was marked inline but was not bound in the optimization environment</source>
        <target state="translated">值 '{0}' 已標記為內嵌，但是未在最佳化環境中繫結</target>
        <note />
      </trans-unit>
      <trans-unit id="optLocalValueNotFoundDuringOptimization">
        <source>Local value {0} not found during optimization</source>
        <target state="translated">最佳化期間找不到區域數值 {0}</target>
        <note />
      </trans-unit>
      <trans-unit id="optValueMarkedInlineHasUnexpectedValue">
        <source>A value marked as 'inline' has an unexpected value</source>
        <target state="translated">標記為 'inline' 的值有未預期的值</target>
        <note />
      </trans-unit>
      <trans-unit id="optValueMarkedInlineCouldNotBeInlined">
        <source>A value marked as 'inline' could not be inlined</source>
        <target state="translated">無法內嵌標記為 'inline' 的值</target>
        <note />
      </trans-unit>
      <trans-unit id="optFailedToInlineValue">
        <source>Failed to inline the value '{0}' marked 'inline', perhaps because a recursive value was marked 'inline'</source>
        <target state="translated">無法內嵌標記為 'inline' 的值 '{0}'，可能是因為遞迴值標記了 'inline'</target>
        <note />
      </trans-unit>
      <trans-unit id="optRecursiveValValue">
        <source>Recursive ValValue {0}</source>
        <target state="translated">遞迴的 ValValue {0}</target>
        <note />
      </trans-unit>
      <trans-unit id="lexfltIncorrentIndentationOfIn">
        <source>The indentation of this 'in' token is incorrect with respect to the corresponding 'let'</source>
        <target state="translated">這個 'in' 語彙基元的縮排就對應的 'let' 而言並不正確</target>
        <note />
      </trans-unit>
      <trans-unit id="lexfltTokenIsOffsideOfContextStartedEarlier">
        <source>Possible incorrect indentation: this token is offside of context started at position {0}. Try indenting this token further or using standard formatting conventions.</source>
        <target state="translated">縮排可能不正確: 這個語彙基元於內容的位置 {0} 處開始越位。請嘗試進一步縮排這個語彙基元，或使用標準的格式設定慣例。</target>
        <note />
      </trans-unit>
      <trans-unit id="lexfltSeparatorTokensOfPatternMatchMisaligned">
        <source>The '|' tokens separating rules of this pattern match are misaligned by one column. Consider realigning your code or using further indentation.</source>
        <target state="translated">用以分隔這個模式比對之規則的 '|' 語彙基元有一欄未對齊。請考慮重新對齊程式碼或使用進一步的縮排。</target>
        <note />
      </trans-unit>
      <trans-unit id="nrInvalidModuleExprType">
        <source>Invalid module/expression/type</source>
        <target state="translated">無效的模組/運算式/類型</target>
        <note />
      </trans-unit>
      <trans-unit id="nrTypeInstantiationNeededToDisambiguateTypesWithSameName">
        <source>Multiple types exist called '{0}', taking different numbers of generic parameters. Provide a type instantiation to disambiguate the type resolution, e.g. '{1}'.</source>
        <target state="translated">有多個名稱為 '{0}' 的類型，各接受不同數目的泛型參數。請提供類型具現化，使類型解析意義清楚，例如 '{1}'。</target>
        <note />
      </trans-unit>
      <trans-unit id="nrTypeInstantiationIsMissingAndCouldNotBeInferred">
        <source>The instantiation of the generic type '{0}' is missing and can't be inferred from the arguments or return type of this member. Consider providing a type instantiation when accessing this type, e.g. '{1}'.</source>
        <target state="translated">遺漏泛型型別 '{0}' 的具現化，而且無法從這個成員的引數或傳回型別推斷。存取這種型別時，請考慮提供具現化，例如 '{1}'。</target>
        <note />
      </trans-unit>
      <trans-unit id="nrGlobalUsedOnlyAsFirstName">
        <source>'global' may only be used as the first name in a qualified path</source>
        <target state="translated">'global' 只能做為完整路徑的第一個名稱使用</target>
        <note />
      </trans-unit>
      <trans-unit id="nrIsNotConstructorOrLiteral">
        <source>This is not a constructor or literal, or a constructor is being used incorrectly</source>
        <target state="translated">這不是建構函式或常值，或者是建構函式的使用方式錯誤</target>
        <note />
      </trans-unit>
      <trans-unit id="nrUnexpectedEmptyLongId">
        <source>Unexpected empty long identifier</source>
        <target state="translated">未預期的空白長識別碼</target>
        <note />
      </trans-unit>
      <trans-unit id="nrRecordDoesNotContainSuchLabel">
        <source>The record type '{0}' does not contain a label '{1}'.</source>
        <target state="translated">記錄類型 '{0}' 未包含標籤 '{1}'。</target>
        <note />
      </trans-unit>
      <trans-unit id="nrInvalidFieldLabel">
        <source>Invalid field label</source>
        <target state="translated">無效的欄位標籤</target>
        <note />
      </trans-unit>
      <trans-unit id="nrInvalidExpression">
        <source>Invalid expression '{0}'</source>
        <target state="translated">無效的運算式 '{0}'</target>
        <note />
      </trans-unit>
      <trans-unit id="nrNoConstructorsAvailableForType">
        <source>No constructors are available for the type '{0}'</source>
        <target state="translated">沒有可供類型 '{0}' 使用的建構函式</target>
        <note />
      </trans-unit>
      <trans-unit id="nrUnionTypeNeedsQualifiedAccess">
        <source>The union type for union case '{0}' was defined with the RequireQualifiedAccessAttribute. Include the name of the union type ('{1}') in the name you are using.</source>
        <target state="translated">聯集 '{0}' 的等位型別由 RequireQualifiedAccessAttribute 定義。請在您使用的名稱中，加入等位型別 '{1}' 的名稱。</target>
        <note />
      </trans-unit>
      <trans-unit id="nrRecordTypeNeedsQualifiedAccess">
        <source>The record type for the record field '{0}' was defined with the RequireQualifiedAccessAttribute. Include the name of the record type ('{1}') in the name you are using.</source>
        <target state="translated">記錄欄位 '{0}' 的記錄類型定義有 RequireQualifiedAccessAttribute。請在您使用的名稱中，加入記錄類型 ('{1}') 的名稱。</target>
        <note />
      </trans-unit>
      <trans-unit id="ilwriteErrorCreatingPdb">
        <source>Unexpected error creating debug information file '{0}'</source>
        <target state="translated">建立偵錯資訊檔 '{0}' 時發生未預期的錯誤</target>
        <note />
      </trans-unit>
      <trans-unit id="lexOutsideIntegerRange">
        <source>This number is outside the allowable range for this integer type</source>
        <target state="translated">這個數字已經超出這個整數類型允許的範圍</target>
        <note />
      </trans-unit>
      <trans-unit id="lexCharNotAllowedInOperatorNames">
        <source>'{0}' is not permitted as a character in operator names and is reserved for future use</source>
        <target state="translated">不允許將 '{0}' 當做運算子名稱中的字元，它已保留供未來使用</target>
        <note />
      </trans-unit>
      <trans-unit id="lexUnexpectedChar">
        <source>Unexpected character '{0}'</source>
        <target state="translated">未預期的字元 '{0}'</target>
        <note />
      </trans-unit>
      <trans-unit id="lexByteArrayCannotEncode">
        <source>This byte array literal contains characters that do not encode as a single byte</source>
        <target state="translated">這個位元組陣列常值包含不會編碼成單一位元組的字元</target>
        <note />
      </trans-unit>
      <trans-unit id="lexIdentEndInMarkReserved">
        <source>Identifiers followed by '{0}' are reserved for future use</source>
        <target state="translated">後面接著 '{0}' 的識別碼已保留供未來使用</target>
        <note />
      </trans-unit>
      <trans-unit id="lexOutsideEightBitSigned">
        <source>This number is outside the allowable range for 8-bit signed integers</source>
        <target state="translated">這個數字已經超出 8 位元有正負號整數允許的範圍</target>
        <note />
      </trans-unit>
      <trans-unit id="lexOutsideEightBitSignedHex">
        <source>This number is outside the allowable range for hexadecimal 8-bit signed integers</source>
        <target state="translated">這個數字已經超出十六進位 8 位元有正負號整數允許的範圍</target>
        <note />
      </trans-unit>
      <trans-unit id="lexOutsideEightBitUnsigned">
        <source>This number is outside the allowable range for 8-bit unsigned integers</source>
        <target state="translated">這個數字已經超出 8 位元無正負號整數允許的範圍</target>
        <note />
      </trans-unit>
      <trans-unit id="lexOutsideSixteenBitSigned">
        <source>This number is outside the allowable range for 16-bit signed integers</source>
        <target state="translated">這個數字已經超出 16 位元有正負號整數允許的範圍</target>
        <note />
      </trans-unit>
      <trans-unit id="lexOutsideSixteenBitUnsigned">
        <source>This number is outside the allowable range for 16-bit unsigned integers</source>
        <target state="translated">這個數字已經超出 16 位元無正負號整數允許的範圍</target>
        <note />
      </trans-unit>
      <trans-unit id="lexOutsideThirtyTwoBitSigned">
        <source>This number is outside the allowable range for 32-bit signed integers</source>
        <target state="translated">這個數字已經超出 32 位元有正負號整數允許的範圍</target>
        <note />
      </trans-unit>
      <trans-unit id="lexOutsideThirtyTwoBitUnsigned">
        <source>This number is outside the allowable range for 32-bit unsigned integers</source>
        <target state="translated">這個數字已經超出 32 位元無正負號整數允許的範圍</target>
        <note />
      </trans-unit>
      <trans-unit id="lexOutsideSixtyFourBitSigned">
        <source>This number is outside the allowable range for 64-bit signed integers</source>
        <target state="translated">這個數字已經超出 64 位元有正負號整數允許的範圍</target>
        <note />
      </trans-unit>
      <trans-unit id="lexOutsideSixtyFourBitUnsigned">
        <source>This number is outside the allowable range for 64-bit unsigned integers</source>
        <target state="translated">這個數字已經超出 64 位元無正負號整數允許的範圍</target>
        <note />
      </trans-unit>
      <trans-unit id="lexOutsideNativeSigned">
        <source>This number is outside the allowable range for signed native integers</source>
        <target state="translated">這個數字已經超出有正負號原生整數允許的範圍</target>
        <note />
      </trans-unit>
      <trans-unit id="lexOutsideNativeUnsigned">
        <source>This number is outside the allowable range for unsigned native integers</source>
        <target state="translated">這個數字已經超出無正負號原生整數允許的範圍</target>
        <note />
      </trans-unit>
      <trans-unit id="lexInvalidFloat">
        <source>Invalid floating point number</source>
        <target state="translated">無效的浮點數</target>
        <note />
      </trans-unit>
      <trans-unit id="lexOusideDecimal">
        <source>This number is outside the allowable range for decimal literals</source>
        <target state="translated">這個數字已經超出十進位常值允許的範圍</target>
        <note />
      </trans-unit>
      <trans-unit id="lexOusideThirtyTwoBitFloat">
        <source>This number is outside the allowable range for 32-bit floats</source>
        <target state="translated">這個數字已經超出 32 位元浮點數允許的範圍</target>
        <note />
      </trans-unit>
      <trans-unit id="lexInvalidNumericLiteral">
        <source>This is not a valid numeric literal. Valid numeric literals include 1, 0x1, 0b0001 (int), 1u (uint32), 1L (int64), 1UL (uint64), 1s (int16), 1y (sbyte), 1uy (byte), 1.0 (float), 1.0f (float32), 1.0m (decimal), 1I (BigInteger).</source>
        <target state="translated">這不是有效的數值常值。有效的數值常值包括 1、0x1、0b0001 (int)、1u (uint32)、1L (int64)、1UL (uint64)、1s (int16)、1y (sbyte)、1uy (byte)、1.0 (float)、1.0f (float32)、1.0m (decimal)、1I (BigInteger)。</target>
        <note />
      </trans-unit>
      <trans-unit id="lexInvalidByteLiteral">
        <source>This is not a valid byte literal</source>
        <target state="translated">這不是有效的位元組常值</target>
        <note />
      </trans-unit>
      <trans-unit id="lexInvalidCharLiteral">
        <source>This is not a valid character literal</source>
        <target state="translated">這不是有效的字元常值</target>
        <note />
      </trans-unit>
      <trans-unit id="lexThisUnicodeOnlyInStringLiterals">
        <source>This Unicode encoding is only valid in string literals</source>
        <target state="translated">這個 Unicode 編碼只在字串常值中才有效</target>
        <note />
      </trans-unit>
      <trans-unit id="lexTokenReserved">
        <source>This token is reserved for future use</source>
        <target state="translated">這個語彙基元已保留供未來使用</target>
        <note />
      </trans-unit>
      <trans-unit id="lexTabsNotAllowed">
        <source>TABs are not allowed in F# code unless the #indent \"off\" option is used</source>
        <target state="translated">F# 程式碼中不允許使用 TAB，除非使用 #indent \"off\" 選項</target>
        <note />
      </trans-unit>
      <trans-unit id="lexInvalidLineNumber">
        <source>Invalid line number: '{0}'</source>
        <target state="translated">無效的行號: '{0}'</target>
        <note />
      </trans-unit>
      <trans-unit id="lexHashIfMustBeFirst">
        <source>#if directive must appear as the first non-whitespace character on a line</source>
        <target state="translated">#if 指示詞必須顯示為一行的第一個非空白字元</target>
        <note />
      </trans-unit>
      <trans-unit id="lexHashElseNoMatchingIf">
        <source>#else has no matching #if</source>
        <target state="translated">#else 沒有對應的 #if</target>
        <note />
      </trans-unit>
      <trans-unit id="lexHashEndifRequiredForElse">
        <source>#endif required for #else</source>
        <target state="translated">#else 需要 #endif</target>
        <note />
      </trans-unit>
      <trans-unit id="lexHashElseMustBeFirst">
        <source>#else directive must appear as the first non-whitespace character on a line</source>
        <target state="translated">#else 指示詞必須顯示為一行的第一個非空白字元</target>
        <note />
      </trans-unit>
      <trans-unit id="lexHashEndingNoMatchingIf">
        <source>#endif has no matching #if</source>
        <target state="translated">#endif 沒有對應的 #if</target>
        <note />
      </trans-unit>
      <trans-unit id="lexHashEndifMustBeFirst">
        <source>#endif directive must appear as the first non-whitespace character on a line</source>
        <target state="translated">#endif 指示詞必須顯示為一行的第一個非空白字元</target>
        <note />
      </trans-unit>
      <trans-unit id="lexHashIfMustHaveIdent">
        <source>#if directive should be immediately followed by an identifier</source>
        <target state="translated">#if 指示詞後面應該緊接識別碼</target>
        <note />
      </trans-unit>
      <trans-unit id="lexWrongNestedHashEndif">
        <source>Syntax error. Wrong nested #endif, unexpected tokens before it.</source>
        <target state="translated">語法錯誤。錯誤的巢狀 #endif，它前面必須有語彙基元。</target>
        <note />
      </trans-unit>
      <trans-unit id="lexHashBangMustBeFirstInFile">
        <source>#! may only appear as the first line at the start of a file.</source>
        <target state="translated">#! 只能出現在檔案開頭的第一行。</target>
        <note />
      </trans-unit>
      <trans-unit id="pplexExpectedSingleLineComment">
        <source>Expected single line comment or end of line</source>
        <target state="translated">必須是單行註解或行結尾</target>
        <note />
      </trans-unit>
      <trans-unit id="memberOperatorDefinitionWithNoArguments">
        <source>Infix operator member '{0}' has no arguments. Expected a tuple of 2 arguments, e.g. static member (+) (x,y) = ...</source>
        <target state="translated">中置運算子成員 '{0}' 沒有引數。必須是 2 個引數的元組，例如，靜態成員 (+) (x,y) = ...</target>
        <note />
      </trans-unit>
      <trans-unit id="memberOperatorDefinitionWithNonPairArgument">
        <source>Infix operator member '{0}' has {1} initial argument(s). Expected a tuple of 2 arguments, e.g. static member (+) (x,y) = ...</source>
        <target state="translated">中置運算子成員 '{0}' 有 {1} 個初始引數。必須是 2 個引數的元組，例如，靜態成員 (+) (x,y) = ...</target>
        <note />
      </trans-unit>
      <trans-unit id="memberOperatorDefinitionWithCurriedArguments">
        <source>Infix operator member '{0}' has extra curried arguments. Expected a tuple of 2 arguments, e.g. static member (+) (x,y) = ...</source>
        <target state="translated">中置運算子成員 '{0}' 有額外的局部調用引數。必須是 2 個引數的元組，例如，靜態成員 (+) (x,y) = ...</target>
        <note />
      </trans-unit>
      <trans-unit id="tcFSharpCoreRequiresExplicit">
        <source>All record, union and struct types in FSharp.Core.dll must be explicitly labelled with 'StructuralComparison' or 'NoComparison'</source>
        <target state="translated">FSharp.Core.dll 中的所有記錄、等位和結構類型都必須明確標示 'StructuralComparison' 或 'NoComparison'</target>
        <note />
      </trans-unit>
      <trans-unit id="tcStructuralComparisonNotSatisfied1">
        <source>The struct, record or union type '{0}' has the 'StructuralComparison' attribute but the type parameter '{1}' does not satisfy the 'comparison' constraint. Consider adding the 'comparison' constraint to the type parameter</source>
        <target state="translated">結構、記錄或等位型別 '{0}' 有 'StructuralComparison' 屬性，但型別參數 '{1}' 不滿足 'comparison' 條件約束。請考慮將 'comparison' 條件約束加入型別參數</target>
        <note />
      </trans-unit>
      <trans-unit id="tcStructuralComparisonNotSatisfied2">
        <source>The struct, record or union type '{0}' has the 'StructuralComparison' attribute but the component type '{1}' does not satisfy the 'comparison' constraint</source>
        <target state="translated">結構、記錄或等位型別 '{0}' 有 'StructuralComparison' 屬性，但元件型別 '{1}' 不滿足 'comparison' 條件約束</target>
        <note />
      </trans-unit>
      <trans-unit id="tcNoComparisonNeeded1">
        <source>The struct, record or union type '{0}' is not structurally comparable because the type parameter {1} does not satisfy the 'comparison' constraint. Consider adding the 'NoComparison' attribute to the type '{2}' to clarify that the type is not comparable</source>
        <target state="translated">結構、記錄或等位型別 '{0}' 在結構上無法比較，因為型別參數 {1} 不滿足 'comparison' 條件約束。請考慮將 'NoComparison' 屬性加入型別 '{2}'，以釐清該型別為不可比較</target>
        <note />
      </trans-unit>
      <trans-unit id="tcNoComparisonNeeded2">
        <source>The struct, record or union type '{0}' is not structurally comparable because the type '{1}' does not satisfy the 'comparison' constraint. Consider adding the 'NoComparison' attribute to the type '{2}' to clarify that the type is not comparable</source>
        <target state="translated">結構、記錄或等位型別 '{0}' 在結構上無法比較，因為型別 '{1}' 不滿足 'comparison' 條件約束。請考慮將 'NoComparison' 屬性加入型別 '{2}'，以釐清該型別為不可比較</target>
        <note />
      </trans-unit>
      <trans-unit id="tcNoEqualityNeeded1">
        <source>The struct, record or union type '{0}' does not support structural equality because the type parameter {1} does not satisfy the 'equality' constraint. Consider adding the 'NoEquality' attribute to the type '{2}' to clarify that the type does not support structural equality</source>
        <target state="translated">結構、記錄或等位型別 '{0}' 不支援結構相等，因為型別參數 {1} 不滿足 'equality' 條件約束。請考慮將 'NoEquality' 屬性加入型別 '{2}'，以釐清該型別不支援結構相等</target>
        <note />
      </trans-unit>
      <trans-unit id="tcNoEqualityNeeded2">
        <source>The struct, record or union type '{0}' does not support structural equality because the type '{1}' does not satisfy the 'equality' constraint. Consider adding the 'NoEquality' attribute to the type '{2}' to clarify that the type does not support structural equality</source>
        <target state="translated">結構、記錄或等位型別 '{0}' 不支援結構相等，因為型別 '{1}' 不滿足 'equality' 條件約束。請考慮將 'NoEquality' 屬性加入型別 '{2}'，以釐清該型別不支援結構相等</target>
        <note />
      </trans-unit>
      <trans-unit id="tcStructuralEqualityNotSatisfied1">
        <source>The struct, record or union type '{0}' has the 'StructuralEquality' attribute but the type parameter '{1}' does not satisfy the 'equality' constraint. Consider adding the 'equality' constraint to the type parameter</source>
        <target state="translated">結構、記錄或等位型別 '{0}' 有 'StructuralEquality' 屬性，但型別參數 '{1}' 不滿足 'equality' 條件約束。請考慮將 'equality' 條件約束加入型別參數</target>
        <note />
      </trans-unit>
      <trans-unit id="tcStructuralEqualityNotSatisfied2">
        <source>The struct, record or union type '{0}' has the 'StructuralEquality' attribute but the component type '{1}' does not satisfy the 'equality' constraint</source>
        <target state="translated">結構、記錄或等位型別 '{0}' 有 'StructuralEquality' 屬性，但元件型別 '{1}' 不滿足 'equality' 條件約束</target>
        <note />
      </trans-unit>
      <trans-unit id="tcStructsMustDeclareTypesOfImplicitCtorArgsExplicitly">
        <source>Each argument of the primary constructor for a struct must be given a type, for example 'type S(x1:int, x2: int) = ...'. These arguments determine the fields of the struct.</source>
        <target state="translated">必須為類型的主要建構函式的每個引數指定類型，例如 'type S(x1:int, x2: int) = ...'。這些引數會決定結構的欄位。</target>
        <note />
      </trans-unit>
      <trans-unit id="chkUnusedValue">
        <source>The value '{0}' is unused</source>
        <target state="translated">值 '{0}' 未使用到</target>
        <note />
      </trans-unit>
      <trans-unit id="chkUnusedThisVariable">
        <source>The recursive object reference '{0}' is unused. The presence of a recursive object reference adds runtime initialization checks to members in this and derived types. Consider removing this recursive object reference.</source>
        <target state="translated">遞迴物件參考 '{0}' 未使用到。有了遞迴物件參考，就會在這個類型和衍生類型的成員中加入執行階段初始化檢查。請考慮移除這個遞迴物件參考。</target>
        <note />
      </trans-unit>
      <trans-unit id="parsGetterAtMostOneArgument">
        <source>A getter property may have at most one argument group</source>
        <target state="translated">getter 屬性最多只能有一個引數群組</target>
        <note />
      </trans-unit>
      <trans-unit id="parsSetterAtMostTwoArguments">
        <source>A setter property may have at most two argument groups</source>
        <target state="translated">屬性 setter 最多可以有兩個引數群組</target>
        <note />
      </trans-unit>
      <trans-unit id="parsInvalidProperty">
        <source>Invalid property getter or setter</source>
        <target state="translated">無效的屬性 getter 或 setter</target>
        <note />
      </trans-unit>
      <trans-unit id="parsIndexerPropertyRequiresAtLeastOneArgument">
        <source>An indexer property must be given at least one argument</source>
        <target state="translated">必須至少為索引子屬性指定一個引數</target>
        <note />
      </trans-unit>
      <trans-unit id="tastInvalidAddressOfMutableAcrossAssemblyBoundary">
        <source>This operation accesses a mutable top-level value defined in another assembly in an unsupported way. The value cannot be accessed through its address. Consider copying the expression to a mutable local, e.g. 'let mutable x = ...', and if necessary assigning the value back after the completion of the operation</source>
        <target state="translated">這項作業以不支援的方式存取另一個組件中定義的可變動最上層值。值無法透過其位址存取。請考慮將運算式複製到可變動的區域變數，例如 'let mutable x = ...'，並視需要在作業完成後將值指派回來</target>
        <note />
      </trans-unit>
      <trans-unit id="parsNonAdjacentTypars">
        <source>Remove spaces between the type name and type parameter, e.g. \"type C&lt;'T&gt;\", not type \"C   &lt;'T&gt;\". Type parameters must be placed directly adjacent to the type name.</source>
        <target state="translated">請移除類型名稱和類型參數之間的空格，例如 \"type C&lt;'T&gt;\" 而非 \"C   &lt;'T&gt;\"。類型參數必須緊接著類型名稱。</target>
        <note />
      </trans-unit>
      <trans-unit id="parsNonAdjacentTyargs">
        <source>Remove spaces between the type name and type parameter, e.g. \"C&lt;'T&gt;\", not \"C &lt;'T&gt;\". Type parameters must be placed directly adjacent to the type name.</source>
        <target state="translated">請移除類型名稱和類型參數之間的空格，例如 \"C&lt;'T&gt;\" 而非 \"C &lt;'T&gt;\"。類型參數必須緊接著類型名稱。</target>
        <note />
      </trans-unit>
      <trans-unit id="parsNonAtomicType">
        <source>The use of the type syntax 'int C' and 'C  &lt;int&gt;' is not permitted here. Consider adjusting this type to be written in the form 'C&lt;int&gt;'</source>
        <target state="translated">此處不允許使用類型語法 'int C' 和 'C &lt;int&gt;'。請考慮將此類型調整為以 'C&lt;int&gt;' 形式撰寫</target>
        <note />
      </trans-unit>
      <trans-unit id="tastUndefinedItemRefModuleNamespace">
        <source>The module/namespace '{0}' from compilation unit '{1}' did not contain the module/namespace '{2}'</source>
        <target state="translated">來自編譯單位 '{1}' 的模組/命名空間 '{0}' 不包含模組/命名空間 '{2}'</target>
        <note />
      </trans-unit>
      <trans-unit id="tastUndefinedItemRefVal">
        <source>The module/namespace '{0}' from compilation unit '{1}' did not contain the val '{2}'</source>
        <target state="translated">來自編譯單位 '{1}' 的模組/命名空間 '{0}' 不包含 val '{2}'</target>
        <note />
      </trans-unit>
      <trans-unit id="tastUndefinedItemRefModuleNamespaceType">
        <source>The module/namespace '{0}' from compilation unit '{1}' did not contain the namespace, module or type '{2}'</source>
        <target state="translated">來自編譯單位 '{1}' 的模組/命名空間 '{0}' 不包含命名空間、模組或類型 '{2}'</target>
        <note />
      </trans-unit>
      <trans-unit id="tcInvalidUseNullAsTrueValue">
        <source>The 'UseNullAsTrueValue' attribute flag may only be used with union types that have one nullary case and at least one non-nullary case</source>
        <target state="translated">'UseNullAsTrueValue' 屬性旗標只能搭配等位型別一起使用，該等位型別有一個零元案例和至少一個非零元案例</target>
        <note />
      </trans-unit>
      <trans-unit id="tcParameterInferredByref">
        <source>The parameter '{0}' was inferred to have byref type. Parameters of byref type must be given an explicit type annotation, e.g. 'x1: byref&lt;int&gt;'. When used, a byref parameter is implicitly dereferenced.</source>
        <target state="translated">已推斷出參數 '{0}' 擁有 byref 類型。必須為 byref 類型的參數提供明確的類型註釋，例如 'x1: byref&lt;int&gt;'。使用時，會對 byref 參數隱含取值。</target>
        <note />
      </trans-unit>
      <trans-unit id="tcNonUniformMemberUse">
        <source>The generic member '{0}' has been used at a non-uniform instantiation prior to this program point. Consider reordering the members so this member occurs first. Alternatively, specify the full type of the member explicitly, including argument types, return type and any additional generic parameters and constraints.</source>
        <target state="translated">在這個程式點之前，泛型成員 '{0}' 已用於非統一具現化。請考慮重新排列此成員，以便讓此成員最先出現。或者，明確指定此成員的完整型別，包括引數型別、傳回型別和任何其他泛型參數和條件約束。</target>
        <note />
      </trans-unit>
      <trans-unit id="tcAttribArgsDiffer">
        <source>The attribute '{0}' appears in both the implementation and the signature, but the attribute arguments differ. Only the attribute from the signature will be included in the compiled code.</source>
        <target state="translated">屬性 '{0}' 同時出現在實作和簽章中，但是屬性引數不同。編譯的程式碼中將只包含來自簽章的屬性。</target>
        <note />
      </trans-unit>
      <trans-unit id="tcCannotCallAbstractBaseMember">
        <source>Cannot call an abstract base member: '{0}'</source>
        <target state="translated">無法呼叫抽象基底成員: '{0}'</target>
        <note />
      </trans-unit>
      <trans-unit id="typrelCannotResolveAmbiguityInUnmanaged">
        <source>Could not resolve the ambiguity in the use of a generic construct with an 'unmanaged' constraint at or near this position</source>
        <target state="translated">無法解決在這個位置或附近使用具有 'unmanaged' 條件約束的泛型建構時造成的模稜兩可</target>
        <note />
      </trans-unit>
      <trans-unit id="mlCompatMessage">
        <source>This construct is for ML compatibility. {0}. You can disable this warning by using '--mlcompatibility' or '--nowarn:62'.</source>
        <target state="translated">這個建構是用於 ML 相容性。{0}。您可以使用 '--mlcompatibility' 或 '--nowarn:62' 停用這項警告</target>
        <note />
      </trans-unit>
      <trans-unit id="ilFieldDoesNotHaveValidOffsetForStructureLayout">
        <source>The type '{0}' has been marked as having an Explicit layout, but the field '{1}' has not been marked with the 'FieldOffset' attribute</source>
        <target state="translated">類型 '{0}' 已標記為有明確配置，但是 '{1}' 卻未以 'FieldOffset' 屬性標記</target>
        <note />
      </trans-unit>
      <trans-unit id="tcInterfacesShouldUseInheritNotInterface">
        <source>Interfaces inherited by other interfaces should be declared using 'inherit ...' instead of 'interface ...'</source>
        <target state="translated">由其他介面繼承的介面應該使用 'inherit ...' 宣告，不要使用 'interface ...'</target>
        <note />
      </trans-unit>
      <trans-unit id="parsInvalidPrefixOperator">
        <source>Invalid prefix operator</source>
        <target state="translated">無效的前置運算子</target>
        <note />
      </trans-unit>
      <trans-unit id="parsInvalidPrefixOperatorDefinition">
        <source>Invalid operator definition. Prefix operator definitions must use a valid prefix operator name.</source>
        <target state="translated">無效的運算子定義。前置運算子定義必須使用有效的前置運算子名稱。</target>
        <note />
      </trans-unit>
      <trans-unit id="buildCompilingExtensionIsForML">
        <source>The file extensions '.ml' and '.mli' are for ML compatibility</source>
        <target state="translated">副檔名 '.ml' 和 '.mli' 是使用於 ML 相容性</target>
        <note />
      </trans-unit>
      <trans-unit id="lexIndentOffForML">
        <source>Consider using a file with extension '.ml' or '.mli' instead</source>
        <target state="translated">請考慮改用副檔名為 '.ml' 或 '.mli' 的檔案</target>
        <note />
      </trans-unit>
      <trans-unit id="activePatternIdentIsNotFunctionTyped">
        <source>Active pattern '{0}' is not a function</source>
        <target state="translated">現用模式 '{0}' 不是函式</target>
        <note />
      </trans-unit>
      <trans-unit id="activePatternChoiceHasFreeTypars">
        <source>Active pattern '{0}' has a result type containing type variables that are not determined by the input. The common cause is a when a result case is not mentioned, e.g. 'let (|A|B|) (x:int) = A x'. This can be fixed with a type constraint, e.g. 'let (|A|B|) (x:int) : Choice&lt;int,unit&gt; = A x'</source>
        <target state="translated">使用中模式 '{0}' 的結果類型包含類型變數，但輸入無法予以判斷。最常見的原因是未提及結果案例，例如 'let (|A|B|) (x:int) = A x'。您可使用類型條件約束予以修正，例如 'let (|A|B|) (x:int) : Choice&lt;int,unit&gt; = A x'</target>
        <note />
      </trans-unit>
      <trans-unit id="ilFieldHasOffsetForSequentialLayout">
        <source>The FieldOffset attribute can only be placed on members of types marked with the StructLayout(LayoutKind.Explicit)</source>
        <target state="translated">FieldOffset 屬性僅能置於標記為 StructLayout(LayoutKind.Explicit) 類型的成員上</target>
        <note />
      </trans-unit>
      <trans-unit id="tcOptionalArgsMustComeAfterNonOptionalArgs">
        <source>Optional arguments must come at the end of the argument list, after any non-optional arguments</source>
        <target state="translated">選擇性引數必須位於引數清單末端，在所有非選擇性引數之後</target>
        <note />
      </trans-unit>
      <trans-unit id="tcConditionalAttributeUsage">
        <source>Attribute 'System.Diagnostics.ConditionalAttribute' is only valid on methods or attribute classes</source>
        <target state="translated">屬性 'System.Diagnostics.ConditionalAttribute' 只有在方法或屬性類別上才有效</target>
        <note />
      </trans-unit>
      <trans-unit id="tcMemberOperatorDefinitionInExtrinsic">
        <source>Extension members cannot provide operator overloads.  Consider defining the operator as part of the type definition instead.</source>
        <target state="translated">擴充成員無法提供運算子多載。請考慮將運算子改成定義為類型定義的一部分。</target>
        <note />
      </trans-unit>
      <trans-unit id="ilwriteMDBFileNameCannotBeChangedWarning">
        <source>The name of the MDB file must be &lt;assembly-file-name&gt;.mdb. The --pdb option will be ignored.</source>
        <target state="translated">MDB 檔案的名稱必須是 &lt;組件檔名稱&gt;.mdb。會略過 --pdb 選項。</target>
        <note />
      </trans-unit>
      <trans-unit id="ilwriteMDBMemberMissing">
        <source>MDB generation failed. Could not find compatible member {0}</source>
        <target state="translated">MDB 產生失敗。找不到相容的成員 {0}</target>
        <note />
      </trans-unit>
      <trans-unit id="ilwriteErrorCreatingMdb">
        <source>Cannot generate MDB debug information. Failed to load the 'MonoSymbolWriter' type from the 'Mono.CompilerServices.SymbolWriter.dll' assembly.</source>
        <target state="translated">無法產生 MDB 偵錯資訊。無法從 'Mono.CompilerServices.SymbolWriter.dll' 組件載入 'MonoSymbolWriter' 類型。</target>
        <note />
      </trans-unit>
      <trans-unit id="tcUnionCaseNameConflictsWithGeneratedType">
        <source>The union case named '{0}' conflicts with the generated type '{1}'</source>
        <target state="translated">名為 '{0}' 的聯集與產生的類型 '{1}' 衝突</target>
        <note />
      </trans-unit>
      <trans-unit id="chkNoReflectedDefinitionOnStructMember">
        <source>ReflectedDefinitionAttribute may not be applied to an instance member on a struct type, because the instance member takes an implicit 'this' byref parameter</source>
        <target state="translated">ReflectedDefinitionAttribute 不能套用到結構類型上的執行個體成員，因為執行個體成員接受隱含 'this' byref 參數</target>
        <note />
      </trans-unit>
      <trans-unit id="tcDllImportNotAllowed">
        <source>DLLImport bindings must be static members in a class or function definitions in a module</source>
        <target state="translated">DLLImport 繫結必須是類別中的靜態成員或模組中的函式定義</target>
        <note />
      </trans-unit>
      <trans-unit id="buildExplicitCoreLibRequiresNoFramework">
        <source>When mscorlib.dll or FSharp.Core.dll is explicitly referenced the {0} option must also be passed</source>
        <target state="translated">如果明確參考了 mscorlib.dll 或 FSharp.Core.dll，就必須同時傳遞 {0} 選項</target>
        <note />
      </trans-unit>
      <trans-unit id="buildExpectedSigdataFile">
        <source>FSharp.Core.sigdata not found alongside FSharp.Core. File expected in {0}. Consider upgrading to a more recent version of FSharp.Core, where this file is no longer be required.</source>
        <target state="translated">找不到與 FSharp.Core 並存的 FSharp.Core.sigdata。檔案應位於 {0}。請考慮升級至最新版的 FSharp.Core，其中不再需要此檔案。</target>
        <note />
      </trans-unit>
      <trans-unit id="buildExpectedFileAlongSideFSharpCore">
        <source>File '{0}' not found alongside FSharp.Core. File expected in {1}. Consider upgrading to a more recent version of FSharp.Core, where this file is no longer be required.</source>
        <target state="translated">找不到與 FSharp.Core 並存的檔案 '{0}'。檔案應位於 {1}。請考慮升級至最新版的 FSharp.Core，其中不再需要此檔案。</target>
        <note />
      </trans-unit>
      <trans-unit id="buildUnexpectedFileNameCharacter">
        <source>Filename '{0}' contains invalid character '{1}'</source>
        <target state="translated">檔名 '{0}' 包含無效的字元 '{1}'</target>
        <note />
      </trans-unit>
      <trans-unit id="tcInvalidUseBangBinding">
        <source>'use!' bindings must be of the form 'use! &lt;var&gt; = &lt;expr&gt;'</source>
        <target state="translated">'use!' 繫結的形式必須為 'use! &lt;var&gt; = &lt;expr&gt;'</target>
        <note />
      </trans-unit>
      <trans-unit id="crefNoInnerGenericsInQuotations">
        <source>Inner generic functions are not permitted in quoted expressions. Consider adding some type constraints until this function is no longer generic.</source>
        <target state="translated">加引號的運算式中不允許內部泛型函式。請考慮加入一些類型條件約束，直到這個函式不是泛型為止。</target>
        <note />
      </trans-unit>
      <trans-unit id="tcEnumTypeCannotBeEnumerated">
        <source>The type '{0}' is not a valid enumerator type , i.e. does not have a 'MoveNext()' method returning a bool, and a 'Current' property</source>
        <target state="translated">類型 '{0}' 不是有效的列舉程式類型，例如，沒有傳回 bool 的 'MoveNext()' 方法，也沒有 'Current' 屬性</target>
        <note />
      </trans-unit>
      <trans-unit id="parsEofInTripleQuoteString">
        <source>End of file in triple-quote string begun at or before here</source>
        <target state="translated">三引號字串中的檔案結尾於此處或之前開始</target>
        <note />
      </trans-unit>
      <trans-unit id="parsEofInTripleQuoteStringInComment">
        <source>End of file in triple-quote string embedded in comment begun at or before here</source>
        <target state="translated">內嵌在註解中的三引號字串中的檔案結尾於此處或之前開始</target>
        <note />
      </trans-unit>
      <trans-unit id="tcTypeTestLosesMeasures">
        <source>This type test or downcast will ignore the unit-of-measure '{0}'</source>
        <target state="translated">這個類型測試或向下轉型將忽略測量單位 '{0}'</target>
        <note />
      </trans-unit>
      <trans-unit id="parsMissingTypeArgs">
        <source>Expected type argument or static argument</source>
        <target state="translated">必須是型別引數或靜態引數</target>
        <note />
      </trans-unit>
      <trans-unit id="parsMissingGreaterThan">
        <source>Unmatched '&lt;'. Expected closing '&gt;'</source>
        <target state="translated">'&lt;' 不對稱。應有右方的 '&gt;'</target>
        <note />
      </trans-unit>
      <trans-unit id="parsUnexpectedQuotationOperatorInTypeAliasDidYouMeanVerbatimString">
        <source>Unexpected quotation operator '&lt;@' in type definition. If you intend to pass a verbatim string as a static argument to a type provider, put a space between the '&lt;' and '@' characters.</source>
        <target state="translated">類型定義中有未預期的引號運算子 '&lt;@'。若您想要以靜態引數形式將逐字字串傳遞給類型提供者，請在 '&lt;' 和 '@' 字元之間加入空格。</target>
        <note />
      </trans-unit>
      <trans-unit id="parsErrorParsingAsOperatorName">
        <source>Attempted to parse this as an operator name, but failed</source>
        <target state="translated">嘗試將此剖析為運算子名稱，但是失敗</target>
        <note />
      </trans-unit>
      <trans-unit id="lexInvalidUnicodeLiteral">
        <source>\U{0} is not a valid Unicode character escape sequence</source>
        <target state="translated">\U{0} 不是有效的 Unicode 字元逸出序列</target>
        <note />
      </trans-unit>
      <trans-unit id="tcCallerInfoWrongType">
        <source>'{0}' must be applied to an argument of type '{1}', but has been applied to an argument of type '{2}'</source>
        <target state="translated">'{0}' 必須套用至類型 '{1}' 的引數，但卻套用至了類型 '{2}' 的引數</target>
        <note />
      </trans-unit>
      <trans-unit id="tcCallerInfoNotOptional">
        <source>'{0}' can only be applied to optional arguments</source>
        <target state="translated">'{0}' 只能套用至選擇性引數</target>
        <note />
      </trans-unit>
      <trans-unit id="toolLocationHelperUnsupportedFrameworkVersion">
        <source>The specified .NET Framework version '{0}' is not supported. Please specify a value from the enumeration Microsoft.Build.Utilities.TargetDotNetFrameworkVersion.</source>
        <target state="translated">不支援指定的 .NET Framework 版本 '{0}'。請從列舉 Microsoft.Build.Utilities.TargetDotNetFrameworkVersion 指定值。</target>
        <note />
      </trans-unit>
      <trans-unit id="ilSignInvalidMagicValue">
        <source>Invalid Magic value in CLR Header</source>
        <target state="translated">CLR 標頭中的 Magic 值無效</target>
        <note />
      </trans-unit>
      <trans-unit id="ilSignBadImageFormat">
        <source>Bad image format</source>
        <target state="translated">錯誤的影像格式</target>
        <note />
      </trans-unit>
      <trans-unit id="ilSignPrivateKeyExpected">
        <source>Private key expected</source>
        <target state="translated">必須是私密金鑰</target>
        <note />
      </trans-unit>
      <trans-unit id="ilSignRsaKeyExpected">
        <source>RSA key expected</source>
        <target state="translated">必須是 RSA 金鑰</target>
        <note />
      </trans-unit>
      <trans-unit id="ilSignInvalidBitLen">
        <source>Invalid bit Length</source>
        <target state="translated">位元長度無效</target>
        <note />
      </trans-unit>
      <trans-unit id="ilSignInvalidRSAParams">
        <source>Invalid RSAParameters structure - '{{0}}' expected</source>
        <target state="translated">RSAParameters 結構無效 - 必須是 '{{0}}'</target>
        <note />
      </trans-unit>
      <trans-unit id="ilSignInvalidAlgId">
        <source>Invalid algId - 'Exponent' expected</source>
        <target state="translated">algId 無效 - 必須是 'Exponent'</target>
        <note />
      </trans-unit>
      <trans-unit id="ilSignInvalidSignatureSize">
        <source>Invalid signature size</source>
        <target state="translated">簽章大小無效</target>
        <note />
      </trans-unit>
      <trans-unit id="ilSignNoSignatureDirectory">
        <source>No signature directory</source>
        <target state="translated">沒有簽章目錄</target>
        <note />
      </trans-unit>
      <trans-unit id="ilSignInvalidPKBlob">
        <source>Invalid Public Key blob</source>
        <target state="translated">公開金鑰 Blob 無效</target>
        <note />
      </trans-unit>
      <trans-unit id="fscTooManyErrors">
        <source>Exiting - too many errors</source>
        <target state="translated">正在結束 - 錯誤太多。</target>
        <note />
      </trans-unit>
      <trans-unit id="docfileNoXmlSuffix">
        <source>The documentation file has no .xml suffix</source>
        <target state="translated">此文件檔沒有 .xml 後置字元</target>
        <note />
      </trans-unit>
      <trans-unit id="fscNoImplementationFiles">
        <source>No implementation files specified</source>
        <target state="translated">未指定實作檔案</target>
        <note />
      </trans-unit>
      <trans-unit id="fscBadAssemblyVersion">
        <source>The attribute {0} specified version '{1}', but this value is invalid and has been ignored</source>
        <target state="translated">屬性 {0} 指定了版本 '{1}'，但該值無效，所以已忽略。</target>
        <note />
      </trans-unit>
      <trans-unit id="fscTwoResourceManifests">
        <source>Conflicting options specified: 'win32manifest' and 'win32res'. Only one of these can be used.</source>
        <target state="translated">指定了衝突的選項: 'win32manifest' 和 'win32res'。只能使用它們其中一個。</target>
        <note />
      </trans-unit>
      <trans-unit id="fscQuotationLiteralsStaticLinking">
        <source>The code in assembly '{0}' makes uses of quotation literals. Static linking may not include components that make use of quotation literals unless all assemblies are compiled with at least F# 4.0.</source>
        <target state="translated">組件 '{0}' 中的程式碼使用了引號常值。除非所有組件都使用 F# 4.0 (含) 以上的版本編譯，否則靜態連結不會包含使用引號常值的元件。</target>
        <note />
      </trans-unit>
      <trans-unit id="fscQuotationLiteralsStaticLinking0">
        <source>Code in this assembly makes uses of quotation literals. Static linking may not include components that make use of quotation literals unless all assemblies are compiled with at least F# 4.0.</source>
        <target state="translated">此組件中的程式碼使用引號常值。除非所有組件都使用 F# 4.0 (含) 以上的版本編譯，否則靜態連結不得包含使用引號常值的元件。</target>
        <note />
      </trans-unit>
      <trans-unit id="fscStaticLinkingNoEXE">
        <source>Static linking may not include a .EXE</source>
        <target state="translated">靜態連結不可包含 .EXE</target>
        <note />
      </trans-unit>
      <trans-unit id="fscStaticLinkingNoMixedDLL">
        <source>Static linking may not include a mixed managed/unmanaged DLL</source>
        <target state="translated">靜態連結不可包含混合的 Managed/Unmanaged DLL</target>
        <note />
      </trans-unit>
      <trans-unit id="fscIgnoringMixedWhenLinking">
        <source>Ignoring mixed managed/unmanaged assembly '{0}' during static linking</source>
        <target state="translated">在靜態連結期間忽略混合的受控/非受控組件 '{0}'</target>
        <note />
      </trans-unit>
      <trans-unit id="fscAssumeStaticLinkContainsNoDependencies">
        <source>Assembly '{0}' was referenced transitively and the assembly could not be resolved automatically. Static linking will assume this DLL has no dependencies on the F# library or other statically linked DLLs. Consider adding an explicit reference to this DLL.</source>
        <target state="translated">組件 '{0}' 是以可轉移方式被參考，而且此組件無法自動解析。靜態連結會假設這個 DLL 在 F# 程式庫或其他以靜態方式連結的 DLL 上沒有相依性。請考慮加入這個 DLL 的明確參考。</target>
        <note />
      </trans-unit>
      <trans-unit id="fscAssemblyNotFoundInDependencySet">
        <source>Assembly '{0}' not found in dependency set of target binary. Statically linked roots should be specified using an assembly name, without a DLL or EXE extension. If this assembly was referenced explicitly then it is possible the assembly was not actually required by the generated binary, in which case it should not be statically linked.</source>
        <target state="translated">在目標二進位檔的相依性集中找不到組件 '{0}'。以靜態方式連結的根應該使用組件名稱指定，不加 DLL 或 EXE 副檔名。如果以明確方式參考這個組件，那麼所產生的二進位檔可能實際上不一定需要這個組件，在這種情況下，它就不應該以靜態方式連結。</target>
        <note />
      </trans-unit>
      <trans-unit id="fscKeyFileCouldNotBeOpened">
        <source>The key file '{0}' could not be opened</source>
        <target state="translated">無法開啟金鑰檔 '{0}'</target>
        <note />
      </trans-unit>
      <trans-unit id="fscProblemWritingBinary">
        <source>A problem occurred writing the binary '{0}': {1}</source>
        <target state="translated">寫入二進位檔 '{0}' 時發生問題: {1}</target>
        <note />
      </trans-unit>
      <trans-unit id="fscAssemblyVersionAttributeIgnored">
        <source>The 'AssemblyVersionAttribute' has been ignored because a version was given using a command line option</source>
        <target state="translated">忽略 'AssemblyVersionAttribute'，因為已經使用命令列選項指定了版本</target>
        <note />
      </trans-unit>
      <trans-unit id="fscAssemblyCultureAttributeError">
        <source>Error emitting 'System.Reflection.AssemblyCultureAttribute' attribute -- 'Executables cannot be satellite assemblies, Culture should always be empty'</source>
        <target state="translated">發出 'System.Reflection.AssemblyCultureAttribute' 屬性時發生錯誤 -- '可執行檔不可以是附屬組件，文化特性需保持空白'</target>
        <note />
      </trans-unit>
      <trans-unit id="fscDelaySignWarning">
        <source>Option '--delaysign' overrides attribute 'System.Reflection.AssemblyDelaySignAttribute' given in a source file or added module</source>
        <target state="translated">選項 '--delaysign' 會覆寫原始程式檔或加入的模組中指定的屬性 'System.Reflection.AssemblyDelaySignAttribute'</target>
        <note />
      </trans-unit>
      <trans-unit id="fscKeyFileWarning">
        <source>Option '--keyfile' overrides attribute 'System.Reflection.AssemblyKeyFileAttribute' given in a source file or added module</source>
        <target state="translated">選項 '--keyfile' 會覆寫原始程式檔或加入的模組中指定的屬性 'System.Reflection.AssemblyKeyFileAttribute'</target>
        <note />
      </trans-unit>
      <trans-unit id="fscKeyNameWarning">
        <source>Option '--keycontainer' overrides attribute 'System.Reflection.AssemblyNameAttribute' given in a source file or added module</source>
        <target state="translated">選項 '--keycontainer' 會覆寫原始程式檔或加入的模組中指定的屬性 'System.Reflection.AssemblyNameAttribute'</target>
        <note />
      </trans-unit>
      <trans-unit id="fscReferenceOnCommandLine">
        <source>The assembly '{0}' is listed on the command line. Assemblies should be referenced using a command line flag such as '-r'.</source>
        <target state="translated">組件 '{0}' 列在命令列中。請使用命令列旗標 (例如 '-r') 來參考組件。</target>
        <note />
      </trans-unit>
      <trans-unit id="fscRemotingError">
        <source>The resident compilation service was not used because a problem occured in communicating with the server.</source>
        <target state="translated">未使用常駐編譯服務，因為伺服器發生通訊問題。</target>
        <note />
      </trans-unit>
      <trans-unit id="pathIsInvalid">
        <source>Problem with filename '{0}': Illegal characters in path.</source>
        <target state="translated">檔名 '{0}' 有問題: 路徑中有不合法的字元。</target>
        <note />
      </trans-unit>
      <trans-unit id="fscResxSourceFileDeprecated">
        <source>Passing a .resx file ({0}) as a source file to the compiler is deprecated. Use resgen.exe to transform the .resx file into a .resources file to pass as a --resource option. If you are using MSBuild, this can be done via an &lt;EmbeddedResource&gt; item in the .fsproj project file.</source>
        <target state="translated">以來源檔案形式將 .resx 檔案 ({0}) 傳遞到編譯器的行為已淘汰。請使用 resgen.exe 將 .resx 檔案轉換成 .resources 檔案，以 --resource 選項的形式傳遞。若您使用 MSBuild，可以透過 .fsproj 專案檔中的 &lt;EmbeddedResource&gt; 項目完成這個動作。</target>
        <note />
      </trans-unit>
      <trans-unit id="fscStaticLinkingNoProfileMismatches">
        <source>Static linking may not be used on an assembly referencing mscorlib (e.g. a .NET Framework assembly) when generating an assembly that references System.Runtime (e.g. a .NET Core or Portable assembly).</source>
        <target state="translated">產生參考 System.Runtime 的組件 (例如 .NET Core 或可攜式組件) 時，參考 mscorlib 的組件 (例如 .NET Framework 組件) 無法使用靜態連結。</target>
        <note />
      </trans-unit>
      <trans-unit id="fscAssemblyWildcardAndDeterminism">
        <source>An {0} specified version '{1}', but this value is a wildcard, and you have requested a deterministic build, these are in conflict.</source>
        <target state="translated">{0} 已指定版本 '{1}'，但這個值為萬用字元，且您已要求確定性組建，所以發生衝突。</target>
        <note />
      </trans-unit>
      <trans-unit id="fscDeterministicDebugRequiresPortablePdb">
        <source>Deterministic builds only support portable PDBs (--debug:portable or --debug:embedded)</source>
        <target state="translated">確定性組建僅支援可攜式 PDB (--debug:portable 或 --debug:embedded)</target>
        <note />
      </trans-unit>
      <trans-unit id="etIllegalCharactersInNamespaceName">
        <source>Character '{0}' is not allowed in provided namespace name '{1}'</source>
        <target state="translated">提供的命名空間名稱 '{1}' 中不允許使用字元 '{0}'</target>
        <note />
      </trans-unit>
      <trans-unit id="etNullOrEmptyMemberName">
        <source>The provided type '{0}' returned a member with a null or empty member name</source>
        <target state="translated">提供的類型 '{0}' 傳回具有 null 或空白成員名稱的成員</target>
        <note />
      </trans-unit>
      <trans-unit id="etNullMember">
        <source>The provided type '{0}' returned a null member</source>
        <target state="translated">提供的類型 '{0}' 傳回 null 成員</target>
        <note />
      </trans-unit>
      <trans-unit id="etNullMemberDeclaringType">
        <source>The provided type '{0}' member info '{1}' has null declaring type</source>
        <target state="translated">提供的類型 '{0}' 成員資訊 '{1}' 具有 null 宣告類型</target>
        <note />
      </trans-unit>
      <trans-unit id="etNullMemberDeclaringTypeDifferentFromProvidedType">
        <source>The provided type '{0}' has member '{1}' which has declaring type '{2}'. Expected declaring type to be the same as provided type.</source>
        <target state="translated">提供之類型 '{0}' 的成員 '{1}' 具有宣告類型 '{2}'。宣告類型必須與提供的類型相同。</target>
        <note />
      </trans-unit>
      <trans-unit id="etHostingAssemblyFoundWithoutHosts">
        <source>Referenced assembly '{0}' has assembly level attribute '{1}' but no public type provider classes were found</source>
        <target state="translated">參考的組件 '{0}' 具有組件層級屬性 '{1}'，但找不到公用型別提供者類別</target>
        <note />
      </trans-unit>
      <trans-unit id="etEmptyNamespaceOfTypeNotAllowed">
        <source>Type '{0}' from type provider '{1}' has an empty namespace. Use 'null' for the global namespace.</source>
        <target state="translated">型別提供者 '{1}' 中的型別 '{0}' 具有空白命名空間。請將 'null' 用於全域命名空間。</target>
        <note />
      </trans-unit>
      <trans-unit id="etEmptyNamespaceNotAllowed">
        <source>Empty namespace found from the type provider '{0}'. Use 'null' for the global namespace.</source>
        <target state="translated">在型別提供者 '{0}' 中找到空白命名空間。請將 'null' 用於全域命名空間。</target>
        <note />
      </trans-unit>
      <trans-unit id="etMustNotBeGeneric">
        <source>Provided type '{0}' has 'IsGenericType' as true, but generic types are not supported.</source>
        <target state="translated">提供之類型 '{0}' 的 'IsGenericType' 為 true，但不支援泛型類型。</target>
        <note />
      </trans-unit>
      <trans-unit id="etMustNotBeAnArray">
        <source>Provided type '{0}' has 'IsArray' as true, but array types are not supported.</source>
        <target state="translated">提供之類型 '{0}' 的 'IsArray' 為 true，但不支援陣列類型。</target>
        <note />
      </trans-unit>
      <trans-unit id="etMethodHasRequirements">
        <source>Invalid member '{0}' on provided type '{1}'. Provided type members must be public, and not be generic, virtual, or abstract.</source>
        <target state="translated">提供之類型 '{1}' 上的成員 '{0}' 無效。提供之類型成員必須是公用，而不是泛型、虛擬或抽象。</target>
        <note />
      </trans-unit>
      <trans-unit id="etUnsupportedMemberKind">
        <source>Invalid member '{0}' on provided type '{1}'. Only properties, methods and constructors are allowed</source>
        <target state="translated">提供之類型 '{1}' 上的成員 '{0}' 無效。只允許屬性、方法和建構函式</target>
        <note />
      </trans-unit>
      <trans-unit id="etPropertyCanReadButHasNoGetter">
        <source>Property '{0}' on provided type '{1}' has CanRead=true but there was no value from GetGetMethod()</source>
        <target state="translated">提供之類型 '{1}' 上的屬性 '{0}' 具有 CanRead=true，但沒有來自 GetGetMethod() 的值</target>
        <note />
      </trans-unit>
      <trans-unit id="etPropertyHasGetterButNoCanRead">
        <source>Property '{0}' on provided type '{1}' has CanRead=false but GetGetMethod() returned a method</source>
        <target state="translated">提供之類型 '{1}' 上的屬性 '{0}' 具有 CanRead=false，但 GetGetMethod() 傳回了方法</target>
        <note />
      </trans-unit>
      <trans-unit id="etPropertyCanWriteButHasNoSetter">
        <source>Property '{0}' on provided type '{1}' has CanWrite=true but there was no value from GetSetMethod()</source>
        <target state="translated">提供之類型 '{1}' 上的屬性 '{0}' 具有 CanWrite=true，但沒有來自 GetSetMethod() 的值</target>
        <note />
      </trans-unit>
      <trans-unit id="etPropertyHasSetterButNoCanWrite">
        <source>Property '{0}' on provided type '{1}' has CanWrite=false but GetSetMethod() returned a method</source>
        <target state="translated">提供之類型 '{1}' 上的屬性 '{0}' 具有 CanWrite=false，但 GetSetMethod() 傳回了方法</target>
        <note />
      </trans-unit>
      <trans-unit id="etOneOrMoreErrorsSeenDuringExtensionTypeSetting">
        <source>One or more errors seen during provided type setup</source>
        <target state="translated">在設定提供的類型期間已發生一或多個錯誤</target>
        <note />
      </trans-unit>
      <trans-unit id="etUnexpectedExceptionFromProvidedTypeMember">
        <source>Unexpected exception from provided type '{0}' member '{1}': {2}</source>
        <target state="translated">提供之類型 '{0}' 成員 '{1}' 發生未預期的例外狀況: {2}</target>
        <note />
      </trans-unit>
      <trans-unit id="etUnsupportedConstantType">
        <source>Unsupported constant type '{0}'. Quotations provided by type providers can only contain simple constants. The implementation of the type provider may need to be adjusted by moving a value declared outside a provided quotation literal to be a 'let' binding inside the quotation literal.</source>
        <target state="translated">不支援的常數類型 '{0}'。型別提供者所提供的引號只能包含簡單的常數。實作型別提供者可能需要調整，方法是將在提供的引號外宣告的值移為引號常值內的 'let' 繫結。</target>
        <note />
      </trans-unit>
      <trans-unit id="etUnsupportedProvidedExpression">
        <source>Unsupported expression '{0}' from type provider. If you are the author of this type provider, consider adjusting it to provide a different provided expression.</source>
        <target state="translated">型別提供者有不支援的運算式 '{0}'。如果您是這個型別提供者的作者，請考慮進行調整以提供其他提供的運算式。</target>
        <note />
      </trans-unit>
      <trans-unit id="etProvidedTypeHasUnexpectedName">
        <source>Expected provided type named '{0}' but provided type has 'Name' with value '{1}'</source>
        <target state="translated">提供的類型必須命名為 '{0}' 但卻具有值為 '{1}' 的 'Name'</target>
        <note />
      </trans-unit>
      <trans-unit id="etEventNoAdd">
        <source>Event '{0}' on provided type '{1}' has no value from GetAddMethod()</source>
        <target state="translated">提供的類型 '{1}' 中的事件 '{0}' 沒有來自 GetAddMethod() 的值</target>
        <note />
      </trans-unit>
      <trans-unit id="etEventNoRemove">
        <source>Event '{0}' on provided type '{1}' has no value from GetRemoveMethod()</source>
        <target state="translated">提供的類型 '{1}' 中的事件 '{0}' 沒有來自 GetRemoveMethod() 的值</target>
        <note />
      </trans-unit>
      <trans-unit id="etProviderHasWrongDesignerAssembly">
        <source>Assembly attribute '{0}' refers to a designer assembly '{1}' which cannot be loaded or doesn't exist. {2}</source>
        <target state="translated">組件屬性 '{0}' 參考的設計工具組件 '{1}' 無法載入或不存在。{2}</target>
        <note />
      </trans-unit>
      <trans-unit id="etProviderDoesNotHaveValidConstructor">
        <source>The type provider does not have a valid constructor. A constructor taking either no arguments or one argument of type 'TypeProviderConfig' was expected.</source>
        <target state="translated">型別提供者沒有有效的建構函式。建構函式必須不接受任何引數，或是接受型別 'TypeProviderConfig' 的一個引數。</target>
        <note />
      </trans-unit>
      <trans-unit id="etProviderError">
        <source>The type provider '{0}' reported an error: {1}</source>
        <target state="translated">型別提供者 '{0}' 已回報錯誤: {1}</target>
        <note />
      </trans-unit>
      <trans-unit id="etIncorrectParameterExpression">
        <source>The type provider '{0}' used an invalid parameter in the ParameterExpression: {1}</source>
        <target state="translated">型別提供者 '{0}' 在 ParameterExpression 中使用的參數無效: {1}</target>
        <note />
      </trans-unit>
      <trans-unit id="etIncorrectProvidedMethod">
        <source>The type provider '{0}' provided a method with a name '{1}' and metadata token '{2}', which is not reported among its methods of its declaring type '{3}'</source>
        <target state="translated">型別提供者 '{0}' 提供的方法具有名稱 '{1}'，以及中繼資料語彙基元 '{2}'，其中該語彙基元未在其宣告類型 '{3}' 的方法中報告</target>
        <note />
      </trans-unit>
      <trans-unit id="etIncorrectProvidedConstructor">
        <source>The type provider '{0}' provided a constructor which is not reported among the constructors of its declaring type '{1}'</source>
        <target state="translated">型別提供者 '{0}' 所提供的建構函式未在宣告類型 '{1}' 的任何建構函式中報告</target>
        <note />
      </trans-unit>
      <trans-unit id="etDirectReferenceToGeneratedTypeNotAllowed">
        <source>A direct reference to the generated type '{0}' is not permitted. Instead, use a type definition, e.g. 'type TypeAlias = &lt;path&gt;'. This indicates that a type provider adds generated types to your assembly.</source>
        <target state="translated">不允許直接參考所產生的類型 '{0}'。請改用類型定義 'type TypeAlias = &lt;path&gt;'。這表示類型提供者會將所產生的類型新增到您的組件。</target>
        <note />
      </trans-unit>
      <trans-unit id="etProvidedTypeHasUnexpectedPath">
        <source>Expected provided type with path '{0}' but provided type has path '{1}'</source>
        <target state="translated">提供之類型的路徑必須是 '{0}' 但卻具有路徑 '{1}'</target>
        <note />
      </trans-unit>
      <trans-unit id="etUnexpectedNullFromProvidedTypeMember">
        <source>Unexpected 'null' return value from provided type '{0}' member '{1}'</source>
        <target state="translated">提供之類型 '{0}' 成員 '{1}' 中有未預期的 'null' 傳回值</target>
        <note />
      </trans-unit>
      <trans-unit id="etUnexpectedExceptionFromProvidedMemberMember">
        <source>Unexpected exception from member '{0}' of provided type '{1}' member '{2}': {3}</source>
        <target state="translated">提供之類型 '{1}' 成員 '{2}' 的成員 '{0}' 發生未預期的例外狀況: {3}</target>
        <note />
      </trans-unit>
      <trans-unit id="etNestedProvidedTypesDoNotTakeStaticArgumentsOrGenericParameters">
        <source>Nested provided types do not take static arguments or generic parameters</source>
        <target state="translated">提供的巢狀類型不接受靜態引數或泛型參數</target>
        <note />
      </trans-unit>
      <trans-unit id="etInvalidStaticArgument">
        <source>Invalid static argument to provided type. Expected an argument of kind '{0}'.</source>
        <target state="translated">提供之類型的靜態引數無效。必須是 '{0}' 類型的引數。</target>
        <note />
      </trans-unit>
      <trans-unit id="etErrorApplyingStaticArgumentsToType">
        <source>An error occured applying the static arguments to a provided type</source>
        <target state="translated">將靜態引數套用至提供的類型時發生錯誤</target>
        <note />
      </trans-unit>
      <trans-unit id="etUnknownStaticArgumentKind">
        <source>Unknown static argument kind '{0}' when resolving a reference to a provided type or method '{1}'</source>
        <target state="translated">為所提供的類型或方法 '{1}' 解析參考時，發現未知的靜態引數類型 '{0}'</target>
        <note />
      </trans-unit>
      <trans-unit id="invalidNamespaceForProvidedType">
        <source>invalid namespace for provided type</source>
        <target state="translated">提供之類型的命名空間無效</target>
        <note />
      </trans-unit>
      <trans-unit id="invalidFullNameForProvidedType">
        <source>invalid full name for provided type</source>
        <target state="translated">提供之類型的完整名稱無效</target>
        <note />
      </trans-unit>
      <trans-unit id="etProviderReturnedNull">
        <source>The type provider returned 'null', which is not a valid return value from '{0}'</source>
        <target state="translated">型別提供者傳回的 'null' 不是 '{0}' 中的有效傳回值</target>
        <note />
      </trans-unit>
      <trans-unit id="etTypeProviderConstructorException">
        <source>The type provider constructor has thrown an exception: {0}</source>
        <target state="translated">型別提供者建構函式擲回例外狀況: {0}</target>
        <note />
      </trans-unit>
      <trans-unit id="etNullProvidedExpression">
        <source>Type provider '{0}' returned null from GetInvokerExpression.</source>
        <target state="translated">型別提供者 '{0}' 從 GetInvokerExpression 傳回 null。</target>
        <note />
      </trans-unit>
      <trans-unit id="etProvidedAppliedTypeHadWrongName">
        <source>The type provider '{0}' returned an invalid type from 'ApplyStaticArguments'. A type with name '{1}' was expected, but a type with name '{2}' was returned.</source>
        <target state="translated">型別提供者 '{0}' 從 'ApplyStaticArguments' 傳回的型別無效。必須是名為 '{1}' 的型別，但傳回名為 '{2}' 的型別。</target>
        <note />
      </trans-unit>
      <trans-unit id="etProvidedAppliedMethodHadWrongName">
        <source>The type provider '{0}' returned an invalid method from 'ApplyStaticArgumentsForMethod'. A method with name '{1}' was expected, but a method with name '{2}' was returned.</source>
        <target state="translated">型別提供者 '{0}' 從 'ApplyStaticArgumentsForMethod' 傳回的方法無效。必須是名為 '{1}' 的方法，但傳回名為 '{2}' 的方法。</target>
        <note />
      </trans-unit>
      <trans-unit id="tcTypeTestLossy">
        <source>This type test or downcast will erase the provided type '{0}' to the type '{1}'</source>
        <target state="translated">這個類型測試或向下轉型會將提供的類型 '{0}' 清除為類型 '{1}'。</target>
        <note />
      </trans-unit>
      <trans-unit id="tcTypeCastErased">
        <source>This downcast will erase the provided type '{0}' to the type '{1}'.</source>
        <target state="translated">這個向下轉型會將提供的類型 '{0}' 清除為類型 '{1}'。</target>
        <note />
      </trans-unit>
      <trans-unit id="tcTypeTestErased">
        <source>This type test with a provided type '{0}' is not allowed because this provided type will be erased to '{1}' at runtime.</source>
        <target state="translated">不允許這個含有提供之類型 '{0}' 的類型測試，因為這個提供的類型將在執行階段清除為 '{1}'。</target>
        <note />
      </trans-unit>
      <trans-unit id="tcCannotInheritFromErasedType">
        <source>Cannot inherit from erased provided type</source>
        <target state="translated">無法繼承自清除的提供類型</target>
        <note />
      </trans-unit>
      <trans-unit id="etInvalidTypeProviderAssemblyName">
        <source>Assembly '{0}' hase TypeProviderAssembly attribute with invalid value '{1}'. The value should be a valid assembly name</source>
        <target state="translated">組件 '{0}' 的 TypeProviderAssembly 屬性值 '{1}' 無效。此值必須是有效的屬性名稱</target>
        <note />
      </trans-unit>
      <trans-unit id="tcInvalidMemberNameCtor">
        <source>Invalid member name. Members may not have name '.ctor' or '.cctor'</source>
        <target state="translated">無效的成員名稱。成員不能有名稱 '.ctor' 或 '.cctor'</target>
        <note />
      </trans-unit>
      <trans-unit id="tcInferredGenericTypeGivesRiseToInconsistency">
        <source>The function or member '{0}' is used in a way that requires further type annotations at its definition to ensure consistency of inferred types. The inferred signature is '{1}'.</source>
        <target state="translated">函式或成員 '{0}' 的使用方式要求在定義處必須有進一步的類型註釋，才能確保推斷類型的一致性。推斷的簽章為 '{1}'。</target>
        <note />
      </trans-unit>
      <trans-unit id="tcInvalidTypeArgumentCount">
        <source>The number of type arguments did not match: '{0}' given, '{1}' expected. This may be related to a previously reported error.</source>
        <target state="translated">型別引數的數目不符: 提供了 '{0}'，但必須是 '{1}'。這可能與先前報告的錯誤有關。</target>
        <note />
      </trans-unit>
      <trans-unit id="tcCannotOverrideSealedMethod">
        <source>Cannot override inherited member '{0}' because it is sealed</source>
        <target state="translated">無法覆寫繼承的成員 '{0}'，因為它已密封</target>
        <note />
      </trans-unit>
      <trans-unit id="etProviderErrorWithContext">
        <source>The type provider '{0}' reported an error in the context of provided type '{1}', member '{2}'. The error: {3}</source>
        <target state="translated">型別提供者 '{0}' 已回報所提供型別 '{1}'，成員 '{2}' 的內容中出現錯誤。錯誤: {3}</target>
        <note />
      </trans-unit>
      <trans-unit id="etProvidedTypeWithNameException">
        <source>An exception occurred when accessing the '{0}' of a provided type: {1}</source>
        <target state="translated">存取提供之類型的 '{0}' 時發生例外狀況: {1}</target>
        <note />
      </trans-unit>
      <trans-unit id="etProvidedTypeWithNullOrEmptyName">
        <source>The '{0}' of a provided type was null or empty.</source>
        <target state="translated">提供之類型的 '{0}' 為 null 或空白。</target>
        <note />
      </trans-unit>
      <trans-unit id="etIllegalCharactersInTypeName">
        <source>Character '{0}' is not allowed in provided type name '{1}'</source>
        <target state="translated">提供的類型名稱 '{1}' 中不允許使用字元 '{0}'</target>
        <note />
      </trans-unit>
      <trans-unit id="tcJoinMustUseSimplePattern">
        <source>In queries, '{0}' must use a simple pattern</source>
        <target state="translated">在查詢中，'{0}' 必須使用簡單模式</target>
        <note />
      </trans-unit>
      <trans-unit id="tcMissingCustomOperation">
        <source>A custom query operation for '{0}' is required but not specified</source>
        <target state="translated">需要 '{0}' 的自訂查詢作業，但未指定</target>
        <note />
      </trans-unit>
      <trans-unit id="etBadUnnamedStaticArgs">
        <source>Named static arguments must come after all unnamed static arguments</source>
        <target state="translated">具名靜態引數必須在所有未命名靜態引數的後面</target>
        <note />
      </trans-unit>
      <trans-unit id="etStaticParameterRequiresAValue">
        <source>The static parameter '{0}' of the provided type or method '{1}' requires a value. Static parameters to type providers may be optionally specified using named arguments, e.g. '{2}&lt;{3}=...&gt;'.</source>
        <target state="translated">所提供類型的靜態參數 '{0}' 或方法 '{1}' 需要值。您可以使用具名引數，選擇性地指定類型提供者的靜態參數，例如 '{2}&lt;{3}=...&gt;'。</target>
        <note />
      </trans-unit>
      <trans-unit id="etNoStaticParameterWithName">
        <source>No static parameter exists with name '{0}'</source>
        <target state="translated">沒有名稱為 '{0}' 的靜態參數</target>
        <note />
      </trans-unit>
      <trans-unit id="etStaticParameterAlreadyHasValue">
        <source>The static parameter '{0}' has already been given a value</source>
        <target state="translated">已經為靜態參數 '{0}' 指定值</target>
        <note />
      </trans-unit>
      <trans-unit id="etMultipleStaticParameterWithName">
        <source>Multiple static parameters exist with name '{0}'</source>
        <target state="translated">有多個名稱為 '{0}' 的靜態參數</target>
        <note />
      </trans-unit>
      <trans-unit id="tcCustomOperationMayNotBeUsedInConjunctionWithNonSimpleLetBindings">
        <source>A custom operation may not be used in conjunction with a non-value or recursive 'let' binding in another part of this computation expression</source>
        <target state="translated">自訂作業不能與這個計算運算式另一部分中的非值或遞迴 'let' 繫結一起使用</target>
        <note />
      </trans-unit>
      <trans-unit id="tcCustomOperationMayNotBeUsedHere">
        <source>A custom operation may not be used in conjunction with 'use', 'try/with', 'try/finally', 'if/then/else' or 'match' operators within this computation expression</source>
        <target state="translated">自訂作業不能與這個計算運算式內的 'use'、'try/with'、'try/finally'、'if/then/else' 或 'match' 運算子一起使用</target>
        <note />
      </trans-unit>
      <trans-unit id="tcCustomOperationMayNotBeOverloaded">
        <source>The custom operation '{0}' refers to a method which is overloaded. The implementations of custom operations may not be overloaded.</source>
        <target state="translated">自訂作業 '{0}' 參考的方法已多載。可能無法多載自訂作業的實作。</target>
        <note />
      </trans-unit>
      <trans-unit id="tcIfThenElseMayNotBeUsedWithinQueries">
        <source>An if/then/else expression may not be used within queries. Consider using either an if/then expression, or use a sequence expression instead.</source>
        <target state="translated">不可以在查詢中使用 if/then/else 運算式。請考慮使用 if/then 運算式，或者改用循序項運算式。</target>
        <note />
      </trans-unit>
      <trans-unit id="ilxgenUnexpectedArgumentToMethodHandleOfDuringCodegen">
        <source>Invalid argument to 'methodhandleof' during codegen</source>
        <target state="translated">codegen 期間 'methodhandleof' 的引數無效</target>
        <note />
      </trans-unit>
      <trans-unit id="etProvidedTypeReferenceMissingArgument">
        <source>A reference to a provided type was missing a value for the static parameter '{0}'. You may need to recompile one or more referenced assemblies.</source>
        <target state="translated">提供之類型的參考遺漏靜態參數 '{0}' 的值。您可能需要重新編譯一或多個參考的組件。</target>
        <note />
      </trans-unit>
      <trans-unit id="etProvidedTypeReferenceInvalidText">
        <source>A reference to a provided type had an invalid value '{0}' for a static parameter. You may need to recompile one or more referenced assemblies.</source>
        <target state="translated">提供之類型的參考具有靜態參數的無效值 '{0}'。您可能需要重新編譯一或多個參考的組件。</target>
        <note />
      </trans-unit>
      <trans-unit id="tcCustomOperationNotUsedCorrectly">
        <source>'{0}' is not used correctly. This is a custom operation in this query or computation expression.</source>
        <target state="translated">'{0}' 未正確使用。這是這個查詢或計算運算式中的自訂作業。</target>
        <note />
      </trans-unit>
      <trans-unit id="tcCustomOperationNotUsedCorrectly2">
        <source>'{0}' is not used correctly. Usage: {1}. This is a custom operation in this query or computation expression.</source>
        <target state="translated">未正確使用 '{0}'。使用方式: {1}。此為這個查詢或計算運算式中的自訂作業。</target>
        <note />
      </trans-unit>
      <trans-unit id="customOperationTextLikeJoin">
        <source>{0} var in collection {1} (outerKey = innerKey). Note that parentheses are required after '{2}'</source>
        <target state="translated">集合 {1} 中的 {0} var (outerKey = innerKey)。請注意，'{2}' 後需要括弧</target>
        <note />
      </trans-unit>
      <trans-unit id="customOperationTextLikeGroupJoin">
        <source>{0} var in collection {1} (outerKey = innerKey) into group. Note that parentheses are required after '{2}'</source>
        <target state="translated">集合 {1} 中的 {0} var (outerKey = innerKey) 進入群組。請注意，'{2}' 後需要括弧。</target>
        <note />
      </trans-unit>
      <trans-unit id="customOperationTextLikeZip">
        <source>{0} var in collection</source>
        <target state="translated">集合中的 {0} var</target>
        <note />
      </trans-unit>
      <trans-unit id="tcBinaryOperatorRequiresVariable">
        <source>'{0}' must be followed by a variable name. Usage: {1}.</source>
        <target state="translated">'{0}' 之後必須接著變數名稱。使用方式: {1}。</target>
        <note />
      </trans-unit>
      <trans-unit id="tcOperatorIncorrectSyntax">
        <source>Incorrect syntax for '{0}'. Usage: {1}.</source>
        <target state="translated">{0}' 的語法不正確。使用方式: {1}。</target>
        <note />
      </trans-unit>
      <trans-unit id="tcBinaryOperatorRequiresBody">
        <source>'{0}' must come after a 'for' selection clause and be followed by the rest of the query. Syntax: ... {1} ...</source>
        <target state="translated">'{0}' 必須跟在 'for' 選取範圍子句後面，之後再接其餘的查詢。語法: ... {1} ...</target>
        <note />
      </trans-unit>
      <trans-unit id="tcCustomOperationHasIncorrectArgCount">
        <source>'{0}' is used with an incorrect number of arguments. This is a custom operation in this query or computation expression. Expected {1} argument(s), but given {2}.</source>
        <target state="translated">'{0}' 搭配使用的引數數目不正確。這是此查詢或計算運算式中的自訂作業。必須是 {1} 個引數，但提供了 {2} 個。</target>
        <note />
      </trans-unit>
      <trans-unit id="parsExpectedExpressionAfterToken">
        <source>Expected an expression after this point</source>
        <target state="translated">在這個點之後必須有運算式</target>
        <note />
      </trans-unit>
      <trans-unit id="parsExpectedTypeAfterToken">
        <source>Expected a type after this point</source>
        <target state="translated">在這個點之後必須有類型</target>
        <note />
      </trans-unit>
      <trans-unit id="parsUnmatchedLBrackLess">
        <source>Unmatched '[&lt;'. Expected closing '&gt;]'</source>
        <target state="translated">不對稱的 '[&lt;'。應有右方 '&gt;]'</target>
        <note />
      </trans-unit>
      <trans-unit id="parsUnexpectedEndOfFileMatch">
        <source>Unexpected end of input in 'match' expression. Expected 'match &lt;expr&gt; with | &lt;pat&gt; -&gt; &lt;expr&gt; | &lt;pat&gt; -&gt; &lt;expr&gt; ...'.</source>
        <target state="translated">'match' 運算式中有未預期的輸入結尾。應為 'match &lt;expr&gt; with | &lt;pat&gt; -&gt; &lt;expr&gt; | &lt;pat&gt; -&gt; &lt;expr&gt; ...'。</target>
        <note />
      </trans-unit>
      <trans-unit id="parsUnexpectedEndOfFileTry">
        <source>Unexpected end of input in 'try' expression. Expected 'try &lt;expr&gt; with &lt;rules&gt;' or 'try &lt;expr&gt; finally &lt;expr&gt;'.</source>
        <target state="translated">'try' 運算式中有未預期的輸入結尾。應為 'try &lt;expr&gt; with &lt;rules&gt;' 或 'try &lt;expr&gt; finally &lt;expr&gt;'。</target>
        <note />
      </trans-unit>
      <trans-unit id="parsUnexpectedEndOfFileWhile">
        <source>Unexpected end of input in 'while' expression. Expected 'while &lt;expr&gt; do &lt;expr&gt;'.</source>
        <target state="translated">'while' 運算式中有未預期的輸入結尾。應為 'while &lt;expr&gt; do &lt;expr&gt;'。</target>
        <note />
      </trans-unit>
      <trans-unit id="parsUnexpectedEndOfFileFor">
        <source>Unexpected end of input in 'for' expression. Expected 'for &lt;pat&gt; in &lt;expr&gt; do &lt;expr&gt;'.</source>
        <target state="translated">'for' 運算式中有未預期的輸入結尾。應為 'for &lt;pat&gt; in &lt;expr&gt; do &lt;expr&gt;'。</target>
        <note />
      </trans-unit>
      <trans-unit id="parsUnexpectedEndOfFileWith">
        <source>Unexpected end of input in 'match' or 'try' expression</source>
        <target state="translated">'match' 或 'try' 運算式中不能以輸入結尾</target>
        <note />
      </trans-unit>
      <trans-unit id="parsUnexpectedEndOfFileThen">
        <source>Unexpected end of input in 'then' branch of conditional expression. Expected 'if &lt;expr&gt; then &lt;expr&gt;' or 'if &lt;expr&gt; then &lt;expr&gt; else &lt;expr&gt;'.</source>
        <target state="translated">條件運算式的 'then' 分支中有未預期的輸入結尾。應為 'if &lt;expr&gt; then &lt;expr&gt;' 或 'if &lt;expr&gt; then &lt;expr&gt; else &lt;expr&gt;'。</target>
        <note />
      </trans-unit>
      <trans-unit id="parsUnexpectedEndOfFileElse">
        <source>Unexpected end of input in 'else' branch of conditional expression. Expected 'if &lt;expr&gt; then &lt;expr&gt;' or 'if &lt;expr&gt; then &lt;expr&gt; else &lt;expr&gt;'.</source>
        <target state="translated">條件運算式的 'else' 分支中有未預期的輸入結尾。應為 'if &lt;expr&gt; then &lt;expr&gt;' 或 'if &lt;expr&gt; then &lt;expr&gt; else &lt;expr&gt;'。</target>
        <note />
      </trans-unit>
      <trans-unit id="parsUnexpectedEndOfFileFunBody">
        <source>Unexpected end of input in body of lambda expression. Expected 'fun &lt;pat&gt; ... &lt;pat&gt; -&gt; &lt;expr&gt;'.</source>
        <target state="translated">Lambda 運算式的主體中有未預期的輸入結尾。應為 'fun &lt;pat&gt; ... &lt;pat&gt; -&gt; &lt;expr&gt;'。</target>
        <note />
      </trans-unit>
      <trans-unit id="parsUnexpectedEndOfFileTypeArgs">
        <source>Unexpected end of input in type arguments</source>
        <target state="translated">類型引數中不能以輸入結尾</target>
        <note />
      </trans-unit>
      <trans-unit id="parsUnexpectedEndOfFileTypeSignature">
        <source>Unexpected end of input in type signature</source>
        <target state="translated">類型簽章中不能以輸入結尾</target>
        <note />
      </trans-unit>
      <trans-unit id="parsUnexpectedEndOfFileTypeDefinition">
        <source>Unexpected end of input in type definition</source>
        <target state="translated">類型定義中不能以輸入結尾</target>
        <note />
      </trans-unit>
      <trans-unit id="parsUnexpectedEndOfFileObjectMembers">
        <source>Unexpected end of input in object members</source>
        <target state="translated">物件成員中不能以輸入結尾</target>
        <note />
      </trans-unit>
      <trans-unit id="parsUnexpectedEndOfFileDefinition">
        <source>Unexpected end of input in value, function or member definition</source>
        <target state="translated">值、函式或成員定義中不能以輸入結尾</target>
        <note />
      </trans-unit>
      <trans-unit id="parsUnexpectedEndOfFileExpression">
        <source>Unexpected end of input in expression</source>
        <target state="translated">運算式中不能以輸入結尾</target>
        <note />
      </trans-unit>
      <trans-unit id="parsExpectedNameAfterToken">
        <source>Unexpected end of type. Expected a name after this point.</source>
        <target state="translated">不能以類型結尾。在這個點之後必須有名稱。</target>
        <note />
      </trans-unit>
      <trans-unit id="parsUnmatchedLet">
        <source>Incomplete value or function definition. If this is in an expression, the body of the expression must be indented to the same column as the 'let' keyword.</source>
        <target state="translated">不完整的值或函式定義。如果這是運算式，運算式的主體必須縮排成與 'let' 關鍵字在同一欄。</target>
        <note />
      </trans-unit>
      <trans-unit id="parsUnmatchedLetBang">
        <source>Incomplete value definition. If this is in an expression, the body of the expression must be indented to the same column as the 'let!' keyword.</source>
        <target state="translated">不完整的值定義。如果這是運算式，運算式的主體必須縮排成與 'let!' 關鍵字在同一欄。</target>
        <note />
      </trans-unit>
      <trans-unit id="parsUnmatchedUseBang">
        <source>Incomplete value definition. If this is in an expression, the body of the expression must be indented to the same column as the 'use!' keyword.</source>
        <target state="translated">不完整的值定義。如果這是運算式，運算式的主體必須縮排成與 'use!' 關鍵字在同一欄。</target>
        <note />
      </trans-unit>
      <trans-unit id="parsUnmatchedUse">
        <source>Incomplete value definition. If this is in an expression, the body of the expression must be indented to the same column as the 'use' keyword.</source>
        <target state="translated">不完整的值定義。如果這是運算式，運算式的主體必須縮排成與 'use' 關鍵字在同一欄。</target>
        <note />
      </trans-unit>
      <trans-unit id="parsWhileDoExpected">
        <source>Missing 'do' in 'while' expression. Expected 'while &lt;expr&gt; do &lt;expr&gt;'.</source>
        <target state="translated">'while' 運算式中缺少 'do'。應為 'while &lt;expr&gt; do &lt;expr&gt;'。</target>
        <note />
      </trans-unit>
      <trans-unit id="parsForDoExpected">
        <source>Missing 'do' in 'for' expression. Expected 'for &lt;pat&gt; in &lt;expr&gt; do &lt;expr&gt;'.</source>
        <target state="translated">'for' 運算式中缺少 'do'。應為 'for &lt;pat&gt; in &lt;expr&gt; do &lt;expr&gt;'。</target>
        <note />
      </trans-unit>
      <trans-unit id="tcInvalidRelationInJoin">
        <source>Invalid join relation in '{0}'. Expected 'expr &lt;op&gt; expr', where &lt;op&gt; is =, =?, ?= or ?=?.</source>
        <target state="translated">'{0}' 中的連結關聯無效。應為 'expr &lt;op&gt; expr'，其中 &lt;op&gt; 為 =、=?、?= 或 ?=?。</target>
        <note />
      </trans-unit>
      <trans-unit id="typeInfoCallsWord">
        <source>Calls</source>
        <target state="translated">呼叫</target>
        <note />
      </trans-unit>
      <trans-unit id="impInvalidNumberOfGenericArguments">
        <source>Invalid number of generic arguments to type '{0}' in provided type. Expected '{1}' arguments, given '{2}'.</source>
        <target state="translated">提供之類型中類型 '{0}' 的泛型引數數目無效。必須是 '{1}' 個引數，但提供了 '{2}' 個。</target>
        <note />
      </trans-unit>
      <trans-unit id="impInvalidMeasureArgument1">
        <source>Invalid value '{0}' for unit-of-measure parameter '{1}'</source>
        <target state="translated">測量單位參數 '{1}' 的值 '{0}' 無效</target>
        <note />
      </trans-unit>
      <trans-unit id="impInvalidMeasureArgument2">
        <source>Invalid value unit-of-measure parameter '{0}'</source>
        <target state="translated">無效的測量單位參數 '{0}' 值</target>
        <note />
      </trans-unit>
      <trans-unit id="etPropertyNeedsCanWriteOrCanRead">
        <source>Property '{0}' on provided type '{1}' is neither readable nor writable as it has CanRead=false and CanWrite=false</source>
        <target state="translated">提供之類型 '{1}' 上的屬性 '{0}' 不是可讀取的，也不是可寫入的，因為它具有 CanRead=false 和 CanWrite=false</target>
        <note />
      </trans-unit>
      <trans-unit id="tcIntoNeedsRestOfQuery">
        <source>A use of 'into' must be followed by the remainder of the computation</source>
        <target state="translated">使用 'into' 時，之後必須接計算的其餘部分</target>
        <note />
      </trans-unit>
      <trans-unit id="tcOperatorDoesntAcceptInto">
        <source>The operator '{0}' does not accept the use of 'into'</source>
        <target state="translated">運算子 '{0}' 不接受使用 'into'</target>
        <note />
      </trans-unit>
      <trans-unit id="tcCustomOperationInvalid">
        <source>The definition of the custom operator '{0}' does not use a valid combination of attribute flags</source>
        <target state="translated">自訂運算子 '{0}' 的定義未使用屬性旗標的有效組合</target>
        <note />
      </trans-unit>
      <trans-unit id="tcThisTypeMayNotHaveACLIMutableAttribute">
        <source>This type definition may not have the 'CLIMutable' attribute. Only record types may have this attribute.</source>
        <target state="translated">這個類型定義不能有 'CLIMutable' 屬性。只有記錄類型可以有這個屬性。</target>
        <note />
      </trans-unit>
      <trans-unit id="tcAutoPropertyRequiresImplicitConstructionSequence">
        <source>'member val' definitions are only permitted in types with a primary constructor. Consider adding arguments to your type definition, e.g. 'type X(args) = ...'.</source>
        <target state="translated">'member val' 定義只能用於含有主要建構函式的類型中。請考慮在您的類型定義加入引數，例如 'type X(args) = ...'。</target>
        <note />
      </trans-unit>
      <trans-unit id="parsMutableOnAutoPropertyShouldBeGetSet">
        <source>Property definitions may not be declared mutable. To indicate that this property can be set, use 'member val PropertyName = expr with get,set'.</source>
        <target state="translated">屬性定義不可以宣告為可變動。若要表示這個屬性可以設定，請使用 'member val PropertyName = expr with get,set'。</target>
        <note />
      </trans-unit>
      <trans-unit id="parsMutableOnAutoPropertyShouldBeGetSetNotJustSet">
        <source>To indicate that this property can be set, use 'member val PropertyName = expr with get,set'.</source>
        <target state="translated">若要表示這個屬性可以設定，請使用 'member val PropertyName = expr with get,set'。</target>
        <note />
      </trans-unit>
      <trans-unit id="chkNoByrefsOfByrefs">
        <source>Type '{0}' is illegal because in byref&lt;T&gt;, T cannot contain byref types.</source>
        <target state="translated">因為在 byref&lt;T&gt; 中，T 不能包含 byref 類型，所以 '{0}' 類型不合法。</target>
        <note />
      </trans-unit>
      <trans-unit id="tastopsMaxArrayThirtyTwo">
        <source>F# supports array ranks between 1 and 32. The value {0} is not allowed.</source>
        <target state="translated">F# 支援 1 至 32 個陣列陣序。不允許值 {0}。</target>
        <note />
      </trans-unit>
      <trans-unit id="tcNoIntegerForLoopInQuery">
        <source>In queries, use the form 'for x in n .. m do ...' for ranging over integers</source>
        <target state="translated">在查詢中，請針對涵蓋的整數使用 'for x in n .. m do ...' 格式</target>
        <note />
      </trans-unit>
      <trans-unit id="tcNoWhileInQuery">
        <source>'while' expressions may not be used in queries</source>
        <target state="translated">'while' 運算式不可用於查詢中</target>
        <note />
      </trans-unit>
      <trans-unit id="tcNoTryFinallyInQuery">
        <source>'try/finally' expressions may not be used in queries</source>
        <target state="translated">'try/finally' 運算式不可用於查詢中</target>
        <note />
      </trans-unit>
      <trans-unit id="tcUseMayNotBeUsedInQueries">
        <source>'use' expressions may not be used in queries</source>
        <target state="translated">'use' 運算式不可用於查詢中</target>
        <note />
      </trans-unit>
      <trans-unit id="tcBindMayNotBeUsedInQueries">
        <source>'let!', 'use!' and 'do!' expressions may not be used in queries</source>
        <target state="translated">'let!'、'use!' 和 'do!' 運算式不可用於查詢</target>
        <note />
      </trans-unit>
      <trans-unit id="tcReturnMayNotBeUsedInQueries">
        <source>'return' and 'return!' may not be used in queries</source>
        <target state="translated">'return' 和 'return!' 不可用於查詢中</target>
        <note />
      </trans-unit>
      <trans-unit id="tcUnrecognizedQueryOperator">
        <source>This is not a known query operator. Query operators are identifiers such as 'select', 'where', 'sortBy', 'thenBy', 'groupBy', 'groupValBy', 'join', 'groupJoin', 'sumBy' and 'averageBy', defined using corresponding methods on the 'QueryBuilder' type.</source>
        <target state="translated">這不是已知的查詢運算子。查詢運算子是 'QueryBuilder' 類型上使用對應方法定義的識別碼，例如 'select'、'where'、'sortBy'、'thenBy'、'groupBy'、'groupValBy'、'join'、'groupJoin'、'sumBy' 和 'averageBy'。</target>
        <note />
      </trans-unit>
      <trans-unit id="tcTryWithMayNotBeUsedInQueries">
        <source>'try/with' expressions may not be used in queries</source>
        <target state="translated">不可以在查詢中使用 'try/with' 運算式</target>
        <note />
      </trans-unit>
      <trans-unit id="tcNonSimpleLetBindingInQuery">
        <source>This 'let' definition may not be used in a query. Only simple value definitions may be used in queries.</source>
        <target state="translated">這個 'let' 定義不可用於查詢中。只有簡單值定義可用於查詢中。</target>
        <note />
      </trans-unit>
      <trans-unit id="etTooManyStaticParameters">
        <source>Too many static parameters. Expected at most {0} parameters, but got {1} unnamed and {2} named parameters.</source>
        <target state="translated">靜態參數太多。最多必須有 {0} 個參數，但收到 {1} 個未命名參數及 {2} 個具名參數。</target>
        <note />
      </trans-unit>
      <trans-unit id="infosInvalidProvidedLiteralValue">
        <source>Invalid provided literal value '{0}'</source>
        <target state="translated">提供的常值 '{0}' 無效</target>
        <note />
      </trans-unit>
      <trans-unit id="invalidPlatformTarget">
        <source>The 'anycpu32bitpreferred' platform can only be used with EXE targets. You must use 'anycpu' instead.</source>
        <target state="translated">'anycpu32bitpreferred' 平台只能與 EXE 目標搭配使用。您必須改用 'anycpu'。</target>
        <note />
      </trans-unit>
      <trans-unit id="tcThisValueMayNotBeInlined">
        <source>This member, function or value declaration may not be declared 'inline'</source>
        <target state="translated">這個成員、函式或值宣告不能宣告為 'inline'</target>
        <note />
      </trans-unit>
      <trans-unit id="etErasedTypeUsedInGeneration">
        <source>The provider '{0}' returned a non-generated type '{1}' in the context of a set of generated types. Consider adjusting the type provider to only return generated types.</source>
        <target state="translated">提供者 '{0}' 在一組所產生型別的內容中，傳回非產生的型別 '{1}'。請考慮調整型別提供者以便僅傳回產生的型別。</target>
        <note />
      </trans-unit>
      <trans-unit id="tcUnrecognizedQueryBinaryOperator">
        <source>Arguments to query operators may require parentheses, e.g. 'where (x &gt; y)' or 'groupBy (x.Length / 10)'</source>
        <target state="translated">查詢運算子的引數可能需要括號，例如 'where (x &gt; y)' 或 'groupBy (x.Length / 10)'</target>
        <note />
      </trans-unit>
      <trans-unit id="crefNoSetOfHole">
        <source>A quotation may not involve an assignment to or taking the address of a captured local variable</source>
        <target state="translated">引號可能與指派無關或與採用擷取之區域變數的位址無關</target>
        <note />
      </trans-unit>
      <trans-unit id="nicePrintOtherOverloads1">
        <source>+ 1 overload</source>
        <target state="translated">+ 1 個多載</target>
        <note />
      </trans-unit>
      <trans-unit id="nicePrintOtherOverloadsN">
        <source>+ {0} overloads</source>
        <target state="translated">+ {0} 個多載</target>
        <note />
      </trans-unit>
      <trans-unit id="erasedTo">
        <source>Erased to</source>
        <target state="translated">清除為</target>
        <note />
      </trans-unit>
      <trans-unit id="parsUnfinishedExpression">
        <source>Unexpected token '{0}' or incomplete expression</source>
        <target state="translated">未預期的語彙基元 '{0}' 或不完整的運算式</target>
        <note />
      </trans-unit>
      <trans-unit id="parsAttributeOnIncompleteCode">
        <source>Cannot find code target for this attribute, possibly because the code after the attribute is incomplete.</source>
        <target state="translated">找不到以此屬性為目標的程式碼，可能是因為屬性之後的程式碼不完整。</target>
        <note />
      </trans-unit>
      <trans-unit id="parsTypeNameCannotBeEmpty">
        <source>Type name cannot be empty.</source>
        <target state="translated">類型名稱不可為空白。</target>
        <note />
      </trans-unit>
      <trans-unit id="buildProblemReadingAssembly">
        <source>Problem reading assembly '{0}': {1}</source>
        <target state="translated">讀取組件 '{0}' 時發生問題: {1}</target>
        <note />
      </trans-unit>
      <trans-unit id="tcTPFieldMustBeLiteral">
        <source>Invalid provided field. Provided fields of erased provided types must be literals.</source>
        <target state="translated">提供的欄位無效。所清除之提供類型的提供欄位必須為常值。</target>
        <note />
      </trans-unit>
      <trans-unit id="loadingDescription">
        <source>(loading description...)</source>
        <target state="translated">(正在載入描述...)</target>
        <note />
      </trans-unit>
      <trans-unit id="descriptionUnavailable">
        <source>(description unavailable...)</source>
        <target state="translated">(無法使用描述...)</target>
        <note />
      </trans-unit>
      <trans-unit id="chkTyparMultipleClassConstraints">
        <source>A type variable has been constrained by multiple different class types. A type variable may only have one class constraint.</source>
        <target state="translated">類型變數受到多種不同類別類型約束。類型變數只能有一個類別條件約束。</target>
        <note />
      </trans-unit>
      <trans-unit id="tcMatchMayNotBeUsedWithQuery">
        <source>'match' expressions may not be used in queries</source>
        <target state="translated">不可以在查詢中使用 'match' 運算式</target>
        <note />
      </trans-unit>
      <trans-unit id="memberOperatorDefinitionWithNonTripleArgument">
        <source>Infix operator member '{0}' has {1} initial argument(s). Expected a tuple of 3 arguments</source>
        <target state="translated">中置運算子成員 '{0}' 有 {1} 個初始引數。必須是 3 個引數的元組</target>
        <note />
      </trans-unit>
      <trans-unit id="cannotResolveNullableOperators">
        <source>The operator '{0}' cannot be resolved. Consider opening the module 'Microsoft.FSharp.Linq.NullableOperators'.</source>
        <target state="translated">無法解析運算子 '{0}'。請考慮開啟模組 'Microsoft.FSharp.Linq.NullableOperators'。</target>
        <note />
      </trans-unit>
      <trans-unit id="tcOperatorRequiresIn">
        <source>'{0}' must be followed by 'in'. Usage: {1}.</source>
        <target state="translated">’{0}' 之後必須是 'in'。使用方式: {1}。</target>
        <note />
      </trans-unit>
      <trans-unit id="parsIllegalMemberVarInObjectImplementation">
        <source>Neither 'member val' nor 'override val' definitions are permitted in object expressions.</source>
        <target state="translated">物件運算式中不允許使用 'member val' 和 'override val' 定義。</target>
        <note />
      </trans-unit>
      <trans-unit id="tcEmptyCopyAndUpdateRecordInvalid">
        <source>Copy-and-update record expressions must include at least one field.</source>
        <target state="translated">複製並更新記錄運算式必須至少包含一個欄位。</target>
        <note />
      </trans-unit>
      <trans-unit id="parsUnderscoreInvalidFieldName">
        <source>'_' cannot be used as field name</source>
        <target state="translated">'_' 不可做為欄位名稱</target>
        <note />
      </trans-unit>
      <trans-unit id="tcGeneratedTypesShouldBeInternalOrPrivate">
        <source>The provided types generated by this use of a type provider may not be used from other F# assemblies and should be marked internal or private. Consider using 'type internal TypeName = ...' or 'type private TypeName = ...'.</source>
        <target state="translated">以這種方式使用型別提供者所產生的提供型別不能在其他 F# 組件中使用，而且應該標記為內部或私用。請考慮使用 'type internal TypeName = ...' 或 'type private TypeName = ...'。</target>
        <note />
      </trans-unit>
      <trans-unit id="chkGetterAndSetterHaveSamePropertyType">
        <source>A property's getter and setter must have the same type. Property '{0}' has getter of type '{1}' but setter of type '{2}'.</source>
        <target state="translated">屬性的 getter 和 setter 必須具有相同類型。屬性 '{0}' 的 getter 類型為 '{1}'，但 setter 類型為 '{2}'。</target>
        <note />
      </trans-unit>
      <trans-unit id="tcRuntimeSuppliedMethodCannotBeUsedInUserCode">
        <source>Array method '{0}' is supplied by the runtime and cannot be directly used in code. For operations with array elements consider using family of GetArray/SetArray functions from LanguagePrimitives.IntrinsicFunctions module.</source>
        <target state="translated">陣列方法 '{0}' 是由執行階段所提供，無法直接用於程式碼中。對於含有陣列元素的作業，請考慮使用 LanguagePrimitives.IntrinsicFunctions 模組中的 GetArray/SetArray 函式系列。</target>
        <note />
      </trans-unit>
      <trans-unit id="tcUnionCaseConstructorDoesNotHaveFieldWithGivenName">
        <source>The union case '{0}' does not have a field named '{1}'.</source>
        <target state="translated">聯集 '{0}' 沒有名為 '{1}' 的欄位。</target>
        <note />
      </trans-unit>
      <trans-unit id="tcUnionCaseFieldCannotBeUsedMoreThanOnce">
        <source>Union case/exception field '{0}' cannot be used more than once.</source>
        <target state="translated">等位/例外狀況欄位 '{0}' 不可以重複使用。</target>
        <note />
      </trans-unit>
      <trans-unit id="tcFieldNameIsUsedModeThanOnce">
        <source>Named field '{0}' is used more than once.</source>
        <target state="translated">具名欄位 '{0}' 使用一次以上。</target>
        <note />
      </trans-unit>
      <trans-unit id="tcFieldNameConflictsWithGeneratedNameForAnonymousField">
        <source>Named field '{0}' conflicts with autogenerated name for anonymous field.</source>
        <target state="translated">具名欄位 '{0}' 與匿名欄位的自動產生名稱相衝突。</target>
        <note />
      </trans-unit>
      <trans-unit id="tastConstantExpressionOverflow">
        <source>This literal expression or attribute argument results in an arithmetic overflow.</source>
        <target state="translated">這個常值運算式或屬性引數會導致算術溢位。</target>
        <note />
      </trans-unit>
      <trans-unit id="tcIllegalStructTypeForConstantExpression">
        <source>This is not valid literal expression. The [&lt;Literal&gt;] attribute will be ignored.</source>
        <target state="translated">這不是有效的常值運算式。將會略過 [&lt;Literal&gt;] 屬性。</target>
        <note />
      </trans-unit>
      <trans-unit id="fscSystemRuntimeInteropServicesIsRequired">
        <source>System.Runtime.InteropServices assembly is required to use UnknownWrapper\DispatchWrapper classes.</source>
        <target state="translated">使用 UnknownWrapper\DispatchWrapper 類別需要 System.Runtime.InteropServices 組件。</target>
        <note />
      </trans-unit>
      <trans-unit id="abImplicitHeapAllocation">
        <source>The mutable local '{0}' is implicitly allocated as a reference cell because it has been captured by a closure. This warning is for informational purposes only to indicate where implicit allocations are performed.</source>
        <target state="translated">可變動的本機 '{0}' 已隱含地配置為參考儲存格，因為關閉符號已將其擷取。此警告僅供參考，目的是要指出執行隱含配置的位置。</target>
        <note />
      </trans-unit>
      <trans-unit id="estApplyStaticArgumentsForMethodNotImplemented">
        <source>A type provider implemented GetStaticParametersForMethod, but ApplyStaticArgumentsForMethod was not implemented or invalid</source>
        <target state="translated">型別提供者已實作 GetStaticParametersForMethod，但 ApplyStaticArgumentsForMethod 未實作或無效</target>
        <note />
      </trans-unit>
      <trans-unit id="etErrorApplyingStaticArgumentsToMethod">
        <source>An error occured applying the static arguments to a provided method</source>
        <target state="translated">將靜態引數套用至所提供的方法時，發生錯誤</target>
        <note />
      </trans-unit>
      <trans-unit id="pplexUnexpectedChar">
        <source>Unexpected character '{0}' in preprocessor expression</source>
        <target state="translated">前置處理器運算式包含未預期的字元 '{0}'</target>
        <note />
      </trans-unit>
      <trans-unit id="ppparsUnexpectedToken">
        <source>Unexpected token '{0}' in preprocessor expression</source>
        <target state="translated">前置處理器運算式包含未預期的語彙基元 '{0}'</target>
        <note />
      </trans-unit>
      <trans-unit id="ppparsIncompleteExpression">
        <source>Incomplete preprocessor expression</source>
        <target state="translated">前置處理器運算式不完整</target>
        <note />
      </trans-unit>
      <trans-unit id="ppparsMissingToken">
        <source>Missing token '{0}' in preprocessor expression</source>
        <target state="translated">前置處理器運算式缺少語彙基元 '{0}'</target>
        <note />
      </trans-unit>
      <trans-unit id="pickleMissingDefinition">
        <source>An error occurred while reading the F# metadata node at position {0} in table '{1}' of assembly '{2}'. The node had no matching declaration. Please report this warning. You may need to recompile the F# assembly you are using.</source>
        <target state="translated">讀取組件 '{2}' 的資料表 '{1}' 中位置 {0} 上之 F# 中繼資料節點時發生錯誤。節點沒有相符的宣告。請回報此警告。您可能需要重新編譯正在使用的 F# 組件。</target>
        <note />
      </trans-unit>
      <trans-unit id="checkNotSufficientlyGenericBecauseOfScope">
        <source>Type inference caused the type variable {0} to escape its scope. Consider adding an explicit type parameter declaration or adjusting your code to be less generic.</source>
        <target state="translated">型別推斷會造成型別變數 {0} 溢出其範圍。請考慮加入明確的型別參數宣告，或將您的程式碼調整到低於一般程度。</target>
        <note />
      </trans-unit>
      <trans-unit id="checkNotSufficientlyGenericBecauseOfScopeAnon">
        <source>Type inference caused an inference type variable to escape its scope. Consider adding type annotations to make your code less generic.</source>
        <target state="translated">型別推斷會造成推斷型別變數溢出其範圍。請考慮加入型別附註，可讓您的程式碼低於一般程度。</target>
        <note />
      </trans-unit>
      <trans-unit id="checkRaiseFamilyFunctionArgumentCount">
        <source>Redundant arguments are being ignored in function '{0}'. Expected {1} but got {2} arguments.</source>
        <target state="translated">正在忽略函式 '{0}' 中多餘的引數。預期為 {1} 個引數，但找到 {2} 個。</target>
        <note />
      </trans-unit>
      <trans-unit id="checkLowercaseLiteralBindingInPattern">
        <source>Lowercase literal '{0}' is being shadowed by a new pattern with the same name. Only uppercase and module-prefixed literals can be used as named patterns.</source>
        <target state="translated">小寫常值 '{0}' 正由名稱相同的新模式所遮蔽。只有大寫及模組前置的常值可做為具名的模式使用。</target>
        <note />
      </trans-unit>
      <trans-unit id="tcLiteralDoesNotTakeArguments">
        <source>This literal pattern does not take arguments</source>
        <target state="translated">此常值模式不接受引數</target>
        <note />
      </trans-unit>
      <trans-unit id="tcConstructorsIllegalInAugmentation">
        <source>Constructors are not permitted as extension members - they must be defined as part of the original definition of the type</source>
        <target state="translated">建構函式不得是擴充成員 - 其必須在類型的原始定義中定義</target>
        <note />
      </trans-unit>
      <trans-unit id="optsInvalidResponseFile">
        <source>Invalid response file '{0}' ( '{1}' )</source>
        <target state="translated">回應檔 '{0}' ( '{1}' ) 無效</target>
        <note />
      </trans-unit>
      <trans-unit id="optsResponseFileNotFound">
        <source>Response file '{0}' not found in '{1}'</source>
        <target state="translated">在 '{1}' 中找不到回應檔 '{0}'</target>
        <note />
      </trans-unit>
      <trans-unit id="optsResponseFileNameInvalid">
        <source>Response file name '{0}' is empty, contains invalid characters, has a drive specification without an absolute path, or is too long</source>
        <target state="translated">回應檔名稱 '{0}' 為空白、包含無效的字元、未使用絕對路徑指定磁碟機或太長</target>
        <note />
      </trans-unit>
      <trans-unit id="fsharpCoreNotFoundToBeCopied">
        <source>Cannot find FSharp.Core.dll in compiler's directory</source>
        <target state="translated">在編譯器的目錄中找不到 FSharp.Core.dll</target>
        <note />
      </trans-unit>
      <trans-unit id="tcTupleStructMismatch">
        <source>One tuple type is a struct tuple, the other is a reference tuple</source>
        <target state="translated">一個元組類型為結構元組，另一個則為參考元組</target>
        <note />
      </trans-unit>
      <trans-unit id="etMissingStaticArgumentsToMethod">
        <source>This provided method requires static parameters</source>
        <target state="translated">此提供的方法需要靜態參數</target>
        <note />
      </trans-unit>
      <trans-unit id="considerUpcast">
        <source>The conversion from {0} to {1} is a compile-time safe upcast, not a downcast. Consider using 'upcast' instead of 'downcast'.</source>
        <target state="translated">從 {0} 轉換為 {1} 屬於編譯時間安全的向上轉換，而非向下轉換。請考慮使用 'upcast' 而不使用 'downcast'。</target>
        <note />
      </trans-unit>
      <trans-unit id="considerUpcastOperator">
        <source>The conversion from {0} to {1} is a compile-time safe upcast, not a downcast. Consider using the :&gt; (upcast) operator instead of the :?&gt; (downcast) operator.</source>
        <target state="translated">從 {0} 到 {1} 的轉換在編譯時間會是安全的向上轉換，而不是向下轉換。請考慮使用 :&gt; (向上轉換) 運算子，而不要使用 :?&gt; (向下轉換) 運算子。</target>
        <note />
      </trans-unit>
      <trans-unit id="tcRecImplied">
        <source>The 'rec' on this module is implied by an outer 'rec' declaration and is being ignored</source>
        <target state="translated">此模組上的 'rec' 是由外部 'rec' 宣告所默示，已略過</target>
        <note />
      </trans-unit>
      <trans-unit id="tcOpenFirstInMutRec">
        <source>In a recursive declaration group, 'open' declarations must come first in each module</source>
        <target state="translated">在遞迴宣告群組中，'open' 宣告必須優先出現在每個模組中</target>
        <note />
      </trans-unit>
      <trans-unit id="tcModuleAbbrevFirstInMutRec">
        <source>In a recursive declaration group, module abbreviations must come after all 'open' declarations and before other declarations</source>
        <target state="translated">在遞迴宣告群組中，模組縮寫必須出現在所有 'open' 宣告之後、其他宣告之前</target>
        <note />
      </trans-unit>
      <trans-unit id="tcUnsupportedMutRecDecl">
        <source>This declaration is not supported in recursive declaration groups</source>
        <target state="translated">遞迴宣告群組中不支援此宣告</target>
        <note />
      </trans-unit>
      <trans-unit id="parsInvalidUseOfRec">
        <source>Invalid use of 'rec' keyword</source>
        <target state="translated">不當使用 'rec' 關鍵字</target>
        <note />
      </trans-unit>
      <trans-unit id="tcStructUnionMultiCaseDistinctFields">
        <source>If a union type has more than one case and is a struct, then all fields within the union type must be given unique names.</source>
        <target state="translated">如果等位型別有一個以上的案例並且為結構，等位型別內所有欄位的名稱就都不得重複。</target>
        <note />
      </trans-unit>
      <trans-unit id="CallerMemberNameIsOverriden">
        <source>The CallerMemberNameAttribute applied to parameter '{0}' will have no effect. It is overridden by the CallerFilePathAttribute.</source>
        <target state="translated">套用至參數 '{0}' 的 CallerMemberNameAttribute 將不會有作用。CallerFilePathAttribute 會加以覆寫。</target>
        <note />
      </trans-unit>
      <trans-unit id="tcFixedNotAllowed">
        <source>Invalid use of 'fixed'. 'fixed' may only be used in a declaration of the form 'use x = fixed expr' where the expression is an array, the address of a field, the address of an array element or a string'</source>
        <target state="translated">使用 'fixed' 無效。'fixed' 僅能用於格式為 'use x = fixed expr' 的宣告中，其中運算式為陣列、欄位的位址、陣列元素的位址或字串</target>
        <note />
      </trans-unit>
      <trans-unit id="tcCouldNotFindOffsetToStringData">
        <source>Could not find method System.Runtime.CompilerServices.OffsetToStringData in references when building 'fixed' expression.</source>
        <target state="translated">建置 'fixed' 運算式時，在參考中找不到方法 System.Runtime.CompilerServices.OffsetToStringData。</target>
        <note />
      </trans-unit>
      <trans-unit id="tcNamedActivePattern">
        <source>{0} is an active pattern and cannot be treated as a discriminated union case with named fields.</source>
        <target state="translated">{0} 是現用模式，無法視為具名欄位的差別聯集。</target>
        <note />
      </trans-unit>
      <trans-unit id="DefaultParameterValueNotAppropriateForArgument">
        <source>The default value does not have the same type as the argument. The DefaultParameterValue attribute and any Optional attribute will be ignored. Note: 'null' needs to be annotated with the correct type, e.g. 'DefaultParameterValue(null:obj)'.</source>
        <target state="translated">預設值並沒有與引數相同的類型。將略過 DefaultParameterValue 屬性及任何 Optional 屬性。注意: 'null' 需要加上正確的加註類型，例如 'DefaultParameterValue(null:obj)'。</target>
        <note />
      </trans-unit>
      <trans-unit id="tcGlobalsSystemTypeNotFound">
        <source>The system type '{0}' was required but no referenced system DLL contained this type</source>
        <target state="translated">需要系統類型 '{0}'，但參考的系統 DLL 均未包含此類型</target>
        <note />
      </trans-unit>
      <trans-unit id="typrelMemberHasMultiplePossibleDispatchSlots">
        <source>The member '{0}' matches multiple overloads of the same method.\nPlease restrict it to one of the following:{1}.</source>
        <target state="translated">成員 '{0}' 符合相同方法的多個多載。\n請將它限制為下列其中一項: {1}。</target>
        <note />
      </trans-unit>
      <trans-unit id="methodIsNotStatic">
        <source>Method or object constructor '{0}' is not static</source>
        <target state="translated">方法或物件建構函式 '{0}' 不是靜態的</target>
        <note />
      </trans-unit>
      <trans-unit id="parsUnexpectedSymbolEqualsInsteadOfIn">
        <source>Unexpected symbol '=' in expression. Did you intend to use 'for x in y .. z do' instead?</source>
        <target state="translated">運算式中有非預期的符號 '='。您其實要使用 'for x in y .. z do' 嗎?</target>
        <note />
      </trans-unit>
      <trans-unit id="keywordDescriptionAbstract">
        <source>Indicates a method that either has no implementation in the type in which it is declared or that is virtual and has a default implementation.</source>
        <target state="translated">指出方法，此方法可能在其宣告的類型中沒有實作，或者是虛擬方法而具有預設實作。</target>
        <note />
      </trans-unit>
      <trans-unit id="keyworkDescriptionAnd">
        <source>Used in mutually recursive bindings, in property declarations, and with multiple constraints on generic parameters.</source>
        <target state="translated">用於互相遞迴的繫結、屬性宣告，以及搭配泛型參數的多個條件約束。</target>
        <note />
      </trans-unit>
      <trans-unit id="keywordDescriptionAs">
        <source>Used to give the current class object an object name. Also used to give a name to a whole pattern within a pattern match.</source>
        <target state="translated">用以提供物件名稱給目前的類別物件。也用以提供名稱給模式比對內的整個模式。</target>
        <note />
      </trans-unit>
      <trans-unit id="keywordDescriptionAssert">
        <source>Used to verify code during debugging.</source>
        <target state="translated">用以在偵錯期間驗證程式碼。</target>
        <note />
      </trans-unit>
      <trans-unit id="keywordDescriptionBase">
        <source>Used as the name of the base class object.</source>
        <target state="translated">用作基底類別物件的名稱。</target>
        <note />
      </trans-unit>
      <trans-unit id="keywordDescriptionBegin">
        <source>In verbose syntax, indicates the start of a code block.</source>
        <target state="translated">在詳細資訊語法中指定程式碼區塊的開頭。</target>
        <note />
      </trans-unit>
      <trans-unit id="keywordDescriptionClass">
        <source>In verbose syntax, indicates the start of a class definition.</source>
        <target state="translated">在詳細資訊語法中，指出類別定義的開頭。</target>
        <note />
      </trans-unit>
      <trans-unit id="keywordDescriptionDefault">
        <source>Indicates an implementation of an abstract method; used together with an abstract method declaration to create a virtual method.</source>
        <target state="translated">指出抽象方法的實作; 與抽象方法宣告一併使用，以建立虛擬方法。</target>
        <note />
      </trans-unit>
      <trans-unit id="keywordDescriptionDelegate">
        <source>Used to declare a delegate.</source>
        <target state="translated">用以宣告委派。</target>
        <note />
      </trans-unit>
      <trans-unit id="keywordDescriptionDo">
        <source>Used in looping constructs or to execute imperative code.</source>
        <target state="translated">用於重複的建構或用以執行命令式程式碼。</target>
        <note />
      </trans-unit>
      <trans-unit id="keywordDescriptionDone">
        <source>In verbose syntax, indicates the end of a block of code in a looping expression.</source>
        <target state="translated">在詳細資訊語法中，指出重複運算式中程式碼區塊的結尾。</target>
        <note />
      </trans-unit>
      <trans-unit id="keywordDescriptionDowncast">
        <source>Used to convert to a type that is lower in the inheritance chain.</source>
        <target state="translated">用以將類型轉換為繼承鏈結中較低的類型。</target>
        <note />
      </trans-unit>
      <trans-unit id="keywordDescriptionDownto">
        <source>In a for expression, used when counting in reverse.</source>
        <target state="translated">在 for 運算式中，在倒數時使用。</target>
        <note />
      </trans-unit>
      <trans-unit id="keywordDescriptionElif">
        <source>Used in conditional branching. A short form of else if.</source>
        <target state="translated">用於條件式分支。else if 的簡短形式。</target>
        <note />
      </trans-unit>
      <trans-unit id="keywordDescriptionElse">
        <source>Used in conditional branching.</source>
        <target state="translated">用於條件式分支。</target>
        <note />
      </trans-unit>
      <trans-unit id="keywordDescriptionEnd">
        <source>In type definitions and type extensions, indicates the end of a section of member definitions. In verbose syntax, used to specify the end of a code block that starts with the begin keyword.</source>
        <target state="translated">在類型定義及類型延伸模組中，指出成員定義區段的結尾。在詳細資訊語法中，用以指定開頭為 begin 關鍵字之程式碼區塊的結尾。</target>
        <note />
      </trans-unit>
      <trans-unit id="keywordDescriptionException">
        <source>Used to declare an exception type.</source>
        <target state="translated">用以宣告例外狀況類型。</target>
        <note />
      </trans-unit>
      <trans-unit id="keywordDescriptionExtern">
        <source>Indicates that a declared program element is defined in another binary or assembly.</source>
        <target state="translated">指出宣告的程式元素已在另一個二進位檔或組件中定義。</target>
        <note />
      </trans-unit>
      <trans-unit id="keywordDescriptionTrueFalse">
        <source>Used as a Boolean literal.</source>
        <target state="translated">用作布林值常數。</target>
        <note />
      </trans-unit>
      <trans-unit id="keywordDescriptionFinally">
        <source>Used together with try to introduce a block of code that executes regardless of whether an exception occurs.</source>
        <target state="translated">當與 with 並用時，可引入無論例外狀況發生與否皆會執行的程式碼區塊。</target>
        <note />
      </trans-unit>
      <trans-unit id="keywordDescriptionFor">
        <source>Used in looping constructs.</source>
        <target state="translated">用於重複的建構。</target>
        <note />
      </trans-unit>
      <trans-unit id="keywordDescriptionFun">
        <source>Used in lambda expressions, also known as anonymous functions.</source>
        <target state="translated">用於 Lambda 運算式，也稱作匿名函式。</target>
        <note />
      </trans-unit>
      <trans-unit id="keywordDescriptionFunction">
        <source>Used as a shorter alternative to the fun keyword and a match expression in a lambda expression that has pattern matching on a single argument.</source>
        <target state="translated">用作 fun 關鍵字的較短替代項，以及在單一引數有模式比對之 Lambda 運算式中的比對運算式。</target>
        <note />
      </trans-unit>
      <trans-unit id="keywordDescriptionGlobal">
        <source>Used to reference the top-level .NET namespace.</source>
        <target state="translated">用以參考頂層 .NET 命名空間。</target>
        <note />
      </trans-unit>
      <trans-unit id="keywordDescriptionIf">
        <source>Used in conditional branching constructs.</source>
        <target state="translated">用於條件式分支建構。</target>
        <note />
      </trans-unit>
      <trans-unit id="keywordDescriptionIn">
        <source>Used for sequence expressions and, in verbose syntax, to separate expressions from bindings.</source>
        <target state="translated">用於順序運算式及詳細資料語法中，以從繫結分隔運算式。</target>
        <note />
      </trans-unit>
      <trans-unit id="keywordDescriptionInherit">
        <source>Used to specify a base class or base interface.</source>
        <target state="translated">用以指定基底類別或基底介面。</target>
        <note />
      </trans-unit>
      <trans-unit id="keywordDescriptionInline">
        <source>Used to indicate a function that should be integrated directly into the caller's code.</source>
        <target state="translated">用以指出應直接整合到呼叫者程式碼中的函式。</target>
        <note />
      </trans-unit>
      <trans-unit id="keywordDescriptionInterface">
        <source>Used to declare and implement interfaces.</source>
        <target state="translated">用以宣告及實作介面。</target>
        <note />
      </trans-unit>
      <trans-unit id="keywordDescriptionInternal">
        <source>Used to specify that a member is visible inside an assembly but not outside it.</source>
        <target state="translated">用以指定在組件內可見，但在組件外不可見的成員。</target>
        <note />
      </trans-unit>
      <trans-unit id="keywordDescriptionLazy">
        <source>Used to specify a computation that is to be performed only when a result is needed.</source>
        <target state="translated">用以指定只會在需要結果時才執行的計算。</target>
        <note />
      </trans-unit>
      <trans-unit id="keywordDescriptionLet">
        <source>Used to associate, or bind, a name to a value or function.</source>
        <target state="translated">用以對值或函式建立名稱的關聯或繫結。</target>
        <note />
      </trans-unit>
      <trans-unit id="keywordDescriptionLetBang">
        <source>Used in computation expressions to bind a name to the result of another computation expression.</source>
        <target state="translated">在計算運算式中用來將名稱繫結到另一個計算運算式的結果。</target>
        <note />
      </trans-unit>
      <trans-unit id="keywordDescriptionMatch">
        <source>Used to branch by comparing a value to a pattern.</source>
        <target state="translated">用以對模式比較值，以進行分支。</target>
        <note />
      </trans-unit>
      <trans-unit id="keywordDescriptionMember">
        <source>Used to declare a property or method in an object type.</source>
        <target state="translated">用以宣告物件類型中的屬性或方法。</target>
        <note />
      </trans-unit>
      <trans-unit id="keywordDescriptionModule">
        <source>Used to associate a name with a group of related types, values, and functions, to logically separate it from other code.</source>
        <target state="translated">用以在名稱與相關類型、值及函式的群組之間建立關聯，以邏輯方式從其他程式碼分隔出名稱。</target>
        <note />
      </trans-unit>
      <trans-unit id="keywordDescriptionMutable">
        <source>Used to declare a variable, that is, a value that can be changed.</source>
        <target state="translated">用以宣告變數，亦即可變更的值。</target>
        <note />
      </trans-unit>
      <trans-unit id="keywordDescriptionNamespace">
        <source>Used to associate a name with a group of related types and modules, to logically separate it from other code.</source>
        <target state="translated">用以在名稱與相關類型及模組的群組之間建立關聯，以邏輯方式從其他程式碼分隔出名稱。</target>
        <note />
      </trans-unit>
      <trans-unit id="keywordDescriptionNew">
        <source>Used to declare, define, or invoke a constructor that creates or that can create an object. Also used in generic parameter constraints to indicate that a type must have a certain constructor.</source>
        <target state="translated">用以宣告、定義或叫用會建立或可建立物件的建構函式。也用於泛型參數條件約束，以指出類型必須有特定建構函式。</target>
        <note />
      </trans-unit>
      <trans-unit id="keywordDescriptionNot">
        <source>Not actually a keyword. However, not struct in combination is used as a generic parameter constraint.</source>
        <target state="translated">實際上不是關鍵字。不過，組合的 not struct 可用作泛型參數條件約束。</target>
        <note />
      </trans-unit>
      <trans-unit id="keywordDescriptionNull">
        <source>Indicates the absence of an object. Also used in generic parameter constraints.</source>
        <target state="translated">指出物件的缺少情形。也會用在泛型參數條件約束中。</target>
        <note />
      </trans-unit>
      <trans-unit id="keywordDescriptionOf">
        <source>Used in discriminated unions to indicate the type of categories of values, and in delegate and exception declarations.</source>
        <target state="translated">用於差別聯集以指出值分類的類型，並用於委派和例外狀況宣告。</target>
        <note />
      </trans-unit>
      <trans-unit id="keywordDescriptionOpen">
        <source>Used to make the contents of a namespace or module available without qualification.</source>
        <target state="translated">用以製作不需資格即可使用的命名空間或模組內容。</target>
        <note />
      </trans-unit>
      <trans-unit id="keywordDescriptionOr">
        <source>Used with Boolean conditions as a Boolean or operator. Equivalent to ||. Also used in member constraints.</source>
        <target state="translated">搭配布林值條件使用，作為布林值或運算子。相當於 ||。也用於成員條件約束。</target>
        <note />
      </trans-unit>
      <trans-unit id="keywordDescriptionOverride">
        <source>Used to implement a version of an abstract or virtual method that differs from the base version.</source>
        <target state="translated">用以實作不同於基底版本的抽象或虛擬方法版本。</target>
        <note />
      </trans-unit>
      <trans-unit id="keywordDescriptionPrivate">
        <source>Restricts access to a member to code in the same type or module.</source>
        <target state="translated">將成員的存取限制為類型或模組相同的程式碼。</target>
        <note />
      </trans-unit>
      <trans-unit id="keywordDescriptionPublic">
        <source>Allows access to a member from outside the type.</source>
        <target state="translated">允許存取來自類型外的成員。</target>
        <note />
      </trans-unit>
      <trans-unit id="keywordDescriptionRec">
        <source>Used to indicate that a function is recursive.</source>
        <target state="translated">用以指出函式是遞迴的。</target>
        <note />
      </trans-unit>
      <trans-unit id="keywordDescriptionReturn">
        <source>Used to provide a value for the result of the containing computation expression.</source>
        <target state="translated">用來為內含的計算運算式結果提供值。</target>
        <note />
      </trans-unit>
      <trans-unit id="keywordDescriptionReturnBang">
        <source>Used to provide a value for the result of the containing computation expression, where that value itself comes from the result another computation expression.</source>
        <target state="translated">用來為內含的計算運算式提供值，而該值本身來自另一個計算運算式的結果。</target>
        <note />
      </trans-unit>
      <trans-unit id="keywordDescriptionSelect">
        <source>Used in query expressions to specify what fields or columns to extract. Note that this is a contextual keyword, which means that it is not actually a reserved word and it only acts like a keyword in appropriate context.</source>
        <target state="translated">用於查詢運算式，以指定要擷取的欄位或資料行。請注意這是內容關鍵字，表示這實際上不是保留字，而只會在適當內容中以關鍵字形式運作。</target>
        <note />
      </trans-unit>
      <trans-unit id="keywordDescriptionStatic">
        <source>Used to indicate a method or property that can be called without an instance of a type, or a value member that is shared among all instances of a type.</source>
        <target state="translated">用以指出不需要類型執行個體即可呼叫的方法或屬性，或在所有類型執行個體間共用的值成員。</target>
        <note />
      </trans-unit>
      <trans-unit id="keywordDescriptionStruct">
        <source>Used to declare a structure type. Also used in generic parameter constraints. Used for OCaml compatibility in module definitions.</source>
        <target state="translated">用以宣告結構類型。也會用在泛型參數條件約束中。用於模組定義中的 OCaml 相容性。</target>
        <note />
      </trans-unit>
      <trans-unit id="keywordDescriptionThen">
        <source>Used in conditional expressions. Also used to perform side effects after object construction.</source>
        <target state="translated">用於條件運算式。也可在物件建構後用來執行副作用。</target>
        <note />
      </trans-unit>
      <trans-unit id="keywordDescriptionTo">
        <source>Used in for loops to indicate a range.</source>
        <target state="translated">用於 for 迴圈以指出範圍。</target>
        <note />
      </trans-unit>
      <trans-unit id="keywordDescriptionTry">
        <source>Used to introduce a block of code that might generate an exception. Used together with with or finally.</source>
        <target state="translated">用於引入可能會產生例外狀況的程式碼區塊。這會與 with 或 finally 並用。</target>
        <note />
      </trans-unit>
      <trans-unit id="keywordDescriptionType">
        <source>Used to declare a class, record, structure, discriminated union, enumeration type, unit of measure, or type abbreviation.</source>
        <target state="translated">用以宣告類別、記錄、結構、差別聯集、列舉類型、測量單位或類型縮寫。</target>
        <note />
      </trans-unit>
      <trans-unit id="keywordDescriptionUpcast">
        <source>Used to convert to a type that is higher in the inheritance chain.</source>
        <target state="translated">用以將類型轉換為繼承鏈結中較高的類型。</target>
        <note />
      </trans-unit>
      <trans-unit id="keywordDescriptionUse">
        <source>Used instead of let for values that implement IDisposable</source>
        <target state="translated">對於實作 IDisposable 的值，會使用此項而非 let</target>
        <note />
      </trans-unit>
      <trans-unit id="keywordDescriptionUseBang">
        <source>Used instead of let! in computation expressions for computation expression results that implement IDisposable.</source>
        <target state="translated">在計算運算式中用來取代 let!，以得出會實作 IDisposable 的計算運算式結果。</target>
        <note />
      </trans-unit>
      <trans-unit id="keywordDescriptionVal">
        <source>Used in a signature to indicate a value, or in a type to declare a member, in limited situations.</source>
        <target state="translated">在有限的情形下用於簽章中以指出值，或於類型中以宣告成員。</target>
        <note />
      </trans-unit>
      <trans-unit id="keywordDescriptionVoid">
        <source>Indicates the .NET void type. Used when interoperating with other .NET languages.</source>
        <target state="translated">指出 .NET void 類型。在與其他 .NET 語言交互操作時使用。</target>
        <note />
      </trans-unit>
      <trans-unit id="keywordDescriptionWhen">
        <source>Used for Boolean conditions (when guards) on pattern matches and to introduce a constraint clause for a generic type parameter.</source>
        <target state="translated">用於模式比對時的布林值條件 (when 成立條件)，以及為泛型型別參數引入條件約束時用。</target>
        <note />
      </trans-unit>
      <trans-unit id="keywordDescriptionWhile">
        <source>Introduces a looping construct.</source>
        <target state="translated">引進重複的條件約束。</target>
        <note />
      </trans-unit>
      <trans-unit id="keywordDescriptionWith">
        <source>Used together with the match keyword in pattern matching expressions. Also used in object expressions, record copying expressions, and type extensions to introduce member definitions, and to introduce exception handlers.</source>
        <target state="translated">在模式比對運算式中搭配 match 關鍵字使用。也用在物件運算式、記錄複製運算式及類型運算時，以引入成員定義，並用以引入例外狀況處理常式。</target>
        <note />
      </trans-unit>
      <trans-unit id="keywordDescriptionYield">
        <source>Used in a sequence expression to produce a value for a sequence.</source>
        <target state="translated">用於順序運算式中，以產生順序的值。</target>
        <note />
      </trans-unit>
      <trans-unit id="keywordDescriptionYieldBang">
        <source>Used in a computation expression to append the result of a given computation expression to a collection of results for the containing computation expression.</source>
        <target state="translated">用於計算運算式中，以將指定計算運算式的結果附加到內含計算運算式的結果集合。</target>
        <note />
      </trans-unit>
      <trans-unit id="keywordDescriptionRightArrow">
        <source>In function types, delimits arguments and return values. Yields an expression (in sequence expressions); equivalent to the yield keyword. Used in match expressions</source>
        <target state="translated">在函式類型中，分隔引數並傳回值。產生運算式 (循序運算式); 相當於 yield 關鍵字。用於比對運算式</target>
        <note />
      </trans-unit>
      <trans-unit id="keywordDescriptionLeftArrow">
        <source>Assigns a value to a variable.</source>
        <target state="translated">將值指派給變數。</target>
        <note />
      </trans-unit>
      <trans-unit id="keywordDescriptionCast">
        <source>Converts a type to type that is higher in the hierarchy.</source>
        <target state="translated">將類型轉換為階層中較高的類型。</target>
        <note />
      </trans-unit>
      <trans-unit id="keywordDescriptionDynamicCast">
        <source>Converts a type to a type that is lower in the hierarchy.</source>
        <target state="translated">將類型轉換為階層中較低的類型。</target>
        <note />
      </trans-unit>
      <trans-unit id="keywordDescriptionTypedQuotation">
        <source>Delimits a typed code quotation.</source>
        <target state="translated">分隔具型別的程式碼引號。</target>
        <note />
      </trans-unit>
      <trans-unit id="keywordDescriptionUntypedQuotation">
        <source>Delimits a untyped code quotation.</source>
        <target state="translated">分隔不具型別的程式碼引號。</target>
        <note />
      </trans-unit>
      <trans-unit id="itemNotFoundDuringDynamicCodeGen">
        <source>{0} '{1}' not found in assembly '{2}'. A possible cause may be a version incompatibility. You may need to explicitly reference the correct version of this assembly to allow all referenced components to use the correct version.</source>
        <target state="translated">組件 '{2}' 中找不到 {0} '{1}'。可能的原因為版本不相容。您可能需要明確參考此組件的正確版本，以允許所有參考的元件使用正確的版本。</target>
        <note />
      </trans-unit>
      <trans-unit id="itemNotFoundInTypeDuringDynamicCodeGen">
        <source>{0} '{1}' not found in type '{2}' from assembly '{3}'. A possible cause may be a version incompatibility. You may need to explicitly reference the correct version of this assembly to allow all referenced components to use the correct version.</source>
        <target state="translated">組件 '{3}' 的類型 '{2}' 中找不到 {0} '{1}'。可能的原因為版本不相容。您可能需要明確參考此組件的正確版本，以允許所有參考的元件使用正確的版本。</target>
        <note />
      </trans-unit>
      <trans-unit id="descriptionWordIs">
        <source>is</source>
        <target state="translated">是</target>
        <note />
      </trans-unit>
      <trans-unit id="notAFunction">
        <source>This value is not a function and cannot be applied.</source>
        <target state="translated">此值不是函式，無法套用。</target>
        <note />
      </trans-unit>
      <trans-unit id="notAFunctionButMaybeIndexerWithName">
        <source>This value is not a function and cannot be applied. Did you intend to access the indexer via {0}.[index] instead?</source>
        <target state="translated">此值並非函式，因而無法套用。您要改用 {0}.[index] 來存取索引子嗎?</target>
        <note />
      </trans-unit>
      <trans-unit id="notAFunctionButMaybeIndexer">
        <source>This expression is not a function and cannot be applied. Did you intend to access the indexer via expr.[index] instead?</source>
        <target state="translated">此運算式並非函式，因而無法套用。您要改用 expr.[index] 來存取索引子嗎?</target>
        <note />
      </trans-unit>
      <trans-unit id="notAFunctionButMaybeDeclaration">
        <source>This value is not a function and cannot be applied. Did you forget to terminate a declaration?</source>
        <target state="translated">這個值不是函式，無法套用。您是不是忘記終止宣告了?</target>
        <note />
      </trans-unit>
      <trans-unit id="ArgumentsInSigAndImplMismatch">
        <source>The argument names in the signature '{0}' and implementation '{1}' do not match. The argument name from the signature file will be used. This may cause problems when debugging or profiling.</source>
        <target state="translated">特徵標記 '{0}' 和實作 '{1}' 中的引數名稱不相符。將會使用特徵標記檔案中的引數名稱。這可能會在偵錯或分析時造成問題。</target>
        <note />
      </trans-unit>
      <trans-unit id="pickleUnexpectedNonZero">
        <source>An error occurred while reading the F# metadata of assembly '{0}'. A reserved construct was utilized. You may need to upgrade your F# compiler or use an earlier version of the assembly that doesn't make use of a specific construct.</source>
        <target state="translated">讀取組件 '{0}' 的 F# 中繼資料時發生錯誤。已使用保留的建構。建議您升級 F# 編譯器，或使用不會用特定建構的舊版組件。</target>
        <note />
      </trans-unit>
      <trans-unit id="tcTupleMemberNotNormallyUsed">
        <source>This method or property is not normally used from F# code, use an explicit tuple pattern for deconstruction instead.</source>
        <target state="translated">F# 程式碼不常使用這個方法或屬性，請改用明確的元組模式進行解構。</target>
        <note />
      </trans-unit>
      <trans-unit id="implicitlyDiscardedInSequenceExpression">
        <source>This expression returns a value of type '{0}' but is implicitly discarded. Consider using 'let' to bind the result to a name, e.g. 'let result = expression'. If you intended to use the expression as a value in the sequence then use an explicit 'yield'.</source>
        <target state="translated">此運算式會傳回類型為 '{0}' 的值，但會被間接捨棄。請考慮使用 'let' 將結果繫結到名稱。例如 'let result = expression'。若您想要在序列中，以值的形式使用運算式，請直接使用 'yield'。</target>
        <note />
      </trans-unit>
      <trans-unit id="implicitlyDiscardedSequenceInSequenceExpression">
        <source>This expression returns a value of type '{0}' but is implicitly discarded. Consider using 'let' to bind the result to a name, e.g. 'let result = expression'. If you intended to use the expression as a value in the sequence then use an explicit 'yield!'.</source>
        <target state="translated">此運算式會傳回類型為 '{0}' 的值，但會被間接捨棄。請考慮使用 'let' 將結果繫結到名稱。例如 'let result = expression'。若您想要在序列中，以值的形式使用運算式，請直接使用 'yield!'。</target>
        <note />
      </trans-unit>
      <trans-unit id="keywordDescriptionMatchBang">
        <source>Used in computation expressions to pattern match directly over the result of another computation expression.</source>
        <target state="translated">用於計算運算式中，直接對另一個計算運算式的結果進行模式比對。</target>
        <note />
      </trans-unit>
      <trans-unit id="ilreadFileChanged">
        <source>The file '{0}' changed on disk unexpectedly, please reload.</source>
        <target state="translated">檔案 '{0}' 在磁碟上意外變更，請重新載入。</target>
        <note />
      </trans-unit>
      <trans-unit id="writeToReadOnlyByref">
        <source>The byref pointer is readonly, so this write is not permitted.</source>
        <target state="translated">byref 指標為唯讀指標，所以不允許此寫入。</target>
        <note />
      </trans-unit>
      <trans-unit id="tastValueMustBeMutable">
        <source>A value must be mutable in order to mutate the contents or take the address of a value type, e.g. 'let mutable x = ...'</source>
        <target state="translated">值必須是可變動的，才能變動內容或接受實值類型的位址，例如 'let mutable x = ...'</target>
        <note />
      </trans-unit>
      <trans-unit id="readOnlyAttributeOnStructWithMutableField">
        <source>A ReadOnly attribute has been applied to a struct type with a mutable field.</source>
        <target state="translated">已將 ReadOnly 屬性套用至具備可變動欄位的結構類型。</target>
        <note />
      </trans-unit>
      <trans-unit id="tcByrefReturnImplicitlyDereferenced">
        <source>A byref pointer returned by a function or method is implicitly dereferenced as of F# 4.5. To acquire the return value as a pointer, use the address-of operator, e.g. '&amp;f(x)' or '&amp;obj.Method(arg1, arg2)'.</source>
        <target state="translated">自 F# 4.5 起，會對函式或方法所傳回的 byref 指標隱含取值。若要取得傳回值作為指標，請使用 address-of 運算子，例如 '&amp;f(x)' 或 '&amp;obj.Method(arg1, arg2)'。</target>
        <note />
      </trans-unit>
      <trans-unit id="tcByRefLikeNotStruct">
        <source>A type annotated with IsByRefLike must also be a struct. Consider adding the [&lt;Struct&gt;] attribute to the type.</source>
        <target state="translated">有 IsByRefLike 標註的類型也必須是結構。請考慮將 [&lt;Struct&gt;] 屬性新增到類型。</target>
        <note />
      </trans-unit>
      <trans-unit id="chkNoByrefAddressOfLocal">
        <source>The address of the variable '{0}' or a related expression cannot be used at this point. This is to ensure the address of the local value does not escape its scope.</source>
        <target state="translated">此時不可使用變數 '{0}' 或相關運算式的位址。如此可確保本機值的位址不會逸出其範圍。</target>
        <note />
      </trans-unit>
      <trans-unit id="chkNoWriteToLimitedSpan">
        <source>This value can't be assigned because the target '{0}' may refer to non-stack-local memory, while the expression being assigned is assessed to potentially refer to stack-local memory. This is to help prevent pointers to stack-bound memory escaping their scope.</source>
        <target state="translated">因為目標 '{0}' 會參考非本機堆疊的記憶體，所以無法指派此值。而目前所指派的運算式則評定為可能會參考本機堆疊的記憶體。如此可有助於避免進入受堆疊拘束記憶體的指標會逸出其範圍。</target>
        <note />
      </trans-unit>
      <trans-unit id="tastValueMustBeLocal">
        <source>A value defined in a module must be mutable in order to take its address, e.g. 'let mutable x = ...'</source>
        <target state="translated">模組中定義的值必須可以變動，才可取用其位址，例如 'let mutable x = ...'</target>
        <note />
      </trans-unit>
      <trans-unit id="tcIsReadOnlyNotStruct">
        <source>A type annotated with IsReadOnly must also be a struct. Consider adding the [&lt;Struct&gt;] attribute to the type.</source>
        <target state="translated">有 IsReadOnly 標註的類型也必須是結構。請考慮將 [&lt;Struct&gt;] 屬性新增到該類型。</target>
        <note />
      </trans-unit>
      <trans-unit id="chkStructsMayNotReturnAddressesOfContents">
        <source>Struct members cannot return the address of fields of the struct by reference</source>
        <target state="translated">結構成員無法經由參考方式，傳回結構欄位的位址</target>
        <note />
      </trans-unit>
      <trans-unit id="chkNoByrefLikeFunctionCall">
        <source>The function or method call cannot be used at this point, because one argument that is a byref of a non-stack-local Span or IsByRefLike type is used with another argument that is a stack-local Span or IsByRefLike type. This is to ensure the address of the local value does not escape its scope.</source>
        <target state="translated">此時不可使用函式或方法呼叫，原因是非本機堆疊 Span 或 IsByRefLike 類型的 byref 引數，目前與本機堆疊 Span 或 IsByRefLike 類型的引數一起使用。如此可確保本機值的位址不會逸出其範圍。</target>
        <note />
      </trans-unit>
      <trans-unit id="chkNoByrefAddressOfValueFromExpression">
        <source>The address of a value returned from the expression cannot be used at this point. This is to ensure the address of the local value does not escape its scope.</source>
        <target state="translated">此時不可使用運算式傳回值的位址。如此可確保本機值的位址不會逸出其範圍。</target>
        <note />
      </trans-unit>
      <trans-unit id="chkNoSpanLikeVariable">
        <source>The Span or IsByRefLike variable '{0}' cannot be used at this point. This is to ensure the address of the local value does not escape its scope.</source>
        <target state="translated">此時不可使用 Span 或 IsByRefLike 變數 '{0}'。如此可確保本機值的位址不會逸出其範圍。</target>
        <note />
      </trans-unit>
      <trans-unit id="chkNoSpanLikeValueFromExpression">
        <source>A Span or IsByRefLike value returned from the expression cannot be used at ths point. This is to ensure the address of the local value does not escape its scope.</source>
        <target state="translated">此時不可使用運算式傳回值的 Span 或 IsByRefLike。如此可確保本機值的位址不會逸出其範圍。</target>
        <note />
      </trans-unit>
      <trans-unit id="tastCantTakeAddressOfExpression">
        <source>Cannot take the address of the value returned from the expression. Assign the returned value to a let-bound value before taking the address.</source>
        <target state="translated">無法使用運算式傳回值的位址。在使用位址前，先將傳回值指派給以 let 繫結的值。</target>
        <note />
      </trans-unit>
      <trans-unit id="parsUnmatchedBraceBar">
        <source>Unmatched '{{|'</source>
        <target state="translated">不對稱的 '{{|'</target>
        <note />
      </trans-unit>
      <trans-unit id="typeInfoAnonRecdField">
        <source>anonymous record field</source>
        <target state="translated">匿名記錄欄位</target>
        <note />
      </trans-unit>
      <trans-unit id="tcExceptionConstructorDoesNotHaveFieldWithGivenName">
        <source>The exception '{0}' does not have a field named '{1}'.</source>
        <target state="translated">例外狀況 '{0}' 沒有名為 '{1}' 的欄位。</target>
        <note />
      </trans-unit>
      <trans-unit id="tcActivePatternsDoNotHaveFields">
        <source>Active patterns do not have fields. This syntax is invalid.</source>
        <target state="translated">使用中的模式沒有欄位。此語法無效。</target>
        <note />
      </trans-unit>
      <trans-unit id="tcConstructorDoesNotHaveFieldWithGivenName">
        <source>The constructor does not have a field named '{0}'.</source>
        <target state="translated">建構函式沒有名為 '{0}' 的欄位。</target>
        <note />
      </trans-unit>
      <trans-unit id="tcAnonRecdCcuMismatch">
        <source>Two anonymous record types are from different assemblies '{0}' and '{1}'</source>
        <target state="translated">有兩個匿名的記錄類型來自不同的組件 '{0}' 和 '{1}'</target>
        <note />
      </trans-unit>
      <trans-unit id="tcAnonRecdFieldNameMismatch">
        <source>Two anonymous record types have mismatched sets of field names '{0}' and '{1}'</source>
        <target state="translated">兩個匿名的記錄類型有兩組不相符的欄位名稱 '{0}' 和 '{1}'</target>
        <note />
      </trans-unit>
      <trans-unit id="tcCannotCallExtensionMethodInrefToByref">
        <source>Cannot call the byref extension method '{0}. The first parameter requires the value to be mutable or a non-readonly byref type.</source>
        <target state="translated">無法呼叫 byref 擴充方法 '{0}。第一個參數需要值可變動，或為非唯讀 byref 類型。</target>
        <note />
      </trans-unit>
      <trans-unit id="tcByrefsMayNotHaveTypeExtensions">
        <source>Byref types are not allowed to have optional type extensions.</source>
        <target state="translated">Byref 類型不得有選擇性類型延伸模組。</target>
        <note />
      </trans-unit>
      <trans-unit id="tcCannotPartiallyApplyExtensionMethodForByref">
        <source>Cannot partially apply the extension method '{0}' because the first parameter is a byref type.</source>
        <target state="translated">因為第一個參數是 byref 類型，所以無法部分套用擴充方法 '{0}'。</target>
        <note />
      </trans-unit>
      <trans-unit id="tcTypeDoesNotInheritAttribute">
        <source>This type does not inherit Attribute, it will not work correctly with other .NET languages.</source>
        <target state="translated">此類型不會繼承 Attribute，因此無法搭配其他 .NET 語言正確執行。</target>
        <note />
      </trans-unit>
      <trans-unit id="parsInvalidAnonRecdExpr">
        <source>Invalid anonymous record expression</source>
        <target state="translated">匿名記錄運算式無效</target>
        <note />
      </trans-unit>
      <trans-unit id="parsInvalidAnonRecdType">
        <source>Invalid anonymous record type</source>
        <target state="translated">匿名記錄類型無效</target>
        <note />
      </trans-unit>
      <trans-unit id="tcCopyAndUpdateNeedsRecordType">
        <source>The input to a copy-and-update expression that creates an anonymous record must be either an anonymous record or a record</source>
        <target state="translated">對於會建立匿名記錄的複製並更新運算式，必須輸入匿名記錄或記錄</target>
        <note />
      </trans-unit>
      <trans-unit id="chkInvalidFunctionParameterType">
        <source>The parameter '{0}' has an invalid type '{1}'. This is not permitted by the rules of Common IL.</source>
        <target state="translated">參數 '{0}' 的類型 '{1}' 無效。Common IL 的規則不允許此狀況。</target>
        <note />
      </trans-unit>
      <trans-unit id="chkInvalidFunctionReturnType">
        <source>The function or method has an invalid return type '{0}'. This is not permitted by the rules of Common IL.</source>
        <target state="translated">函式或方法的傳回型別 '{0}' 無效。Common IL 的規則不允許此狀況。</target>
        <note />
      </trans-unit>
      <trans-unit id="typrelNoImplementationGivenSeveral">
        <source>No implementation was given for those members: {0}</source>
        <target state="translated">未提供任何實作給這些成員: {0}</target>
        <note />
      </trans-unit>
      <trans-unit id="typrelNoImplementationGivenSeveralWithSuggestion">
        <source>No implementation was given for those members: {0}Note that all interface members must be implemented and listed under an appropriate 'interface' declaration, e.g. 'interface ... with member ...'.</source>
        <target state="translated">未提供任何實作給這些成員: {0}請注意，所有介面成員都必須經過實作，並列於適當的 'interface' 宣告下，例如 'interface ... with member ...'。</target>
        <note />
      </trans-unit>
      <trans-unit id="typrelNoImplementationGivenSeveralTruncated">
        <source>No implementation was given for those members (some results omitted): {0}</source>
        <target state="translated">未提供任何實作給這些成員 (部分結果已省略): {0}</target>
        <note />
      </trans-unit>
      <trans-unit id="typrelNoImplementationGivenSeveralTruncatedWithSuggestion">
        <source>No implementation was given for those members (some results omitted): {0}Note that all interface members must be implemented and listed under an appropriate 'interface' declaration, e.g. 'interface ... with member ...'.</source>
        <target state="translated">未提供任何實作給這些成員 (部分結果已省略): {0}請注意，所有介面成員都必須經過實作，並列於適當的 'interface' 宣告下，例如 'interface ... with member ...'。</target>
        <note />
      </trans-unit>
      <trans-unit id="expressionHasNoName">
        <source>Expression does not have a name.</source>
        <target state="translated">運算式沒有名稱。</target>
        <note />
      </trans-unit>
      <trans-unit id="chkNoFirstClassNameOf">
        <source>Using the 'nameof' operator as a first-class function value is not permitted.</source>
        <target state="translated">不允許使用"nameof" 運算子作為第一類函式值。</target>
        <note />
      </trans-unit>
      <trans-unit id="optsPathMap">
        <source>Maps physical paths to source path names output by the compiler</source>
        <target state="translated">將實體路徑對應至來源路徑名稱，由編譯器輸出</target>
        <note />
      </trans-unit>
      <trans-unit id="fscPathMapDebugRequiresPortablePdb">
        <source>--pathmap can only be used with portable PDBs (--debug:portable or --debug:embedded)</source>
        <target state="translated">--pathmap 只能搭配可攜式 PDB 使用 (--debug:portable 或 --debug:embedded)</target>
        <note />
      </trans-unit>
      <trans-unit id="optsInvalidPathMapFormat">
        <source>Invalid path map. Mappings must be comma separated and of the format 'path=sourcePath'</source>
        <target state="translated">路徑對應無效。對應必須以逗號分隔，且格式應為 'path=sourcePath'</target>
        <note />
      </trans-unit>
      <trans-unit id="optsCompilerTool">
        <source>Reference an assembly or directory containing a design time tool (Short form: -t)</source>
        <target state="new">Reference an assembly or directory containing a design time tool (Short form: -t)</target>
        <note />
      </trans-unit>
      <trans-unit id="packageManagerUnknown">
        <source>Package manager key '{0}' was not registered in {1}. Currently registered: {2}</source>
        <target state="new">Package manager key '{0}' was not registered in {1}. Currently registered: {2}</target>
        <note />
      </trans-unit>
      <trans-unit id="packageManagerError">
        <source>{0}</source>
        <target state="new">{0}</target>
        <note />
      </trans-unit>
      <trans-unit id="couldNotLoadDependencyManagerExtension">
        <source>The dependency manager extension {0} could not be loaded. Message: {1}</source>
        <target state="new">The dependency manager extension {0} could not be loaded. Message: {1}</target>
        <note />
      </trans-unit>
    </body>
  </file>
</xliff><|MERGE_RESOLUTION|>--- conflicted
+++ resolved
@@ -22,14 +22,11 @@
         <target state="translated">對 --langversion 為無法識別的值 '{0}'，對完整清單使用 --langversion:?</target>
         <note />
       </trans-unit>
-<<<<<<< HEAD
-=======
       <trans-unit id="packageManagementRequiresVFive">
         <source>The package management feature requires language version 5.0 use /langversion:preview</source>
         <target state="new">The package management feature requires language version 5.0 use /langversion:preview</target>
         <note />
       </trans-unit>
->>>>>>> c50a0865
       <trans-unit id="parsUnexpectedSymbolDot">
         <source>Unexpected symbol '.' in member definition. Expected 'with', '=' or other token.</source>
         <target state="translated">成員定義中的非預期符號 '.'。預期為 'with'、'=' 或其他語彙基元。</target>
