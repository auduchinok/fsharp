--- conflicted
+++ resolved
@@ -22,14 +22,11 @@
         <target state="translated">--langversion の値 '{0}' が認識されません。完全なリストについては、--langversion:? を使用してください</target>
         <note />
       </trans-unit>
-<<<<<<< HEAD
-=======
       <trans-unit id="packageManagementRequiresVFive">
         <source>The package management feature requires language version 5.0 use /langversion:preview</source>
         <target state="new">The package management feature requires language version 5.0 use /langversion:preview</target>
         <note />
       </trans-unit>
->>>>>>> c50a0865
       <trans-unit id="parsUnexpectedSymbolDot">
         <source>Unexpected symbol '.' in member definition. Expected 'with', '=' or other token.</source>
         <target state="translated">メンバー定義に予期しない記号 '.' があります。'with'、'=' またはその他のトークンが必要です。</target>
