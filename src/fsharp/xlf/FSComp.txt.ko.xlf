﻿<?xml version="1.0" encoding="utf-8"?>
<xliff xmlns="urn:oasis:names:tc:xliff:document:1.2" xmlns:xsi="http://www.w3.org/2001/XMLSchema-instance" version="1.2" xsi:schemaLocation="urn:oasis:names:tc:xliff:document:1.2 xliff-core-1.2-transitional.xsd">
  <file datatype="xml" source-language="en" target-language="ko" original="../FSComp.resx">
    <body>
      <trans-unit id="buildInvalidSourceFileExtensionML">
        <source>The file extension of '{0}' is not recognized. Source files must have extension .fs, .fsi, .fsx or .fsscript. To enable the deprecated use of .ml or .mli extensions, use '--langversion:5.0' and '--mlcompatibility'.</source>
<<<<<<< HEAD
        <target state="new">The file extension of '{0}' is not recognized. Source files must have extension .fs, .fsi, .fsx or .fsscript. To enable the deprecated use of .ml or .mli extensions, use '--langversion:5.0' and '--mlcompatibility'.</target>
=======
        <target state="translated">'{0}'의 파일 확장자가 인식되지 않습니다. 원본 파일의 확장자는 .fs, .fsi, .fsx 또는 .fsscript여야 합니다. 더 이상 사용되지 않는 .ml 또는 .mli 확장자를 사용하려면 '--langversion:5.0' 및 '--mlcompatibility'를 사용하세요.</target>
>>>>>>> 97c3d7b4
        <note />
      </trans-unit>
      <trans-unit id="buildInvalidSourceFileExtensionUpdated">
        <source>The file extension of '{0}' is not recognized. Source files must have extension .fs, .fsi, .fsx or .fsscript</source>
<<<<<<< HEAD
        <target state="new">The file extension of '{0}' is not recognized. Source files must have extension .fs, .fsi, .fsx or .fsscript</target>
=======
        <target state="translated">'{0}'의 파일 확장명을 인식할 수 없습니다. 원본 파일의 확장명은 .fs, .fsi, .fsx 또는 .fsscript여야 합니다.</target>
>>>>>>> 97c3d7b4
        <note />
      </trans-unit>
      <trans-unit id="chkFeatureNotLanguageSupported">
        <source>Feature '{0}' is not available in F# {1}. Please use language version {2} or greater.</source>
        <target state="translated">'{0}' 기능은 F# {1}에서 사용할 수 없습니다. {2} 이상의 언어 버전을 사용하세요.</target>
        <note />
      </trans-unit>
      <trans-unit id="chkFeatureNotRuntimeSupported">
        <source>Feature '{0}' is not supported by target runtime.</source>
        <target state="translated">'{0}' 기능은 대상 런타임에서 지원되지 않습니다.</target>
        <note />
      </trans-unit>
      <trans-unit id="chkFeatureNotSupportedInLibrary">
        <source>Feature '{0}' requires the F# library for language version {1} or greater.</source>
        <target state="translated">언어 버전 {1} 이상에서 '{0}' 기능을 사용하려면 F# 라이브러리가 필요합니다.</target>
        <note />
      </trans-unit>
      <trans-unit id="chkInfoRefcellAssign">
        <source>The use of ':=' from the F# library is deprecated. See https://aka.ms/fsharp-refcell-ops. For example, please change 'cell := expr' to 'cell.Value &lt;- expr'.</source>
        <target state="translated">F# 라이브러리의 ':=' 사용은 더 이상 사용되지 않습니다. https://aka.ms/fsharp-refcell-ops를 참조하세요. 예를 들어 'cell := expr'을 'cell.Value &lt;- expr'로 변경하세요.</target>
        <note />
      </trans-unit>
      <trans-unit id="chkInfoRefcellDecr">
        <source>The use of 'decr' from the F# library is deprecated. See https://aka.ms/fsharp-refcell-ops. For example, please change 'decr cell' to 'cell.Value &lt;- cell.Value - 1'.</source>
        <target state="translated">F# 라이브러리의 'decr' 사용은 더 이상 사용되지 않습니다. https://aka.ms/fsharp-refcell-ops를 참조하세요. 예를 들어 'decr cell'을 'cell.Value &lt;- cell.Value - 1'로 변경하세요.</target>
        <note />
      </trans-unit>
      <trans-unit id="chkInfoRefcellDeref">
        <source>The use of '!' from the F# library is deprecated. See https://aka.ms/fsharp-refcell-ops. For example, please change '!cell' to 'cell.Value'.</source>
        <target state="translated">F# 라이브러리의 '!'의 사용은 더 이상 사용되지 않습니다. https://aka.ms/fsharp-refcell-ops를 참조하세요. 예를 들어 '!cell'을 'cell.Value'로 변경하세요.</target>
        <note />
      </trans-unit>
      <trans-unit id="chkInfoRefcellIncr">
        <source>The use of 'incr' from the F# library is deprecated. See https://aka.ms/fsharp-refcell-ops. For example, please change 'incr cell' to 'cell.Value &lt;- cell.Value + 1'.</source>
        <target state="translated">F# 라이브러리의 'incr' 사용은 더 이상 사용되지 않습니다. https://aka.ms/fsharp-refcell-ops를 참조하세요. 예를 들어 'incr cell'을 'cell.Value &lt;- cell.Value + 1'로 변경하세요.</target>
        <note />
      </trans-unit>
      <trans-unit id="containerDeprecated">
        <source>The 'AssemblyKeyNameAttribute' has been deprecated. Use 'AssemblyKeyFileAttribute' instead.</source>
        <target state="translated">'AssemblyKeyNameAttribute'는 사용되지 않습니다. 대신 'AssemblyKeyFileAttribute'를 사용하세요.</target>
        <note />
      </trans-unit>
      <trans-unit id="containerSigningUnsupportedOnThisPlatform">
        <source>Key container signing is not supported on this platform.</source>
        <target state="translated">키 컨테이너 서명은 이 플랫폼에서 지원되지 않습니다.</target>
        <note />
      </trans-unit>
      <trans-unit id="csAvailableOverloads">
        <source>Available overloads:\n{0}</source>
        <target state="translated">사용 가능한 오버로드:\n{0}</target>
        <note />
      </trans-unit>
      <trans-unit id="csGenericConstructRequiresStructOrReferenceConstraint">
        <source>A generic construct requires that a generic type parameter be known as a struct or reference type. Consider adding a type annotation.</source>
        <target state="translated">제네릭 구문을 사용하려면 구조체 또는 참조 형식의 제네릭 형식 매개 변수가 필요합니다. 형식 주석을 추가하세요.</target>
        <note />
      </trans-unit>
      <trans-unit id="csNoOverloadsFoundArgumentsPrefixPlural">
        <source>Known types of arguments: {0}</source>
        <target state="translated">알려진 인수 형식: {0}</target>
        <note />
      </trans-unit>
      <trans-unit id="csNoOverloadsFoundArgumentsPrefixSingular">
        <source>Known type of argument: {0}</source>
        <target state="translated">알려진 인수 형식: {0}</target>
        <note />
      </trans-unit>
      <trans-unit id="csNoOverloadsFoundReturnType">
        <source>Known return type: {0}</source>
        <target state="translated">알려진 반환 형식: {0}</target>
        <note />
      </trans-unit>
      <trans-unit id="csNoOverloadsFoundTypeParametersPrefixPlural">
        <source>Known type parameters: {0}</source>
        <target state="translated">알려진 형식 매개 변수: {0}</target>
        <note />
      </trans-unit>
      <trans-unit id="csNoOverloadsFoundTypeParametersPrefixSingular">
        <source>Known type parameter: {0}</source>
        <target state="translated">알려진 형식 매개 변수: {0}</target>
        <note />
      </trans-unit>
      <trans-unit id="csOverloadCandidateIndexedArgumentTypeMismatch">
        <source>Argument at index {0} doesn't match</source>
        <target state="translated">인덱스 {0}의 인수가 일치하지 않습니다.</target>
        <note />
      </trans-unit>
      <trans-unit id="csOverloadCandidateNamedArgumentTypeMismatch">
        <source>Argument '{0}' doesn't match</source>
        <target state="translated">'{0}' 인수가 일치하지 않습니다.</target>
        <note />
      </trans-unit>
      <trans-unit id="etProviderHasDesignerAssemblyDependency">
        <source>The type provider designer assembly '{0}' could not be loaded from folder '{1}' because a dependency was missing or could not loaded. All dependencies of the type provider designer assembly must be located in the same folder as that assembly. The exception reported was: {2} - {3}</source>
        <target state="translated">종속성이 없거나 로드되지 않았으므로 '{0}' 형식 공급자 디자이너 어셈블리를 '{1}' 폴더에서 로드할 수 없습니다. 형식 공급자 디자이너 어셈블리의 모든 종속성은 해당 어셈블리와 동일한 폴더에 있어야 합니다. 보고된 예외: {2} - {3}</target>
        <note />
      </trans-unit>
      <trans-unit id="etProviderHasDesignerAssemblyException">
        <source>The type provider designer assembly '{0}' could not be loaded from folder '{1}'. The exception reported was: {2} - {3}</source>
        <target state="translated">'{0}' 형식 공급자 디자이너 어셈블리를 '{1}' 폴더에서 로드할 수 없습니다. 보고된 예외: {2} - {3}</target>
        <note />
      </trans-unit>
      <trans-unit id="etProviderHasWrongDesignerAssemblyNoPath">
        <source>Assembly attribute '{0}' refers to a designer assembly '{1}' which cannot be loaded or doesn't exist. The exception reported was: {2} - {3}</source>
        <target state="translated">'{0}' 어셈블리 특성이 로드할 수 없거나 존재하지 않는 디자이너 어셈블리'{1}'을(를) 참조합니다. 보고된 예외: {2} - {3}</target>
        <note />
      </trans-unit>
      <trans-unit id="featureAdditionalImplicitConversions">
        <source>additional type-directed conversions</source>
        <target state="translated">추가 형식-디렉션 변환</target>
        <note />
      </trans-unit>
      <trans-unit id="featureAndBang">
        <source>applicative computation expressions</source>
        <target state="translated">적용 가능한 계산 식</target>
        <note />
      </trans-unit>
      <trans-unit id="featureAttributesToRightOfModuleKeyword">
        <source>attributes to the right of the 'module' keyword</source>
        <target state="translated">'module' 키워드 오른쪽에 있는 특성</target>
        <note />
      </trans-unit>
      <trans-unit id="featureDefaultInterfaceMemberConsumption">
        <source>default interface member consumption</source>
        <target state="translated">기본 인터페이스 멤버 사용</target>
        <note />
      </trans-unit>
      <trans-unit id="featureDiscardUseValue">
        <source>discard pattern in use binding</source>
        <target state="translated">사용 중인 패턴 바인딩 무시</target>
        <note />
      </trans-unit>
      <trans-unit id="featureDotlessFloat32Literal">
        <source>dotless float32 literal</source>
        <target state="translated">점이 없는 float32 리터럴</target>
        <note />
      </trans-unit>
      <trans-unit id="featureExpandedMeasurables">
        <source>more types support units of measure</source>
        <target state="translated">더 많은 형식이 측정 단위를 지원함</target>
        <note />
      </trans-unit>
      <trans-unit id="featureFixedIndexSlice3d4d">
        <source>fixed-index slice 3d/4d</source>
        <target state="translated">고정 인덱스 슬라이스 3d/4d</target>
        <note />
      </trans-unit>
      <trans-unit id="featureFromEndSlicing">
        <source>from-end slicing</source>
        <target state="translated">끝에서부터 조각화</target>
        <note />
      </trans-unit>
      <trans-unit id="featureImplicitYield">
        <source>implicit yield</source>
        <target state="translated">암시적 yield</target>
        <note />
      </trans-unit>
      <trans-unit id="featureIndexerNotationWithoutDot">
        <source>expr[idx] notation for indexing and slicing</source>
        <target state="translated">인덱싱 및 슬라이싱을 위한 expr[idx] 표기법</target>
        <note />
      </trans-unit>
      <trans-unit id="featureInterfacesWithMultipleGenericInstantiation">
        <source>interfaces with multiple generic instantiation</source>
        <target state="translated">여러 제네릭 인스턴스화가 포함된 인터페이스</target>
        <note />
      </trans-unit>
      <trans-unit id="featureMLCompatRevisions">
        <source>ML compatibility revisions</source>
<<<<<<< HEAD
        <target state="new">ML compatibility revisions</target>
=======
        <target state="translated">ML 호환성 개정</target>
>>>>>>> 97c3d7b4
        <note />
      </trans-unit>
      <trans-unit id="featureNameOf">
        <source>nameof</source>
        <target state="translated">nameof</target>
        <note />
      </trans-unit>
      <trans-unit id="featureNonVariablePatternsToRightOfAsPatterns">
        <source>non-variable patterns to the right of 'as' patterns</source>
        <target state="translated">'as' 패턴의 오른쪽에 있는 변수가 아닌 패턴</target>
        <note />
      </trans-unit>
      <trans-unit id="featureNullableOptionalInterop">
        <source>nullable optional interop</source>
        <target state="translated">nullable 선택적 interop</target>
        <note />
      </trans-unit>
      <trans-unit id="featureOpenTypeDeclaration">
        <source>open type declaration</source>
        <target state="translated">개방형 형식 선언</target>
        <note />
      </trans-unit>
      <trans-unit id="featureOverloadsForCustomOperations">
        <source>overloads for custom operations</source>
        <target state="translated">사용자 지정 작업의 오버로드</target>
        <note />
      </trans-unit>
      <trans-unit id="featurePackageManagement">
        <source>package management</source>
        <target state="translated">패키지 관리</target>
        <note />
      </trans-unit>
      <trans-unit id="featurePrintfBinaryFormat">
        <source>binary formatting for integers</source>
        <target state="translated">정수에 대한 이진 서식 지정</target>
        <note />
      </trans-unit>
      <trans-unit id="featureRefCellNotationInformationals">
        <source>informational messages related to reference cells</source>
        <target state="translated">참조 셀과 관련된 정보 메시지</target>
        <note />
      </trans-unit>
      <trans-unit id="featureRelaxWhitespace">
        <source>whitespace relexation</source>
        <target state="translated">공백 완화</target>
        <note />
      </trans-unit>
      <trans-unit id="featureRelaxWhitespace2">
        <source>whitespace relaxation v2</source>
        <target state="translated">공백 relaxation v2</target>
        <note />
      </trans-unit>
      <trans-unit id="featureResumableStateMachines">
        <source>resumable state machines</source>
        <target state="translated">다시 시작 가능한 상태 시스템</target>
        <note />
      </trans-unit>
      <trans-unit id="featureSingleUnderscorePattern">
        <source>single underscore pattern</source>
        <target state="translated">단일 밑줄 패턴</target>
        <note />
      </trans-unit>
      <trans-unit id="featureStringInterpolation">
        <source>string interpolation</source>
        <target state="translated">문자열 보간</target>
        <note />
      </trans-unit>
      <trans-unit id="featureStructActivePattern">
        <source>struct representation for active patterns</source>
        <target state="translated">활성 패턴에 대한 구조체 표현</target>
        <note />
      </trans-unit>
      <trans-unit id="featureWildCardInForLoop">
        <source>wild card in for loop</source>
        <target state="translated">for 루프의 와일드카드</target>
        <note />
      </trans-unit>
      <trans-unit id="featureWitnessPassing">
        <source>witness passing for trait constraints in F# quotations</source>
        <target state="translated">F# 인용의 특성 제약 조건에 대한 감시 전달</target>
        <note />
      </trans-unit>
      <trans-unit id="forFormatInvalidForInterpolated">
        <source>Interpolated strings may not use '%' format specifiers unless each is given an expression, e.g. '%d{{1+1}}'.</source>
        <target state="translated">각 보간 문자열에 식(예: '%d{{1+1}}')이 지정되지 않는 한 '%' 형식 지정자를 사용할 수 없습니다.</target>
        <note />
      </trans-unit>
      <trans-unit id="forFormatInvalidForInterpolated2">
        <source>.NET-style format specifiers such as '{{x,3}}' or '{{x:N5}}' may not be mixed with '%' format specifiers.</source>
        <target state="translated">'{{x,3}}' 또는 '{{x:N5}}' 등의 .NET 스타일 형식 지정자를 '%' 형식 지정자와 혼합할 수 없습니다.</target>
        <note />
      </trans-unit>
      <trans-unit id="forFormatInvalidForInterpolated3">
        <source>The '%P' specifier may not be used explicitly.</source>
        <target state="translated">'%P' 지정자를 명시적으로 사용할 수 없습니다.</target>
        <note />
      </trans-unit>
      <trans-unit id="forFormatInvalidForInterpolated4">
        <source>Interpolated strings used as type IFormattable or type FormattableString may not use '%' specifiers, only .NET-style interpolands such as '{{expr}}', '{{expr,3}}' or '{{expr:N5}}' may be used.</source>
        <target state="translated">형식 IFormattable 또는 형식 FormattableString으로 사용된 보간 문자열은 '%' 지정자를 사용할 수 없으며 '{{expr}}', '{{expr,3}}' 또는 '{{expr:N5}}' 등의 .NET 스타일 인터폴란드를 사용할 수 있습니다.</target>
        <note />
      </trans-unit>
      <trans-unit id="formatDashItem">
        <source> - {0}</source>
        <target state="translated"> - {0}</target>
        <note />
      </trans-unit>
      <trans-unit id="fromEndSlicingRequiresVFive">
        <source>From the end slicing with requires language version 5.0, use /langversion:preview.</source>
        <target state="translated">언어 버전 5.0이 필요한 끝 조각화에서는 /langversion:preview를 사용하세요.</target>
        <note />
      </trans-unit>
      <trans-unit id="fsiInvalidDirective">
        <source>Invalid directive '#{0} {1}'</source>
        <target state="translated">잘못된 지시문 '#{0} {1}'</target>
        <note />
      </trans-unit>
      <trans-unit id="ilxgenInvalidConstructInStateMachineDuringCodegen">
        <source>The resumable code construct '{0}' may only be used in inlined code protected by 'if __useResumableCode then ...' and the overall composition must form valid resumable code.</source>
        <target state="translated">다시 시작 가능한 코드 구문 '{0}'은 'if __useResumableCode then ...'로 보호되는 인라인 코드에서만 사용할 수 있습니다. 전반적인 구성은 유효한 다시 시작 가능한 코드를 형성해야 합니다.</target>
        <note />
      </trans-unit>
      <trans-unit id="implMissingInlineIfLambda">
        <source>The 'InlineIfLambda' attribute is present in the signature but not the implementation.</source>
        <target state="translated">'InlineIfLambda' 특성이 서명에 있지만 구현에는 없습니다.</target>
        <note />
      </trans-unit>
<<<<<<< HEAD
=======
      <trans-unit id="invalidXmlDocPosition">
        <source>XML comment is not placed on a valid language element.</source>
        <target state="translated">XML 주석이 유효한 언어 요소에 배치되어 있지 않습니다.</target>
        <note />
      </trans-unit>
>>>>>>> 97c3d7b4
      <trans-unit id="keywordDescriptionConst">
        <source>Keyword to specify a constant literal as a type parameter argument in Type Providers.</source>
        <target state="translated">상수 리터럴을 형식 공급자의 형식 매개 변수 인수로 지정하는 키워드입니다.</target>
        <note />
      </trans-unit>
      <trans-unit id="lexByteStringMayNotBeInterpolated">
        <source>a byte string may not be interpolated</source>
        <target state="translated">바이트 문자열을 보간하지 못할 수 있습니다.</target>
        <note />
      </trans-unit>
      <trans-unit id="lexIfOCaml">
        <source>IF-FSHARP/IF-CAML regions are no longer supported</source>
<<<<<<< HEAD
        <target state="new">IF-FSHARP/IF-CAML regions are no longer supported</target>
=======
        <target state="translated">IF-FSHARP/IF-CAML 영역은 더 이상 지원되지 않습니다.</target>
>>>>>>> 97c3d7b4
        <note />
      </trans-unit>
      <trans-unit id="lexRBraceInInterpolatedString">
        <source>A '}}' character must be escaped (by doubling) in an interpolated string.</source>
        <target state="translated">'}}' 문자는 보간된 문자열에서 이중으로 사용하여 이스케이프해야 합니다.</target>
        <note />
      </trans-unit>
      <trans-unit id="lexSingleQuoteInSingleQuote">
        <source>Invalid interpolated string. Single quote or verbatim string literals may not be used in interpolated expressions in single quote or verbatim strings. Consider using an explicit 'let' binding for the interpolation expression or use a triple quote string as the outer string literal.</source>
        <target state="translated">잘못된 보간 문자열. 작은 따옴표 또는 축자 문자열 리터럴은 작은 따옴표 또는 축자 문자열의 보간 식에 사용할 수 없습니다. 보간 식에 명시적 'let' 바인딩을 사용하거나 삼중 따옴표 문자열을 외부 문자열 리터럴로 사용해 보세요.</target>
        <note />
      </trans-unit>
      <trans-unit id="lexTripleQuoteInTripleQuote">
        <source>Invalid interpolated string. Triple quote string literals may not be used in interpolated expressions. Consider using an explicit 'let' binding for the interpolation expression.</source>
        <target state="translated">잘못된 보간 문자열. 삼중 따옴표 문자열 리터럴은 보간 식에 사용할 수 없습니다. 보간 식에 명시적 'let' 바인딩을 사용해 보세요.</target>
        <note />
      </trans-unit>
      <trans-unit id="mlCompatError">
        <source>This construct is deprecated. {0}. You can enable this feature by using '--langversion:5.0' and '--mlcompatibility'.</source>
<<<<<<< HEAD
        <target state="new">This construct is deprecated. {0}. You can enable this feature by using '--langversion:5.0' and '--mlcompatibility'.</target>
=======
        <target state="translated">이 구성은 더 이상 사용되지 않습니다. {0}. '--langversion:5.0' 및 '--mlcompatibility'를 사용하여 이 기능을 활성화할 수 있습니다.</target>
>>>>>>> 97c3d7b4
        <note />
      </trans-unit>
      <trans-unit id="mlCompatKeyword">
        <source>In previous versions of F# '{0}' was a reserved keyword but the use of this keyword is now deprecated</source>
<<<<<<< HEAD
        <target state="new">In previous versions of F# '{0}' was a reserved keyword but the use of this keyword is now deprecated</target>
=======
        <target state="translated">이전 버전의 F#에서 '{0}'은(는) 예약된 키워드였지만 이 키워드의 사용은 이제 더 이상 사용되지 않습니다.</target>
>>>>>>> 97c3d7b4
        <note />
      </trans-unit>
      <trans-unit id="mlCompatLightOffNoLongerSupported">
        <source>The use of '#light \"off\"' or '#indent \"off\"' was deprecated in F# 2.0 and is no longer supported</source>
<<<<<<< HEAD
        <target state="new">The use of '#light \"off\"' or '#indent \"off\"' was deprecated in F# 2.0 and is no longer supported</target>
=======
        <target state="translated">'#light \"off\"' 또는 '#indent \"off\"'의 사용은 F# 2.0에서 더 이상 사용되지 않으며 더 이상 지원되지 않습니다.</target>
>>>>>>> 97c3d7b4
        <note />
      </trans-unit>
      <trans-unit id="mlCompatMultiPrefixTyparsNoLongerSupported">
        <source>The use of multiple parenthesized type parameters before a generic type name such as '(int, int) Map' was deprecated in F# 2.0 and is no longer supported</source>
<<<<<<< HEAD
        <target state="new">The use of multiple parenthesized type parameters before a generic type name such as '(int, int) Map' was deprecated in F# 2.0 and is no longer supported</target>
=======
        <target state="translated">'(int, int) Map'과 같은 제네릭 형식 이름 앞에 괄호로 묶인 여러 형식 매개 변수를 사용하는 것은 F# 2.0에서 더 이상 사용되지 않으며 더 이상 지원되지 않습니다.</target>
>>>>>>> 97c3d7b4
        <note />
      </trans-unit>
      <trans-unit id="mlCompatSigColonNoLongerSupported">
        <source>The use of 'module M: sig ... end ' was deprecated in F# 2.0 and is no longer supported. Change the ':' to an '=' and remove the 'sig' and 'end' and use indentation instead</source>
<<<<<<< HEAD
        <target state="new">The use of 'module M: sig ... end ' was deprecated in F# 2.0 and is no longer supported. Change the ':' to an '=' and remove the 'sig' and 'end' and use indentation instead</target>
=======
        <target state="translated">'module M: ​​sig ... end '의 사용은 F# 2.0에서 더 이상 사용되지 않으며 더 이상 지원되지 않습니다. ':'를 '='로 변경하고 'sig'와 'end'를 제거하고 들여쓰기를 대신 사용하세요.</target>
>>>>>>> 97c3d7b4
        <note />
      </trans-unit>
      <trans-unit id="mlCompatSigEndNoLongerSupported">
        <source>The use of 'module M = sig ... end ' was deprecated in F# 2.0 and is no longer supported. Remove the 'sig' and 'end' and use indentation instead</source>
<<<<<<< HEAD
        <target state="new">The use of 'module M = sig ... end ' was deprecated in F# 2.0 and is no longer supported. Remove the 'sig' and 'end' and use indentation instead</target>
=======
        <target state="translated">'module M = sig ... end '의 사용은 F# 2.0에서 더 이상 사용되지 않으며 더 이상 지원되지 않습니다. 'sig'와 'end'를 제거하고 들여쓰기를 대신 사용하세요.</target>
>>>>>>> 97c3d7b4
        <note />
      </trans-unit>
      <trans-unit id="mlCompatStructEndNoLongerSupported">
        <source>The use of 'module M = struct ... end ' was deprecated in F# 2.0 and is no longer supported. Remove the 'struct' and 'end' and use indentation instead</source>
<<<<<<< HEAD
        <target state="new">The use of 'module M = struct ... end ' was deprecated in F# 2.0 and is no longer supported. Remove the 'struct' and 'end' and use indentation instead</target>
=======
        <target state="translated">'module M = struct ... end '의 사용은 F# 2.0에서 더 이상 사용되지 않으며 더 이상 지원되지 않습니다. 'struct'와 'end'를 제거하고 들여쓰기를 대신 사용하세요.</target>
>>>>>>> 97c3d7b4
        <note />
      </trans-unit>
      <trans-unit id="nativeResourceFormatError">
        <source>Stream does not begin with a null resource and is not in '.RES' format.</source>
        <target state="translated">스트림은 null 리소스로 시작되지 않으며 '.RES' 형식이 아닙니다.</target>
        <note />
      </trans-unit>
      <trans-unit id="nativeResourceHeaderMalformed">
        <source>Resource header beginning at offset {0} is malformed.</source>
        <target state="translated">오프셋 {0}에서 시작하는 리소스 헤더의 형식이 잘못되었습니다.</target>
        <note />
      </trans-unit>
      <trans-unit id="notAFunctionButMaybeIndexer2">
        <source>This expression is not a function and cannot be applied. Did you intend to access the indexer via 'expr[index]'?</source>
        <target state="translated">이 식은 함수가 아니며 적용할 수 없습니다. 'expr[index]'를 통해 인덱서에 액세스하려고 했습니까?</target>
        <note />
      </trans-unit>
      <trans-unit id="notAFunctionButMaybeIndexerWithName2">
        <source>This value is not a function and cannot be applied. Did you intend to access the indexer via '{0}[index]'?</source>
        <target state="translated">이 값은 함수가 아니며 적용할 수 없습니다. '{0}[index]'를 통해 인덱서에 액세스하려고 했습니까?</target>
        <note />
      </trans-unit>
      <trans-unit id="optFailedToInlineSuggestedValue">
        <source>The value '{0}' was marked 'InlineIfLambda' but was not determined to have a lambda value. This warning is for informational purposes only.</source>
        <target state="translated">'{0}' 값이 'InlineIfLambda'로 표시되었지만 람다 값이 없는 것으로 확인되지 않았습니다. 이 경고는 정보 제공용입니다.</target>
        <note />
      </trans-unit>
      <trans-unit id="optsAllSigs">
        <source>Print the inferred interfaces of all compilation files to associated signature files</source>
        <target state="translated">모든 컴파일 파일의 유추된 인터페이스를 관련 서명 파일로 인쇄합니다.</target>
        <note />
      </trans-unit>
      <trans-unit id="optsLangVersion">
        <source>Display the allowed values for language version, specify language version such as 'latest' or 'preview'</source>
        <target state="translated">언어 버전의 허용된 값을 표시하고 '최신' 또는 '미리 보기'와 같은 언어 버전을 지정합니다.</target>
        <note />
      </trans-unit>
      <trans-unit id="optsSupportedLangVersions">
        <source>Supported language versions:</source>
        <target state="translated">지원되는 언어 버전:</target>
        <note />
      </trans-unit>
      <trans-unit id="optsUnrecognizedLanguageVersion">
        <source>Unrecognized value '{0}' for --langversion use --langversion:? for complete list</source>
        <target state="translated">전체 목록에 대한 --langversion use --langversion:?의 인식할 수 없는 값 '{0}'입니다.</target>
        <note />
      </trans-unit>
      <trans-unit id="optsVersion">
        <source>Display compiler version banner and exit</source>
        <target state="translated">컴파일러 버전 배너를 표시하고 종료</target>
        <note />
      </trans-unit>
      <trans-unit id="optsWin32icon">
        <source>Specify a Win32 icon file (.ico)</source>
        <target state="translated">Win32 아이콘 파일(.ico) 지정</target>
        <note />
      </trans-unit>
      <trans-unit id="packageManagementRequiresVFive">
        <source>The package management feature requires language version 5.0 use /langversion:preview</source>
        <target state="translated">패키지 관리 기능을 사용하려면 언어 버전 5.0이 필요합니다. /langversion:preview를 사용하세요.</target>
        <note />
      </trans-unit>
      <trans-unit id="parsEmptyFillInInterpolatedString">
        <source>Invalid interpolated string. This interpolated string expression fill is empty, an expression was expected.</source>
        <target state="translated">보간된 문자열이 잘못되었습니다. 이 보간된 문자열 식 채우기가 비어 있는데, 식이 필요합니다.</target>
        <note />
      </trans-unit>
      <trans-unit id="parsEofInInterpolatedString">
        <source>Incomplete interpolated string begun at or before here</source>
        <target state="translated">불완전한 보간 문자열이 여기 또는 이전에서 시작되었습니다.</target>
        <note />
      </trans-unit>
      <trans-unit id="parsEofInInterpolatedStringFill">
        <source>Incomplete interpolated string expression fill begun at or before here</source>
        <target state="translated">불완전한 보간 문자열 식 채우기가 여기 또는 이전에서 시작되었습니다.</target>
        <note />
      </trans-unit>
      <trans-unit id="parsEofInInterpolatedTripleQuoteString">
        <source>Incomplete interpolated triple-quote string begun at or before here</source>
        <target state="translated">불완전한 보간 삼중 따옴표 문자열이 여기 또는 이전에서 시작되었습니다.</target>
        <note />
      </trans-unit>
      <trans-unit id="parsEofInInterpolatedVerbatimString">
        <source>Incomplete interpolated verbatim string begun at or before here</source>
        <target state="translated">불완전한 보간 축자 문자열이 여기 또는 이전에서 시작되었습니다.</target>
        <note />
      </trans-unit>
      <trans-unit id="parsEqualsMissingInTypeDefinition">
        <source>Unexpected token in type definition. Expected '=' after the type '{0}'.</source>
        <target state="translated">형식 정의에 예기치 않은 토큰이 있습니다. '{0}' 형식 뒤에 '='가 필요합니다.</target>
        <note />
      </trans-unit>
      <trans-unit id="parsNewExprMemberAccess">
        <source>This member access is ambiguous. Please use parentheses around the object creation, e.g. '(new SomeType(args)).MemberName'</source>
        <target state="translated">이 구성원 액세스가 모호합니다. 개체 생성 주위에 괄호를 사용하세요. 예: '(새로운 SomeType(인수)).MemberName'</target>
        <note />
      </trans-unit>
      <trans-unit id="parsUnexpectedSymbolDot">
        <source>Unexpected symbol '.' in member definition. Expected 'with', '=' or other token.</source>
        <target state="translated">멤버 정의의 예기치 않은 기호 '.'입니다. 'with', '=' 또는 기타 토큰이 필요합니다.</target>
        <note />
      </trans-unit>
      <trans-unit id="optsChecksumAlgorithm">
        <source>Specify algorithm for calculating source file checksum stored in PDB. Supported values are: SHA1 or SHA256 (default)</source>
        <target state="translated">PDB에 저장된 소스 파일 체크섬을 계산하기 위한 알고리즘을 지정합니다. 지원되는 값은 SHA1 또는 SHA256(기본값)입니다.</target>
        <note />
      </trans-unit>
      <trans-unit id="optsUnknownChecksumAlgorithm">
        <source>Algorithm '{0}' is not supported</source>
        <target state="translated">{0}' 알고리즘은 지원되지 않습니다.</target>
        <note />
      </trans-unit>
      <trans-unit id="reprResumableCodeContainsDynamicResumeAtInBody">
        <source>A target label for __resumeAt was not statically determined. A __resumeAt with a non-static target label may only appear at the start of a resumable code method</source>
        <target state="translated">__resumeAt 대한 대상 레이블이 정적으로 결정되지 않았습니다. 비정적 대상 레이블이 있는 __resumeAt은 다시 시작 가능한 코드 메서드의 시작 부분에만 나타날 수 있습니다.</target>
        <note />
      </trans-unit>
      <trans-unit id="reprResumableCodeContainsFastIntegerForLoop">
        <source>A fast integer for loop may not contain resumption points</source>
        <target state="translated">루프의 빠른 정수에는 다시 시작 지점이 포함될 수 없습니다.</target>
        <note />
      </trans-unit>
      <trans-unit id="reprResumableCodeContainsLetRec">
        <source>A 'let rec' occured in the resumable code specification</source>
        <target state="translated">다시 시작 가능한 코드 사양에서 'let rec'가 발생했습니다.</target>
        <note />
      </trans-unit>
      <trans-unit id="reprResumableCodeContainsResumptionInHandlerOrFilter">
        <source>The 'with' block of a try/with may not contain resumption points</source>
        <target state="translated">try/with의 'with' 블록에 다시 시작 포인트가 포함될 수 없습니다.</target>
        <note />
      </trans-unit>
      <trans-unit id="reprResumableCodeContainsResumptionInTryFinally">
        <source>A try/finally may not contain resumption points</source>
        <target state="translated">try/finally에는 다시 시작 지점이 포함될 수 없습니다.</target>
        <note />
      </trans-unit>
      <trans-unit id="reprResumableCodeDefinitionWasGeneric">
        <source>A delegate or function producing resumable code in a state machine has type parameters</source>
        <target state="translated">상태 시스템에서 다시 시작 가능한 코드를 생성하는 대리자 또는 함수에 형식 매개 변수가 있습니다.</target>
        <note />
      </trans-unit>
      <trans-unit id="reprResumableCodeInvokeNotReduced">
        <source>A resumable code invocation at '{0}' could not be reduced</source>
        <target state="translated">'{0}'에서 다시 시작 가능한 코드 호출을 줄일 수 없습니다.</target>
        <note />
      </trans-unit>
      <trans-unit id="reprResumableCodeValueHasNoDefinition">
        <source>The resumable code value(s) '{0}' does not have a definition</source>
        <target state="translated">다시 시작 가능한 코드 값 '{0}'에 정의가 없습니다.</target>
        <note />
      </trans-unit>
      <trans-unit id="poundiNotSupportedByRegisteredDependencyManagers">
        <source>#i is not supported by the registered PackageManagers</source>
        <target state="translated">#i는 등록된 PackageManagers에서 지원하지 않습니다.</target>
        <note />
      </trans-unit>
      <trans-unit id="reprStateMachineInvalidForm">
        <source>The state machine has an unexpected form</source>
        <target state="translated">상태 시스템에 예기치 않은 형식이 있습니다.</target>
        <note />
      </trans-unit>
      <trans-unit id="reprStateMachineNotCompilable">
        <source>This state machine is not statically compilable. {0}. An alternative dynamic implementation will be used, which may be slower. Consider adjusting your code to ensure this state machine is statically compilable, or else suppress this warning.</source>
        <target state="translated">이 상태 시스템은 정적으로 컴파일할 수 없습니다. {0}. 대체 동적 구현이 사용되며 속도가 느려질 수 있습니다. 이 상태 시스템을 정적으로 컴파일할 수 있도록 코드를 조정하거나 이 경고를 표시하지 않는 것이 좋습니다.</target>
        <note />
      </trans-unit>
      <trans-unit id="reprStateMachineNotCompilableNoAlternative">
        <source>This state machine is not statically compilable and no alternative is available. {0}. Use an 'if __useResumableCode then &lt;state-machine&gt; else &lt;alternative&gt;' to give an alternative.</source>
        <target state="translated">이 상태 시스템은 정적으로 컴파일할 수 없으며 다른 대안을 사용할 수 없습니다. {0}. 대안을 제공하려면 'if __useResumableCode then &lt;state-machine&gt; else &lt;alternative&gt;'를 사용하세요.</target>
        <note />
      </trans-unit>
      <trans-unit id="scriptSdkNotDetermined">
        <source>The .NET SDK for this script could not be determined. If the script is in a directory using a 'global.json' then ensure the relevant .NET SDK is installed. The output from '{0} --version' in the directory '{1}' was: '{2}' and the exit code was '{3}'.</source>
        <target state="translated">이 스크립트에 대한 .NET SDK를 확인할 수 없습니다. 스크립트가 'global.json'을 사용하는 디렉터리에 있는 경우 관련 .NET SDK가 설치되어 있는지 확인하세요. '{1}' 디렉터리에 있는 '{0} --version'의 출력은 '{2}'이고 종료 코드는 '{3}'입니다.</target>
        <note />
      </trans-unit>
      <trans-unit id="scriptSdkNotDeterminedNoHost">
        <source>The .NET SDK for this script could not be determined. dotnet.exe could not be found ensure a .NET SDK is installed.</source>
        <target state="translated">이 스크립트의 .NET SDK를 확인할 수 없습니다. dotnet.exe를 찾을 수 없습니다. .NET SDK가 설치되어 있는지 확인하세요.</target>
        <note />
      </trans-unit>
      <trans-unit id="scriptSdkNotDeterminedUnexpected">
        <source>The .NET SDK for this script could not be determined. If the script is in a directory using a 'global.json' then ensure the relevant .NET SDK is installed. Unexpected error '{0}'.</source>
        <target state="translated">이 스크립트에 대한 .NET SDK를 확인할 수 없습니다. 스크립트가 'global.json'을 사용하는 디렉터리에 있는 경우 관련 .NET SDK가 설치되어 있는지 확인하세요. 예기치 않은 오류 '{0}'.</target>
        <note />
      </trans-unit>
      <trans-unit id="tcAmbiguousImplicitConversion">
        <source>This expression has type '{0}' and is only made compatible with type '{1}' through an ambiguous implicit conversion. Consider using an explicit call to 'op_Implicit'. The applicable implicit conversions are:{2}</source>
        <target state="translated">이 식은 ‘{0}’ 형식이며 모호한 암시적 변환을 통해 ‘{1}’ 형식하고만 호환됩니다. ‘op_Implicit’에 대한 명시적 호출을 사용하십시오. 해당하는 암시적 변환은 ‘{2}’입니다.</target>
        <note />
      </trans-unit>
      <trans-unit id="tcAndBangNotSupported">
        <source>This feature is not supported in this version of F#. You may need to add /langversion:preview to use this feature.</source>
        <target state="translated">이 기능은 이 F# 버전에서 지원되지 않습니다. 이 기능을 사용하기 위해 /langversion:preview를 추가해야 할 수도 있습니다.</target>
        <note />
      </trans-unit>
      <trans-unit id="tcAnonRecdFieldNameDifferent">
        <source>This is the wrong anonymous record. It should have the fields {0}.</source>
        <target state="translated">잘못된 익명 레코드입니다. {0} 필드가 있어야 합니다.</target>
        <note />
      </trans-unit>
      <trans-unit id="tcAnonRecdFieldNameSubset">
        <source>This anonymous record does not have enough fields. Add the missing fields {0}.</source>
        <target state="translated">이 익명 레코드에 필드가 부족합니다. 누락된 필드 {0}을(를) 추가하세요.</target>
        <note />
      </trans-unit>
      <trans-unit id="tcAnonRecdFieldNameSuperset">
        <source>This anonymous record has too many fields. Remove the extra fields {0}.</source>
        <target state="translated">이 익명 레코드에 필드가 너무 많습니다. 추가 필드 {0}을(를) 제거하세요.</target>
        <note />
      </trans-unit>
      <trans-unit id="tcAnonRecdInvalid">
        <source>Invalid Anonymous Record type declaration.</source>
        <target state="translated">익명 레코드 형식 선언이 잘못되었습니다.</target>
        <note />
      </trans-unit>
      <trans-unit id="tcAugmentationsCannotHaveAttributes">
        <source>Attributes cannot be applied to type extensions.</source>
        <target state="translated">형식 확장에 특성을 적용할 수 없습니다.</target>
        <note />
      </trans-unit>
      <trans-unit id="tcHighPrecedenceFunctionApplicationToListDeprecated">
        <source>The syntax 'expr1[expr2]' is used for indexing. Consider adding a type annotation to enable indexing, or if calling a function add a space, e.g. 'expr1 [expr2]'.</source>
        <target state="translated">인덱싱에는 'expr1[expr2]' 구문이 사용됩니다. 인덱싱을 사용하도록 설정하기 위해 형식 주석을 추가하는 것을 고려하거나 함수를 호출하는 경우 공백을 추가하세요(예: 'expr1 [expr2]').</target>
        <note />
      </trans-unit>
      <trans-unit id="tcHighPrecedenceFunctionApplicationToListReserved">
        <source>The syntax 'expr1[expr2]' is now reserved for indexing. See https://aka.ms/fsharp-index-notation. If calling a function, add a space between the function and argument, e.g. 'someFunction [expr]'.</source>
        <target state="translated">'expr1[expr2]' 구문은 이제 인덱싱용으로 예약되어 있습니다. https://aka.ms/fsharp-index-notation을 참조하세요. 함수를 호출하는 경우 함수와 인수 사이에 공백을 추가하세요(예: 'someFunction [expr]').</target>
        <note />
      </trans-unit>
      <trans-unit id="tcIllegalByrefsInOpenTypeDeclaration">
        <source>Byref types are not allowed in an open type declaration.</source>
        <target state="translated">Byref 형식은 개방형 형식 선언에서 허용되지 않습니다.</target>
        <note />
      </trans-unit>
      <trans-unit id="tcIndexNotationDeprecated">
        <source>The syntax 'arr.[idx]' is now revised to 'arr[idx]'. Please update your code.</source>
        <target state="translated">구문 'arr.[idx]'는 이제 'arr[idx]'로 수정되었습니다. 코드를 업데이트하세요.</target>
        <note />
      </trans-unit>
      <trans-unit id="tcBuiltInImplicitConversionUsed">
        <source>This expression uses a built-in implicit conversion to convert type '{0}' to type '{1}'. See https://aka.ms/fsharp-implicit-convs.</source>
        <target state="translated">이 식은 기본 제공 암시적 변환을 사용하여 ‘{0}’ 형식을 '{1}' 형식으로 변환합니다. https://aka.ms/fsharp-implicit-convs 참조</target>
        <note />
      </trans-unit>
      <trans-unit id="tcImplicitConversionUsedForMethodArg">
        <source>This expression uses the implicit conversion '{0}' to convert type '{1}' to type '{2}'.</source>
        <target state="translated">이 식은 암시적 변환 ‘{0}’을 사용하여 ‘{1}’ 형식을 ‘{2}’ 형식으로 변환합니다.</target>
        <note />
      </trans-unit>
      <trans-unit id="tcImplicitConversionUsedForNonMethodArg">
        <source>This expression uses the implicit conversion '{0}' to convert type '{1}' to type '{2}'. See https://aka.ms/fsharp-implicit-convs. This warning may be disabled using '#nowarn \"3391\".</source>
        <target state="translated">이 식은 암시적 변환 '{0}'을 사용하여 '{1}' 형식을 '{2}' 형식으로 변환 합니다. https://aka.ms/fsharp-implicit-convs 참조. ’#Nowarn \ "3391\"을 (를) 사용하여 이 경고를 사용 하지 않도록 설정할 수 있습니다.</target>
        <note />
      </trans-unit>
      <trans-unit id="tcInlineIfLambdaUsedOnNonInlineFunctionOrMethod">
        <source>The 'InlineIfLambda' attribute may only be used on parameters of inlined functions of methods whose type is a function or F# delegate type.</source>
        <target state="translated">'InlineIfLambda' 특성은 형식이 함수 또는 F# 대리자 형식인 메서드의 인라인 함수 매개 변수에만 사용할 수 있습니다.</target>
        <note />
      </trans-unit>
      <trans-unit id="tcInterpolationMixedWithPercent">
        <source>Mismatch in interpolated string. Interpolated strings may not use '%' format specifiers unless each is given an expression, e.g. '%d{{1+1}}'</source>
        <target state="translated">보간 문자열의 불일치. 각 보간 문자열에 식(예: '%d{{1+1}}')이 지정되지 않는 한 '%' 형식 지정자를 사용할 수 없습니다.</target>
        <note />
      </trans-unit>
      <trans-unit id="tcInvalidAlignmentInInterpolatedString">
        <source>Invalid alignment in interpolated string</source>
        <target state="translated">보간 문자열의 잘못된 정렬</target>
        <note />
      </trans-unit>
      <trans-unit id="tcInvalidResumableConstruct">
        <source>The construct '{0}' may only be used in valid resumable code.</source>
        <target state="translated">'{0}' 구문은 유효한 다시 시작 가능한 코드에서만 사용할 수 있습니다.</target>
        <note />
      </trans-unit>
      <trans-unit id="tcInvalidStructReturn">
        <source>The use of '[&lt;Struct&gt;]' on values, functions and methods is only allowed on partial active pattern definitions</source>
        <target state="translated">값, 함수 및 메서드에 '[&lt;Struct&gt;]'을(를) 사용하는 것은 부분 활성 패턴 정의에서만 허용됩니다.</target>
        <note />
      </trans-unit>
      <trans-unit id="tcInvalidUseBangBindingNoAndBangs">
        <source>use! may not be combined with and!</source>
        <target state="translated">use!는 and!와 함께 사용할 수 없습니다.</target>
        <note />
      </trans-unit>
      <trans-unit id="tcInvalidUseOfReverseIndex">
        <source>Invalid use of reverse index in list expression.</source>
        <target state="translated">목록 식에서 역방향 인덱스를 잘못 사용했습니다.</target>
        <note />
      </trans-unit>
      <trans-unit id="tcListThenAdjacentListArgumentNeedsAdjustment">
        <source>The syntax '[expr1][expr2]' is ambiguous when used as an argument. See https://aka.ms/fsharp-index-notation. If you intend indexing or slicing then you must use '(expr1).[expr2]' in argument position. If calling a function with multiple curried arguments, add a space between them, e.g. 'someFunction [expr1] [expr2]'.</source>
        <target state="translated">'[expr1][expr2]' 구문은 인수로 사용될 때 모호합니다. https://aka.ms/fsharp-index-notation을 참조하세요. 인덱싱이나 슬라이싱을 하려면 인수 위치에 '(expr1).[expr2]'를 사용해야 합니다. 여러 개의 커리된 인수로 함수를 호출하는 경우 그 사이에 공백을 추가하세요(예: 'someFunction [expr1] [expr2]').</target>
        <note />
      </trans-unit>
      <trans-unit id="tcListThenAdjacentListArgumentReserved">
        <source>The syntax '[expr1][expr2]' is now reserved for indexing and is ambiguous when used as an argument. See https://aka.ms/fsharp-index-notation. If calling a function with multiple curried arguments, add a space between them, e.g. 'someFunction [expr1] [expr2]'.</source>
        <target state="translated">구문 '[expr1][expr2]'는 이제 인덱싱을 위해 예약되었으며 인수로 사용될 때 모호합니다. https://aka.ms/fsharp-index-notation을 참조하세요. 여러 개의 커리된 인수로 함수를 호출하는 경우 그 사이에 공백을 추가하세요(예: 'someFunction [expr1] [expr2]').</target>
        <note />
      </trans-unit>
      <trans-unit id="tcLiteralAttributeCannotUseActivePattern">
        <source>A [&lt;Literal&gt;] declaration cannot use an active pattern for its identifier</source>
        <target state="translated">[&lt;Literal&gt;] 선언은 해당 식별자에 대한 활성 패턴을 사용할 수 없습니다.</target>
        <note />
      </trans-unit>
      <trans-unit id="tcLiteralFieldAssignmentNoArg">
        <source>Cannot assign a value to another value marked literal</source>
        <target state="translated">리터럴로 표시된 다른 값에 값을 할당할 수 없습니다.</target>
        <note />
      </trans-unit>
      <trans-unit id="tcLiteralFieldAssignmentWithArg">
        <source>Cannot assign '{0}' to a value marked literal</source>
        <target state="translated">리터럴로 표시된 값에 '{0}'을(를) 할당할 수 없습니다.</target>
        <note />
      </trans-unit>
      <trans-unit id="tcNoEagerConstraintApplicationAttribute">
<<<<<<< HEAD
        <source>Using methods with 'NoEagerConstraintApplicationAttribute' requires /langversion:6.0 or later</source>
        <target state="new">Using methods with 'NoEagerConstraintApplicationAttribute' requires /langversion:6.0 or later</target>
=======
        <source>Using methods with 'NoEagerConstraintApplicationAttribute' requires /langversion:preview or later</source>
        <target state="translated">'NoEagerConstraintApplicationAttribute'와 함께 메서드를 사용하려면 /langversion:preview 이상이 필요합니다.</target>
>>>>>>> 97c3d7b4
        <note />
      </trans-unit>
      <trans-unit id="tcNotAFunctionButIndexerIndexingNotYetEnabled">
        <source>This expression supports indexing, e.g. 'expr.[index]'. The syntax 'expr[index]' requires /langversion:preview. See https://aka.ms/fsharp-index-notation.</source>
        <target state="translated">이 식은 인덱싱을 지원합니다. 'expr.[index]'. 'expr[index]' 구문에는 /langversion:preview가 필요합니다. https://aka.ms/fsharp-index-notation을 참조하세요.</target>
        <note />
      </trans-unit>
      <trans-unit id="tcNotAFunctionButIndexerNamedIndexingNotYetEnabled">
        <source>This value supports indexing, e.g. '{0}.[index]'. The syntax '{1}[index]' requires /langversion:preview. See https://aka.ms/fsharp-index-notation.</source>
        <target state="translated">이 값은 인덱싱을 지원합니다. '{0}.[index]'. 구문 '{1}[index]'에는 /langversion:preview가 필요합니다. https://aka.ms/fsharp-index-notation을 참조하세요.</target>
        <note />
      </trans-unit>
      <trans-unit id="tcNotAnIndexerIndexingNotYetEnabled">
        <source>This expression is not a function and does not support index notation.</source>
        <target state="translated">이 식은 함수가 아니며 인덱스 표기법을 지원하지 않습니다.</target>
        <note />
      </trans-unit>
      <trans-unit id="tcNotAnIndexerNamedIndexingNotYetEnabled">
        <source>The value '{0}' is not a function and does not support index notation.</source>
        <target state="translated">'{0}' 값은 함수가 아니며 인덱스 표기법을 지원하지 않습니다.</target>
        <note />
      </trans-unit>
      <trans-unit id="tcOtherThenAdjacentListArgumentNeedsAdjustment">
        <source>The syntax 'expr1[expr2]' is ambiguous when used as an argument. See https://aka.ms/fsharp-index-notation. If you intend indexing or slicing then you must use 'expr1.[expr2]' in argument position. If calling a function with multiple curried arguments, add a space between them, e.g. 'someFunction expr1 [expr2]'.</source>
        <target state="translated">'expr1[expr2]' 구문은 인수로 사용될 때 모호합니다. https://aka.ms/fsharp-index-notation을 참조하세요. 인덱싱이나 슬라이싱을 하려면 인수 위치에 'expr1.[expr2]'를 사용해야 합니다. 여러 개의 커리된 인수로 함수를 호출하는 경우 그 사이에 공백을 추가하세요(예: 'someFunction expr1 [expr2]').</target>
        <note />
      </trans-unit>
      <trans-unit id="tcOtherThenAdjacentListArgumentReserved">
        <source>The syntax 'expr1[expr2]' is now reserved for indexing and is ambiguous when used as an argument. See https://aka.ms/fsharp-index-notation. If calling a function with multiple curried arguments, add a space between them, e.g. 'someFunction expr1 [expr2]'.</source>
        <target state="translated">구문 'expr1[expr2]'은 이제 인덱싱용으로 예약되어 있으며 인수로 사용될 때 모호합니다. https://aka.ms/fsharp-index-notation을 참조하세요. 여러 개의 커리된 인수로 함수를 호출하는 경우 그 사이에 공백을 추가하세요(예: 'someFunction expr1 [expr2]').</target>
        <note />
      </trans-unit>
      <trans-unit id="tcParenThenAdjacentListArgumentNeedsAdjustment">
        <source>The syntax '(expr1)[expr2]' is ambiguous when used as an argument. See https://aka.ms/fsharp-index-notation. If you intend indexing or slicing then you must use '(expr1).[expr2]' in argument position. If calling a function with multiple curried arguments, add a space between them, e.g. 'someFunction (expr1) [expr2]'.</source>
        <target state="translated">'(expr1)[expr2]' 구문은 인수로 사용될 때 모호합니다. https://aka.ms/fsharp-index-notation을 참조하세요. 인덱싱이나 슬라이싱을 하려면 인수 위치에 '(expr1).[expr2]'를 사용해야 합니다. 여러 개의 커리된 인수로 함수를 호출하는 경우 그 사이에 공백을 추가하세요(예: 'someFunction (expr1) [expr2]').</target>
        <note />
      </trans-unit>
      <trans-unit id="tcParenThenAdjacentListArgumentReserved">
        <source>The syntax '(expr1)[expr2]' is now reserved for indexing and is ambiguous when used as an argument. See https://aka.ms/fsharp-index-notation. If calling a function with multiple curried arguments, add a space between them, e.g. 'someFunction (expr1) [expr2]'.</source>
        <target state="translated">구문 '(expr1)[expr2]'는 이제 인덱싱을 위해 예약되었으며 인수로 사용될 때 모호합니다. https://aka.ms/fsharp-index-notation을 참조하세요. 여러 개의 커리된 인수로 함수를 호출하는 경우 그 사이에 공백을 추가하세요(예: 'someFunction (expr1) [expr2]').</target>
        <note />
      </trans-unit>
      <trans-unit id="tcRequireMergeSourcesOrBindN">
        <source>The 'let! ... and! ...' construct may only be used if the computation expression builder defines either a '{0}' method or appropriate 'MergeSource' and 'Bind' methods</source>
        <target state="translated">'let! ... and! ...' 구문은 계산 식 작성기에서 '{0}' 메서드 또는 적절한 'MergeSource' 및 'Bind' 메서드를 정의한 경우에만 사용할 수 있습니다.</target>
        <note />
      </trans-unit>
      <trans-unit id="tcResumableCodeArgMustHaveRightKind">
        <source>Invalid resumable code. A resumable code parameter must be of delegate or function type</source>
        <target state="translated">다시 시작 가능한 코드가 잘못되었습니다. 다시 시작 가능한 코드 매개 변수는 대리자 또는 함수 형식이어야 합니다.</target>
        <note />
      </trans-unit>
      <trans-unit id="tcResumableCodeArgMustHaveRightName">
        <source>Invalid resumable code. Resumable code parameter must have name beginning with '__expand'</source>
        <target state="translated">다시 시작 가능한 코드가 잘못되었습니다. 다시 시작 가능한 코드 매개 변수의 이름은 '__expand'로 시작해야 합니다.</target>
        <note />
      </trans-unit>
      <trans-unit id="tcResumableCodeContainsLetRec">
        <source>Invalid resumable code. A 'let rec' occured in the resumable code specification</source>
        <target state="translated">다시 시작 가능한 코드가 잘못되었습니다. 다시 시작 가능한 코드 사양에서 'let rec'가 발생했습니다.</target>
        <note />
      </trans-unit>
      <trans-unit id="tcResumableCodeFunctionMustBeInline">
        <source>Invalid resumable code. Any method of function accepting or returning resumable code must be marked 'inline'</source>
        <target state="translated">다시 시작 가능한 코드가 잘못되었습니다. 다시 시작 가능한 코드를 수락하거나 반환하는 함수 메서드는 'inline'으로 표시되어야 합니다.</target>
        <note />
      </trans-unit>
      <trans-unit id="tcResumableCodeInvocation">
        <source>Resumable code invocation. Suppress this warning if you are defining new low-level resumable code in terms of existing resumable code.</source>
        <target state="translated">다시 시작 가능한 코드 호출입니다. 기존 다시 시작 가능한 코드와 관련하여 하위 수준의 새 다시 시작 가능 코드를 정의하는 경우 이 경고를 표시하지 않습니다.</target>
        <note />
      </trans-unit>
      <trans-unit id="tcResumableCodeNotSupported">
        <source>Using resumable code or resumable state machines requires /langversion:preview</source>
        <target state="translated">다시 시작 가능한 코드 또는 다시 시작 가능한 상태 시스템을 사용하려면 /langversion:preview가 필요합니다.</target>
        <note />
      </trans-unit>
      <trans-unit id="tcSubsumptionImplicitConversionUsed">
        <source>This expression implicitly converts type '{0}' to type '{1}'. See https://aka.ms/fsharp-implicit-convs.</source>
        <target state="translated">이 식은 암시적으로 '{0}' 형식을 '{1}' 형식으로 변환 합니다. https://aka.ms/fsharp-implicit-convs 참조</target>
        <note />
      </trans-unit>
      <trans-unit id="tcUnableToParseInterpolatedString">
        <source>Invalid interpolated string. {0}</source>
        <target state="translated">잘못된 보간 문자열. {0}</target>
        <note />
      </trans-unit>
      <trans-unit id="typrelInterfaceMemberNoMostSpecificImplementation">
        <source>Interface member '{0}' does not have a most specific implementation.</source>
        <target state="translated">인터페이스 멤버 '{0}'에 가장 한정적인 구현이 없습니다.</target>
        <note />
      </trans-unit>
      <trans-unit id="typrelInterfaceWithConcreteAndVariable">
        <source>'{0}' cannot implement the interface '{1}' with the two instantiations '{2}' and '{3}' because they may unify.</source>
        <target state="translated">'{0}'이(가) '{2}' 및 '{3}' 인스턴스화가 포함된 '{1}' 인터페이스를 구현할 수 없습니다. 이 두 인스턴스화가 통합될 수 있기 때문입니다.</target>
        <note />
      </trans-unit>
      <trans-unit id="typrelInterfaceWithConcreteAndVariableObjectExpression">
        <source>You cannot implement the interface '{0}' with the two instantiations '{1}' and '{2}' because they may unify.</source>
        <target state="translated">'{1}' 및 '{2}' 인스턴스화가 포함된 '{0}' 인터페이스를 구현할 수 없습니다. 이 두 인스턴스화가 통합될 수 있기 때문입니다.</target>
        <note />
      </trans-unit>
      <trans-unit id="undefinedNameFieldConstructorOrMemberWhenTypeIsKnown">
        <source>The type '{0}' does not define the field, constructor or member '{1}'.</source>
        <target state="translated">'{0}' 형식은 '{1}' 필드, 생성자 또는 멤버를 정의하지 않습니다.</target>
        <note />
      </trans-unit>
      <trans-unit id="undefinedNameNamespace">
        <source>The namespace '{0}' is not defined.</source>
        <target state="translated">'{0}' 네임스페이스가 정의되지 않았습니다.</target>
        <note />
      </trans-unit>
      <trans-unit id="undefinedNameNamespaceOrModule">
        <source>The namespace or module '{0}' is not defined.</source>
        <target state="translated">'{0}' 네임스페이스 또는 모듈이 정의되지 않았습니다.</target>
        <note />
      </trans-unit>
      <trans-unit id="undefinedNameFieldConstructorOrMember">
        <source>The field, constructor or member '{0}' is not defined.</source>
        <target state="translated">'{0}' 필드, 생성자 또는 멤버가 정의되지 않았습니다.</target>
        <note />
      </trans-unit>
      <trans-unit id="undefinedNameValueConstructorNamespaceOrType">
        <source>The value, constructor, namespace or type '{0}' is not defined.</source>
        <target state="translated">'{0}' 값, 생성자, 네임스페이스 또는 형식이 정의되지 않았습니다.</target>
        <note />
      </trans-unit>
      <trans-unit id="undefinedNameValueOfConstructor">
        <source>The value or constructor '{0}' is not defined.</source>
        <target state="translated">'{0}' 값 또는 생성자가 정의되지 않았습니다.</target>
        <note />
      </trans-unit>
      <trans-unit id="undefinedNameValueNamespaceTypeOrModule">
        <source>The value, namespace, type or module '{0}' is not defined.</source>
        <target state="translated">'{0}' 값, 네임스페이스, 형식 또는 모듈이 정의되지 않았습니다.</target>
        <note />
      </trans-unit>
      <trans-unit id="undefinedNameConstructorModuleOrNamespace">
        <source>The constructor, module or namespace '{0}' is not defined.</source>
        <target state="translated">'{0}' 생성자, 모듈 또는 네임스페이스가 정의되지 않았습니다.</target>
        <note />
      </trans-unit>
      <trans-unit id="undefinedNameType">
        <source>The type '{0}' is not defined.</source>
        <target state="translated">'{0}' 형식이 정의되지 않았습니다.</target>
        <note />
      </trans-unit>
      <trans-unit id="undefinedNameTypeIn">
        <source>The type '{0}' is not defined in '{1}'.</source>
        <target state="translated">{0}' 형식이 '{1}'에 정의되어 있지 않습니다.</target>
        <note />
      </trans-unit>
      <trans-unit id="undefinedNameRecordLabelOrNamespace">
        <source>The record label or namespace '{0}' is not defined.</source>
        <target state="translated">레코드 레이블 또는 네임스페이스 '{0}'이(가) 정의되지 않았습니다.</target>
        <note />
      </trans-unit>
      <trans-unit id="undefinedNameRecordLabel">
        <source>The record label '{0}' is not defined.</source>
        <target state="translated">레코드 레이블 '{0}'이(가) 정의되지 않았습니다.</target>
        <note />
      </trans-unit>
      <trans-unit id="undefinedNameSuggestionsIntro">
        <source>Maybe you want one of the following:</source>
        <target state="translated">다음 중 하나가 필요할 수 있습니다:</target>
        <note />
      </trans-unit>
      <trans-unit id="undefinedNameTypeParameter">
        <source>The type parameter {0} is not defined.</source>
        <target state="translated">형식 매개 변수 '{0}'이(가) 정의되지 않았습니다.</target>
        <note />
      </trans-unit>
      <trans-unit id="undefinedNamePatternDiscriminator">
        <source>The pattern discriminator '{0}' is not defined.</source>
        <target state="translated">패턴 판별자 '{0}'이(가) 정의되지 않았습니다.</target>
        <note />
      </trans-unit>
      <trans-unit id="replaceWithSuggestion">
        <source>Replace with '{0}'</source>
        <target state="translated">'{0}'(으)로 바꾸기</target>
        <note />
      </trans-unit>
      <trans-unit id="addIndexerDot">
        <source>Add . for indexer access.</source>
        <target state="translated">인덱서 액세스의 경우 . 추가</target>
        <note />
      </trans-unit>
      <trans-unit id="listElementHasWrongType">
        <source>All elements of a list must be implicitly convertible to the type of the first element, which here is '{0}'. This element has type '{1}'.</source>
        <target state="translated">목록의 모든 요소는 암시적으로 ‘{0}’ 형식의 첫 번째 요소 형식으로 변환되어야 합니다. 이 요소는 형식 ‘{1}’입니다.</target>
        <note />
      </trans-unit>
      <trans-unit id="arrayElementHasWrongType">
        <source>All elements of an array must be implicitly convertible to the type of the first element, which here is '{0}'. This element has type '{1}'.</source>
        <target state="translated">배열의 모든 요소는 암시적으로 ‘{0}’ 형식의 첫 번째 요소 형식으로 변환되어야 합니다. 이 요소는 형식 ‘{1}’입니다.</target>
        <note />
      </trans-unit>
      <trans-unit id="missingElseBranch">
        <source>This 'if' expression is missing an 'else' branch. Because 'if' is an expression, and not a statement, add an 'else' branch which also returns a value of type '{0}'.</source>
        <target state="translated">'if' 식에 'else' 분기가 누락되었습니다. 'then' 분기의 형식은 '{0}'입니다. 'if'는 문이 아니라 식이므로 동일한 형식의 값을 반환하는 'else' 분기를 추가하세요.</target>
        <note />
      </trans-unit>
      <trans-unit id="ifExpression">
        <source>The 'if' expression needs to have type '{0}' to satisfy context type requirements. It currently has type '{1}'.</source>
        <target state="translated">if' 식은 컨텍스트 형식 요구 사항을 충족하기 위해 '{0}' 형식이 필요하지만 현재 형식은 '{1}'입니다.</target>
        <note />
      </trans-unit>
      <trans-unit id="elseBranchHasWrongType">
        <source>All branches of an 'if' expression must return values implicitly convertible to the type of the first branch, which here is '{0}'. This branch returns a value of type '{1}'.</source>
        <target state="translated">“If” 식의 모든 분기는 암시적으로 ‘{0}’ 형식의 첫 번째 분기로 변환되어 값을 반환해야 합니다. 이 분기는 ‘{1}’ 형식 값을 반환합니다.</target>
        <note />
      </trans-unit>
      <trans-unit id="followingPatternMatchClauseHasWrongType">
        <source>All branches of a pattern match expression must return values implicitly convertible to the type of the first branch, which here is '{0}'. This branch returns a value of type '{1}'.</source>
        <target state="translated">패턴 일치 식의 모든 분기는 암시적으로 ‘{0}’ 형식의 첫 번째 분기로 변환되어 값을 반환해야 합니다. 이 분기는 ‘{1}’ 형식 값을 반환합니다.</target>
        <note />
      </trans-unit>
      <trans-unit id="patternMatchGuardIsNotBool">
        <source>A pattern match guard must be of type 'bool', but this 'when' expression is of type '{0}'.</source>
        <target state="translated">패턴 일치 가드의 형식은 'bool'이어야 하지만 'when' 식의 형식은 '{0}'입니다.</target>
        <note />
      </trans-unit>
      <trans-unit id="commaInsteadOfSemicolonInRecord">
        <source>A ';' is used to separate field values in records. Consider replacing ',' with ';'.</source>
        <target state="translated">';'은 레코드에서 필드 값을 구분하는 데 사용됩니다. ','를 ';'으로 바꾸세요.</target>
        <note />
      </trans-unit>
      <trans-unit id="derefInsteadOfNot">
        <source>The '!' operator is used to dereference a ref cell. Consider using 'not expr' here.</source>
        <target state="translated">'!' 연산자는 참조 셀을 역참조하는 데 사용됩니다. 여기에 'not expr' 사용을 고려하세요.</target>
        <note />
      </trans-unit>
      <trans-unit id="buildUnexpectedTypeArgs">
        <source>The non-generic type '{0}' does not expect any type arguments, but here is given {1} type argument(s)</source>
        <target state="translated">제네릭이 아닌 형식 '{0}'에는 형식 인수가 필요하지 않지만 여기에서는 {1}개의 형식 인수가 지정되었습니다.</target>
        <note />
      </trans-unit>
      <trans-unit id="returnUsedInsteadOfReturnBang">
        <source>Consider using 'return!' instead of 'return'.</source>
        <target state="translated">'return'이 아니라 'return!'를 사용하세요.</target>
        <note />
      </trans-unit>
      <trans-unit id="unsupportedAttribute">
        <source>This attribute is currently unsupported by the F# compiler. Applying it will not achieve its intended effect.</source>
        <target state="translated">이 특성은 현재 F# 컴파일러에서 지원되지 않습니다. 이 특성을 적용해도 의도한 효과를 얻을 수 없습니다.</target>
        <note />
      </trans-unit>
      <trans-unit id="useSdkRefs">
        <source>Use reference assemblies for .NET framework references when available (Enabled by default).</source>
        <target state="translated">기본적으로 활성화되는 참조 어셈블리를 .NET Framework 참조에 사용합니다(사용 가능한 경우).</target>
        <note />
      </trans-unit>
      <trans-unit id="xmlDocBadlyFormed">
        <source>This XML comment is invalid: '{0}'</source>
        <target state="translated">이 XML 주석이 잘못됨: '{0}'</target>
        <note />
      </trans-unit>
      <trans-unit id="xmlDocDuplicateParameter">
        <source>This XML comment is invalid: multiple documentation entries for parameter '{0}'</source>
        <target state="translated">이 XML 주석이 잘못됨: 매개 변수 '{0}'에 대한 여러 설명서 항목이 있음</target>
        <note />
      </trans-unit>
      <trans-unit id="xmlDocInvalidParameterName">
        <source>This XML comment is invalid: unknown parameter '{0}'</source>
        <target state="translated">이 XML 주석이 잘못됨: 알 수 없는 매개 변수 '{0}'</target>
        <note />
      </trans-unit>
      <trans-unit id="xmlDocMissingCrossReference">
        <source>This XML comment is invalid: missing 'cref' attribute for cross-reference</source>
        <target state="translated">이 XML 주석이 잘못됨: 상호 참조에 'cref' 특성이 없음</target>
        <note />
      </trans-unit>
      <trans-unit id="xmlDocMissingParameter">
        <source>This XML comment is incomplete: no documentation for parameter '{0}'</source>
        <target state="translated">이 XML 주석이 불완전함: 매개 변수 '{0}'에 대한 설명서가 없음</target>
        <note />
      </trans-unit>
      <trans-unit id="xmlDocMissingParameterName">
        <source>This XML comment is invalid: missing 'name' attribute for parameter or parameter reference</source>
        <target state="translated">이 XML 주석이 잘못됨: 매개 변수 또는 매개 변수 참조에 'name' 특성이 없음</target>
        <note />
      </trans-unit>
      <trans-unit id="xmlDocUnresolvedCrossReference">
        <source>This XML comment is invalid: unresolved cross-reference '{0}'</source>
        <target state="translated">이 XML 주석이 잘못됨: 확인되지 않은 상호 참조 '{0}'</target>
        <note />
      </trans-unit>
      <trans-unit id="yieldUsedInsteadOfYieldBang">
        <source>Consider using 'yield!' instead of 'yield'.</source>
        <target state="translated">'yield'가 아닌 'yield!'를 사용하세요.</target>
        <note />
      </trans-unit>
      <trans-unit id="tupleRequiredInAbstractMethod">
        <source>\nA tuple type is required for one or more arguments. Consider wrapping the given arguments in additional parentheses or review the definition of the interface.</source>
        <target state="translated">\n하나 이상의 인수에 튜플 형식이 필요합니다. 지정된 인수를 추가 괄호로 래핑하거나 인터페이스의 정의를 검토하세요.</target>
        <note />
      </trans-unit>
      <trans-unit id="buildInvalidWarningNumber">
        <source>Invalid warning number '{0}'</source>
        <target state="translated">경고 번호 '{0}'이(가) 잘못되었습니다.</target>
        <note />
      </trans-unit>
      <trans-unit id="buildInvalidVersionString">
        <source>Invalid version string '{0}'</source>
        <target state="translated">버전 문자열 '{0}'이(가) 잘못되었습니다.</target>
        <note />
      </trans-unit>
      <trans-unit id="buildInvalidVersionFile">
        <source>Invalid version file '{0}'</source>
        <target state="translated">버전 파일 '{0}'이(가) 잘못되었습니다.</target>
        <note />
      </trans-unit>
      <trans-unit id="buildProblemWithFilename">
        <source>Problem with filename '{0}': {1}</source>
        <target state="translated">파일 이름 '{0}'에 문제가 있습니다. {1}</target>
        <note />
      </trans-unit>
      <trans-unit id="buildNoInputsSpecified">
        <source>No inputs specified</source>
        <target state="translated">지정한 입력이 없습니다.</target>
        <note />
      </trans-unit>
      <trans-unit id="buildPdbRequiresDebug">
        <source>The '--pdb' option requires the '--debug' option to be used</source>
        <target state="translated">'--pdb' 옵션을 사용하려면 '--debug' 옵션을 사용해야 합니다.</target>
        <note />
      </trans-unit>
      <trans-unit id="buildInvalidSearchDirectory">
        <source>The search directory '{0}' is invalid</source>
        <target state="translated">검색 디렉터리 '{0}'이(가) 잘못되었습니다.</target>
        <note />
      </trans-unit>
      <trans-unit id="buildSearchDirectoryNotFound">
        <source>The search directory '{0}' could not be found</source>
        <target state="translated">검색 디렉터리 '{0}'을(를) 찾을 수 없습니다.</target>
        <note />
      </trans-unit>
      <trans-unit id="buildInvalidFilename">
        <source>'{0}' is not a valid filename</source>
        <target state="translated">'{0}'은(는) 올바른 파일 이름이 아닙니다.</target>
        <note />
      </trans-unit>
      <trans-unit id="buildInvalidAssemblyName">
        <source>'{0}' is not a valid assembly name</source>
        <target state="translated">'{0}'은(는) 올바른 어셈블리 이름이 아닙니다.</target>
        <note />
      </trans-unit>
      <trans-unit id="buildInvalidPrivacy">
        <source>Unrecognized privacy setting '{0}' for managed resource, valid options are 'public' and 'private'</source>
        <target state="translated">관리되는 리소스에 대해 인식할 수 없는 개인 정보 보호 설정 '{0}'입니다. 올바른 옵션은 'public' 및 'private'입니다.</target>
        <note />
      </trans-unit>
      <trans-unit id="buildCannotReadAssembly">
        <source>Unable to read assembly '{0}'</source>
        <target state="translated">'{0}' 어셈블리를 읽을 수 없습니다.</target>
        <note />
      </trans-unit>
      <trans-unit id="buildAssemblyResolutionFailed">
        <source>Assembly resolution failure at or near this location</source>
        <target state="translated">이 위치 또는 이 위치 근처에서 어셈블리를 확인하지 못했습니다.</target>
        <note />
      </trans-unit>
      <trans-unit id="buildImplicitModuleIsNotLegalIdentifier">
        <source>The declarations in this file will be placed in an implicit module '{0}' based on the file name '{1}'. However this is not a valid F# identifier, so the contents will not be accessible from other files. Consider renaming the file or adding a 'module' or 'namespace' declaration at the top of the file.</source>
        <target state="translated">이 파일의 선언은 파일 이름 '{1}'을(를) 기반으로 암시적 모듈 '{0}'에 배치됩니다. 그러나 이는 올바른 F# 식별자가 아니므로 다른 파일에서 내용에 액세스할 수 없게 됩니다. 파일의 이름을 바꾸거나 파일의 맨 위에 'module' 또는 'namespace' 선언을 추가하세요.</target>
        <note />
      </trans-unit>
      <trans-unit id="buildMultiFileRequiresNamespaceOrModule">
        <source>Files in libraries or multiple-file applications must begin with a namespace or module declaration, e.g. 'namespace SomeNamespace.SubNamespace' or 'module SomeNamespace.SomeModule'. Only the last source file of an application may omit such a declaration.</source>
        <target state="translated">라이브러리 또는 다중 파일 애플리케이션의 파일은 네임스페이스 또는 모듈 선언으로 시작해야 합니다(예: 'namespace SomeNamespace.SubNamespace' 또는 'module SomeNamespace.SomeModule'). 애플리케이션의 마지막 소스 파일만 선언이 없어도 됩니다.</target>
        <note />
      </trans-unit>
      <trans-unit id="noEqualSignAfterModule">
        <source>Files in libraries or multiple-file applications must begin with a namespace or module declaration. When using a module declaration at the start of a file the '=' sign is not allowed. If this is a top-level module, consider removing the = to resolve this error.</source>
        <target state="translated">라이브러리 또는 다중 파일 애플리케이션의 파일은 네임스페이스 또는 모듈 선언으로 시작해야 합니다. 파일 시작에 모듈 선언을 사용하는 경우 '=' 기호를 사용할 수 없습니다. 최상위 모듈인 경우 =를 제거하여 이 오류를 해결하세요.</target>
        <note />
      </trans-unit>
      <trans-unit id="buildMultipleToplevelModules">
        <source>This file contains multiple declarations of the form 'module SomeNamespace.SomeModule'. Only one declaration of this form is permitted in a file. Change your file to use an initial namespace declaration and/or use 'module ModuleName = ...' to define your modules.</source>
        <target state="translated">이 파일에는 'module SomeNamespace.SomeModule' 형식의 선언이 여러 개 포함되어 있습니다. 이러한 형식의 선언은 파일당 하나만 허용됩니다. 초기 네임스페이스 선언을 사용하도록 파일을 변경하거나 'module ModuleName = ...'을 사용하여 모듈을 정의하세요.</target>
        <note />
      </trans-unit>
      <trans-unit id="buildOptionRequiresParameter">
        <source>Option requires parameter: {0}</source>
        <target state="translated">옵션에 필요한 매개 변수: {0}</target>
        <note />
      </trans-unit>
      <trans-unit id="buildCouldNotFindSourceFile">
        <source>Source file '{0}' could not be found</source>
        <target state="translated">소스 파일 '{0}'을(를) 찾을 수 없습니다.</target>
        <note />
      </trans-unit>
      <trans-unit id="buildInvalidSourceFileExtension">
        <source>The file extension of '{0}' is not recognized. Source files must have extension .fs, .fsi, .fsx, .fsscript, .ml or .mli.</source>
        <target state="translated">'{0}'의 파일 확장명을 인식할 수 없습니다. 소스 파일의 확장명은 .fs, .fsi, .fsx, .fsscript, .ml 또는 .mli여야 합니다.</target>
        <note />
      </trans-unit>
      <trans-unit id="buildCouldNotResolveAssembly">
        <source>Could not resolve assembly '{0}'</source>
        <target state="translated">'{0}' 어셈블리를 확인할 수 없습니다.</target>
        <note />
      </trans-unit>
      <trans-unit id="buildCouldNotResolveAssemblyRequiredByFile">
        <source>Could not resolve assembly '{0}' required by '{1}'</source>
        <target state="translated">{1}'에 필요한 '{0}' 어셈블리를 확인할 수 없습니다.</target>
        <note />
      </trans-unit>
      <trans-unit id="buildErrorOpeningBinaryFile">
        <source>Error opening binary file '{0}': {1}</source>
        <target state="translated">이진 파일 '{0}'을(를) 여는 동안 오류가 발생했습니다. {1}</target>
        <note />
      </trans-unit>
      <trans-unit id="buildDifferentVersionMustRecompile">
        <source>The F#-compiled DLL '{0}' needs to be recompiled to be used with this version of F#</source>
        <target state="translated">F# 컴파일 DLL '{0}'을(를) 이 버전의 F#에 사용하려면 다시 컴파일해야 합니다.</target>
        <note />
      </trans-unit>
      <trans-unit id="buildInvalidHashIDirective">
        <source>Invalid directive. Expected '#I \"&lt;path&gt;\"'.</source>
        <target state="translated">지시문이 잘못되었습니다. '#I \"&lt;path&gt;\"'가 필요합니다.</target>
        <note />
      </trans-unit>
      <trans-unit id="buildInvalidHashrDirective">
        <source>Invalid directive. Expected '#r \"&lt;file-or-assembly&gt;\"'.</source>
        <target state="translated">지시문이 잘못되었습니다. '#r \"&lt;file-or-assembly&gt;\"'가 필요합니다.</target>
        <note />
      </trans-unit>
      <trans-unit id="buildInvalidHashloadDirective">
        <source>Invalid directive. Expected '#load \"&lt;file&gt;\" ... \"&lt;file&gt;\"'.</source>
        <target state="translated">지시문이 잘못되었습니다. '#load \"&lt;file&gt;\" ... \"&lt;file&gt;\"'이 필요합니다.</target>
        <note />
      </trans-unit>
      <trans-unit id="buildInvalidHashtimeDirective">
        <source>Invalid directive. Expected '#time', '#time \"on\"' or '#time \"off\"'.</source>
        <target state="translated">지시문이 잘못되었습니다. '#time', '#time \"on\"' 또는 '#time \"off\"'가 필요합니다.</target>
        <note />
      </trans-unit>
      <trans-unit id="buildDirectivesInModulesAreIgnored">
        <source>Directives inside modules are ignored</source>
        <target state="translated">모듈 내의 지시문은 무시됩니다.</target>
        <note />
      </trans-unit>
      <trans-unit id="buildSignatureAlreadySpecified">
        <source>A signature for the file or module '{0}' has already been specified</source>
        <target state="translated">'{0}' 파일 또는 모듈의 시그니처가 이미 지정되었습니다.</target>
        <note />
      </trans-unit>
      <trans-unit id="buildImplementationAlreadyGivenDetail">
        <source>An implementation of file or module '{0}' has already been given. Compilation order is significant in F# because of type inference. You may need to adjust the order of your files to place the signature file before the implementation. In Visual Studio files are type-checked in the order they appear in the project file, which can be edited manually or adjusted using the solution explorer.</source>
        <target state="translated">'{0}' 파일 또는 모듈에 대한 구현이 이미 지정되었습니다. 형식 유추로 인해 F#에서는 컴파일 순서가 중요합니다. 구현하기 전에 시그니처 파일을 배치하기 위해 파일의 순서를 조정해야 할 수 있습니다. Visual Studio에서는 파일이 프로젝트 파일에 나타나는 순서대로 형식이 검사되며 이 순서는 수동으로 편집하거나 솔루션 탐색기를 사용하여 조정할 수 있습니다.</target>
        <note />
      </trans-unit>
      <trans-unit id="buildImplementationAlreadyGiven">
        <source>An implementation of the file or module '{0}' has already been given</source>
        <target state="translated">'{0}' 파일 또는 모듈에 대한 구현이 이미 지정되었습니다.</target>
        <note />
      </trans-unit>
      <trans-unit id="buildSignatureWithoutImplementation">
        <source>The signature file '{0}' does not have a corresponding implementation file. If an implementation file exists then check the 'module' and 'namespace' declarations in the signature and implementation files match.</source>
        <target state="translated">시그니처 파일 '{0}'에 해당하는 구현 파일이 없습니다. 구현 파일이 있는 경우 시그니처 파일과 구현 파일의 'module' 및 'namespace' 선언이 일치하는지 확인하세요.</target>
        <note />
      </trans-unit>
      <trans-unit id="buildArgInvalidInt">
        <source>'{0}' is not a valid integer argument</source>
        <target state="translated">'{0}'은(는) 올바른 정수 인수가 아닙니다.</target>
        <note />
      </trans-unit>
      <trans-unit id="buildArgInvalidFloat">
        <source>'{0}' is not a valid floating point argument</source>
        <target state="translated">'{0}'은(는) 올바른 부동 소수점 인수가 아닙니다.</target>
        <note />
      </trans-unit>
      <trans-unit id="buildUnrecognizedOption">
        <source>Unrecognized option: '{0}'</source>
        <target state="translated">인식할 수 없는 옵션: '{0}'</target>
        <note />
      </trans-unit>
      <trans-unit id="buildInvalidModuleOrNamespaceName">
        <source>Invalid module or namespace name</source>
        <target state="translated">모듈 또는 네임스페이스 이름이 잘못되었습니다.</target>
        <note />
      </trans-unit>
      <trans-unit id="pickleErrorReadingWritingMetadata">
        <source>Error reading/writing metadata for the F# compiled DLL '{0}'. Was the DLL compiled with an earlier version of the F# compiler? (error: '{1}').</source>
        <target state="translated">F# 컴파일 DLL '{0}'에 대한 메타데이터를 읽는/쓰는 동안 오류가 발생했습니다. DLL이 이전 버전의 F# 컴파일러를 사용하여 컴파일되었습니까?(오류: '{1}')</target>
        <note />
      </trans-unit>
      <trans-unit id="tastTypeOrModuleNotConcrete">
        <source>The type/module '{0}' is not a concrete module or type</source>
        <target state="translated">'{0}' 형식/모듈이 구체적인 모듈 또는 형식이 아닙니다.</target>
        <note />
      </trans-unit>
      <trans-unit id="tastTypeHasAssemblyCodeRepresentation">
        <source>The type '{0}' has an inline assembly code representation</source>
        <target state="translated">'{0}' 형식에 인라인 어셈블리 코드 표현이 있습니다.</target>
        <note />
      </trans-unit>
      <trans-unit id="tastNamespaceAndModuleWithSameNameInAssembly">
        <source>A namespace and a module named '{0}' both occur in two parts of this assembly</source>
        <target state="translated">이 어셈블리의 두 부분에서 '{0}'(이)라는 네임스페이스와 모듈이 모두 발생합니다.</target>
        <note />
      </trans-unit>
      <trans-unit id="tastTwoModulesWithSameNameInAssembly">
        <source>Two modules named '{0}' occur in two parts of this assembly</source>
        <target state="translated">이 어셈블리의 두 부분에서 '{0}'(이)라는 두 개의 모듈이 발생합니다.</target>
        <note />
      </trans-unit>
      <trans-unit id="tastDuplicateTypeDefinitionInAssembly">
        <source>Two type definitions named '{0}' occur in namespace '{1}' in two parts of this assembly</source>
        <target state="translated">이 어셈블리의 두 부분에서 네임스페이스 '{1}'에 '{0}'(이)라는 두 개의 형식 정의가 발생합니다.</target>
        <note />
      </trans-unit>
      <trans-unit id="tastConflictingModuleAndTypeDefinitionInAssembly">
        <source>A module and a type definition named '{0}' occur in namespace '{1}' in two parts of this assembly</source>
        <target state="translated">이 어셈블리의 두 부분에서 네임스페이스 '{1}'에 '{0}'(이)라는 모듈 및 형식 정의가 발생합니다.</target>
        <note />
      </trans-unit>
      <trans-unit id="tastInvalidMemberSignature">
        <source>Invalid member signature encountered because of an earlier error</source>
        <target state="translated">이전 오류로 인해 잘못된 멤버 시그니처가 발생했습니다.</target>
        <note />
      </trans-unit>
      <trans-unit id="tastValueDoesNotHaveSetterType">
        <source>This value does not have a valid property setter type</source>
        <target state="translated">이 값에는 올바른 속성 setter 형식이 없습니다.</target>
        <note />
      </trans-unit>
      <trans-unit id="tastInvalidFormForPropertyGetter">
        <source>Invalid form for a property getter. At least one '()' argument is required when using the explicit syntax.</source>
        <target state="translated">속성 getter의 형식이 잘못되었습니다. 명시적 구문을 사용할 때는 하나 이상의 '()' 인수가 필요합니다.</target>
        <note />
      </trans-unit>
      <trans-unit id="tastInvalidFormForPropertySetter">
        <source>Invalid form for a property setter. At least one argument is required.</source>
        <target state="translated">속성 setter의 형식이 잘못되었습니다. 하나 이상의 인수가 필요합니다.</target>
        <note />
      </trans-unit>
      <trans-unit id="tastUnexpectedByRef">
        <source>Unexpected use of a byref-typed variable</source>
        <target state="translated">예기치 않은 byref 형식 변수의 사용입니다.</target>
        <note />
      </trans-unit>
      <trans-unit id="tastInvalidMutationOfConstant">
        <source>Invalid mutation of a constant expression. Consider copying the expression to a mutable local, e.g. 'let mutable x = ...'.</source>
        <target state="translated">상수 식을 잘못 변경했습니다. 식을 변경할 수 있는 로컬로 복사하십시오(예: 'let mutable x = ...').</target>
        <note />
      </trans-unit>
      <trans-unit id="tastValueHasBeenCopied">
        <source>The value has been copied to ensure the original is not mutated by this operation or because the copy is implicit when returning a struct from a member and another member is then accessed</source>
        <target state="translated">이 작업에 의해 원래 값이 변경되지 않도록 값이 복사되었습니다.</target>
        <note />
      </trans-unit>
      <trans-unit id="tastRecursiveValuesMayNotBeInConstructionOfTuple">
        <source>Recursively defined values cannot appear directly as part of the construction of a tuple value within a recursive binding</source>
        <target state="translated">재귀적으로 정의된 값은 재귀적 바인딩 내에서 튜플 값의 구성 요소에 대한 일부로 직접 나타날 수 없습니다.</target>
        <note />
      </trans-unit>
      <trans-unit id="tastRecursiveValuesMayNotAppearInConstructionOfType">
        <source>Recursive values cannot appear directly as a construction of the type '{0}' within a recursive binding. This feature has been removed from the F# language. Consider using a record instead.</source>
        <target state="translated">재귀 값은 재귀적 바인딩 내에서 '{0}' 형식의 구성 요소로 직접 나타날 수 없습니다. 이 기능은 F# 언어에서 제거되었습니다. 대신 레코드를 사용하세요.</target>
        <note />
      </trans-unit>
      <trans-unit id="tastRecursiveValuesMayNotBeAssignedToNonMutableField">
        <source>Recursive values cannot be directly assigned to the non-mutable field '{0}' of the type '{1}' within a recursive binding. Consider using a mutable field instead.</source>
        <target state="translated">재귀 값은 재귀적 바인딩 내에서 '{1}' 형식의 변경할 수 없는 필드 '{0}'에 직접 할당할 수 없습니다. 대신 변경할 수 있는 필드를 사용하세요.</target>
        <note />
      </trans-unit>
      <trans-unit id="tastUnexpectedDecodeOfAutoOpenAttribute">
        <source>Unexpected decode of AutoOpenAttribute</source>
        <target state="translated">예기치 않은 AutoOpenAttribute의 디코딩입니다.</target>
        <note />
      </trans-unit>
      <trans-unit id="tastUnexpectedDecodeOfInternalsVisibleToAttribute">
        <source>Unexpected decode of InternalsVisibleToAttribute</source>
        <target state="translated">예기치 않은 InternalsVisibleToAttribute의 디코딩입니다.</target>
        <note />
      </trans-unit>
      <trans-unit id="tastUnexpectedDecodeOfInterfaceDataVersionAttribute">
        <source>Unexpected decode of InterfaceDataVersionAttribute</source>
        <target state="translated">예기치 않은 InterfaceDataVersionAttribute의 디코딩입니다.</target>
        <note />
      </trans-unit>
      <trans-unit id="tastActivePatternsLimitedToSeven">
        <source>Active patterns cannot return more than 7 possibilities</source>
        <target state="translated">활성 패턴은 7개가 넘는 가능성을 반환할 수 없습니다.</target>
        <note />
      </trans-unit>
      <trans-unit id="tastNotAConstantExpression">
        <source>This is not a valid constant expression or custom attribute value</source>
        <target state="translated">올바른 상수 식 또는 사용자 지정 특성 값이 아닙니다.</target>
        <note />
      </trans-unit>
      <trans-unit id="ValueNotContainedMutabilityAttributesDiffer">
        <source>Module '{0}' contains\n    {1}    \nbut its signature specifies\n    {2}    \nThe mutability attributes differ</source>
        <target state="translated">{0}' 모듈에\n    {1}이(가) 포함되어 있지만    \n해당 시그니처는\n    {2}을(를) 지정합니다.    \n변경 가능성 특성이 서로 다릅니다.</target>
        <note />
      </trans-unit>
      <trans-unit id="ValueNotContainedMutabilityNamesDiffer">
        <source>Module '{0}' contains\n    {1}    \nbut its signature specifies\n    {2}    \nThe names differ</source>
        <target state="translated">{0}' 모듈에\n    {1}이(가) 포함되어 있지만    \n해당 시그니처는\n    {2}을(를) 지정합니다.    \n이름이 서로 다릅니다.</target>
        <note />
      </trans-unit>
      <trans-unit id="ValueNotContainedMutabilityCompiledNamesDiffer">
        <source>Module '{0}' contains\n    {1}    \nbut its signature specifies\n    {2}    \nThe compiled names differ</source>
        <target state="translated">{0}' 모듈에는 다음이 포함되어 있습니다.\n    {1}    \n하지만 해당 시그니처는 다음을 지정합니다.\n    {2}    \n컴파일된 이름이 다릅니다.</target>
        <note />
      </trans-unit>
      <trans-unit id="ValueNotContainedMutabilityDisplayNamesDiffer">
        <source>Module '{0}' contains\n    {1}    \nbut its signature specifies\n    {2}    \nThe display names differ</source>
        <target state="translated">{0}' 모듈에는 다음이 포함되어 있습니다.\n    {1}    \n하지만 해당 시그니처는 다음을 지정합니다.\n    {2}    \n표시 이름이 다릅니다.</target>
        <note />
      </trans-unit>
      <trans-unit id="ValueNotContainedMutabilityAccessibilityMore">
        <source>Module '{0}' contains\n    {1}    \nbut its signature specifies\n    {2}    \nThe accessibility specified in the signature is more than that specified in the implementation</source>
        <target state="translated">{0}' 모듈에\n    {1}이(가) 포함되어 있지만    \n해당 시그니처는\n    {2}을(를) 지정합니다.    \n시그니처에 지정된 액세스 가능성이 구현에 지정된 액세스 가능성보다 높습니다.</target>
        <note />
      </trans-unit>
      <trans-unit id="ValueNotContainedMutabilityInlineFlagsDiffer">
        <source>Module '{0}' contains\n    {1}    \nbut its signature specifies\n    {2}    \nThe inline flags differ</source>
        <target state="translated">{0}' 모듈에\n    {1}이(가) 포함되어 있지만    \n해당 시그니처는\n    {2}을(를) 지정합니다.    \n인라인 플래그가 서로 다릅니다.</target>
        <note />
      </trans-unit>
      <trans-unit id="ValueNotContainedMutabilityLiteralConstantValuesDiffer">
        <source>Module '{0}' contains\n    {1}    \nbut its signature specifies\n    {2}    \nThe literal constant values and/or attributes differ</source>
        <target state="translated">{0}' 모듈에\n    {1}이(가) 포함되어 있지만    \n해당 시그니처는\n    {2}을(를) 지정합니다.    \n리터럴 상수 값 및/또는 특성이 서로 다릅니다.</target>
        <note />
      </trans-unit>
      <trans-unit id="ValueNotContainedMutabilityOneIsTypeFunction">
        <source>Module '{0}' contains\n    {1}    \nbut its signature specifies\n    {2}    \nOne is a type function and the other is not. The signature requires explicit type parameters if they are present in the implementation.</source>
        <target state="translated">{0}' 모듈에\n    {1}이(가) 포함되어 있지만    \n해당 시그니처는\n    {2}을(를) 지정합니다.    \n하나는 형식 함수이고 다른 하나는 그렇지 않습니다. 명시적 형식 매개 변수가 구현에 있는 경우 시그니처에도 해당 형식 매개 변수가 필요합니다.</target>
        <note />
      </trans-unit>
      <trans-unit id="ValueNotContainedMutabilityParameterCountsDiffer">
        <source>Module '{0}' contains\n    {1}    \nbut its signature specifies\n    {2}    \nThe respective type parameter counts differ</source>
        <target state="translated">{0}' 모듈에\n    {1}이(가) 포함되어 있지만    \n해당 시그니처는\n    {2}을(를) 지정합니다.    \n각각의 형식 매개 변수 수가 서로 다릅니다.</target>
        <note />
      </trans-unit>
      <trans-unit id="ValueNotContainedMutabilityTypesDiffer">
        <source>Module '{0}' contains\n    {1}    \nbut its signature specifies\n    {2}    \nThe types differ</source>
        <target state="translated">{0}' 모듈에\n    {1}이(가) 포함되어 있지만    \n해당 시그니처는\n    {2}을(를) 지정합니다.    \n형식이 서로 다릅니다.</target>
        <note />
      </trans-unit>
      <trans-unit id="ValueNotContainedMutabilityExtensionsDiffer">
        <source>Module '{0}' contains\n    {1}    \nbut its signature specifies\n    {2}    \nOne is an extension member and the other is not</source>
        <target state="translated">{0}' 모듈에\n    {1}이(가) 포함되어 있지만    \n해당 시그니처는\n    {2}을(를) 지정합니다.    \n하나는 확장 멤버이고 다른 하나는 그렇지 않습니다.</target>
        <note />
      </trans-unit>
      <trans-unit id="ValueNotContainedMutabilityArityNotInferred">
        <source>Module '{0}' contains\n    {1}    \nbut its signature specifies\n    {2}    \nAn arity was not inferred for this value</source>
        <target state="translated">{0}' 모듈에\n    {1}이(가) 포함되어 있지만    \n해당 시그니처는\n    {2}을(를) 지정합니다.    \n이 값에 대한 인자 수가 유추되지 않았습니다.</target>
        <note />
      </trans-unit>
      <trans-unit id="ValueNotContainedMutabilityGenericParametersDiffer">
        <source>Module '{0}' contains\n    {1}    \nbut its signature specifies\n    {2}    \nThe number of generic parameters in the signature and implementation differ (the signature declares {3} but the implementation declares {4}</source>
        <target state="translated">{0}' 모듈에\n    {1}이(가) 포함되어 있지만    \n해당 시그니처는\n    {2}을(를) 지정합니다.    \n시그니처와 구현의 제네릭 매개 변수 수가 서로 다릅니다. 시그니처는 {3}개를 선언하지만 구현은 {4}개를 선언합니다.</target>
        <note />
      </trans-unit>
      <trans-unit id="ValueNotContainedMutabilityGenericParametersAreDifferentKinds">
        <source>Module '{0}' contains\n    {1}    \nbut its signature specifies\n    {2}    \nThe generic parameters in the signature and implementation have different kinds. Perhaps there is a missing [&lt;Measure&gt;] attribute.</source>
        <target state="translated">'{0}' 모듈에\n    {1}이(가) 포함되어 있지만    \n해당 시그니처는\n    {2}을(를) 지정합니다.    \n시그니처와 구현의 제네릭 매개 변수 종류가 서로 다릅니다. [&lt;Measure&gt;] 특성이 없는 것 같습니다.</target>
        <note />
      </trans-unit>
      <trans-unit id="ValueNotContainedMutabilityAritiesDiffer">
        <source>Module '{0}' contains\n    {1}    \nbut its signature specifies\n    {2}    \nThe arities in the signature and implementation differ. The signature specifies that '{3}' is function definition or lambda expression accepting at least {4} argument(s), but the implementation is a computed function value. To declare that a computed function value is a permitted implementation simply parenthesize its type in the signature, e.g.\n\tval {5}: int -&gt; (int -&gt; int)\ninstead of\n\tval {6}: int -&gt; int -&gt; int.</source>
        <target state="translated">'{0}' 모듈에\n {1}이(가) 포함되어 있지만 \n해당 시그니처는\n {2}을(를) 지정합니다. \n시그니처와 구현의 인자 수가 서로 다릅니다. 시그니처는 '{3}'이(가) {4}개 이상의 인수를 적용하는 함수 정의 또는 람다 식임을 지정하지만 구현은 계산된 함수 값입니다. 계산된 함수 값이 허용되는 구현임을 선언하려면 시그니처에서 해당 형식을 괄호로 묶기만 하면 됩니다(예: \n\tval {5}: int -&gt; (int -&gt; int)\ninstead of\n\tval {6}: int -&gt; int -&gt; int).</target>
        <note />
      </trans-unit>
      <trans-unit id="ValueNotContainedMutabilityDotNetNamesDiffer">
        <source>Module '{0}' contains\n    {1}    \nbut its signature specifies\n    {2}    \nThe CLI member names differ</source>
        <target state="translated">{0}' 모듈에\n    {1}이(가) 포함되어 있지만    \n해당 시그니처는\n    {2}을(를) 지정합니다.    \nCLI 멤버 이름이 서로 다릅니다.</target>
        <note />
      </trans-unit>
      <trans-unit id="ValueNotContainedMutabilityStaticsDiffer">
        <source>Module '{0}' contains\n    {1}    \nbut its signature specifies\n    {2}    \nOne is static and the other isn't</source>
        <target state="translated">{0}' 모듈에\n    {1}이(가) 포함되어 있지만    \n해당 시그니처는\n    {2}을(를) 지정합니다.    \n하나는 정적 요소이고 다른 하나는 그렇지 않습니다.</target>
        <note />
      </trans-unit>
      <trans-unit id="ValueNotContainedMutabilityVirtualsDiffer">
        <source>Module '{0}' contains\n    {1}    \nbut its signature specifies\n    {2}    \nOne is virtual and the other isn't</source>
        <target state="translated">{0}' 모듈에\n    {1}이(가) 포함되어 있지만    \n해당 시그니처는\n    {2}을(를) 지정합니다.    \n하나는 가상 요소이고 다른 하나는 그렇지 않습니다.</target>
        <note />
      </trans-unit>
      <trans-unit id="ValueNotContainedMutabilityAbstractsDiffer">
        <source>Module '{0}' contains\n    {1}    \nbut its signature specifies\n    {2}    \nOne is abstract and the other isn't</source>
        <target state="translated">{0}' 모듈에\n    {1}이(가) 포함되어 있지만    \n해당 시그니처는\n    {2}을(를) 지정합니다.    \n하나는 추상 요소이고 다른 하나는 그렇지 않습니다.</target>
        <note />
      </trans-unit>
      <trans-unit id="ValueNotContainedMutabilityFinalsDiffer">
        <source>Module '{0}' contains\n    {1}    \nbut its signature specifies\n    {2}    \nOne is final and the other isn't</source>
        <target state="translated">{0}' 모듈에\n    {1}이(가) 포함되어 있지만    \n해당 시그니처는\n    {2}을(를) 지정합니다.    \n하나는 최종 요소이고 다른 하나는 그렇지 않습니다.</target>
        <note />
      </trans-unit>
      <trans-unit id="ValueNotContainedMutabilityOverridesDiffer">
        <source>Module '{0}' contains\n    {1}    \nbut its signature specifies\n    {2}    \nOne is marked as an override and the other isn't</source>
        <target state="translated">{0}' 모듈에\n    {1}이(가) 포함되어 있지만    \n해당 시그니처는\n    {2}을(를) 지정합니다.    \n하나는 override로 표시되어 있고 다른 하나는 그렇지 않습니다.</target>
        <note />
      </trans-unit>
      <trans-unit id="ValueNotContainedMutabilityOneIsConstructor">
        <source>Module '{0}' contains\n    {1}    \nbut its signature specifies\n    {2}    \nOne is a constructor/property and the other is not</source>
        <target state="translated">{0}' 모듈에\n    {1}이(가) 포함되어 있지만    \n해당 시그니처는\n    {2}을(를) 지정합니다.    \n하나는 생성자/속성이고 다른 하나는 그렇지 않습니다.</target>
        <note />
      </trans-unit>
      <trans-unit id="ValueNotContainedMutabilityStaticButInstance">
        <source>Module '{0}' contains\n    {1}    \nbut its signature specifies\n    {2}    \nThe compiled representation of this method is as a static member but the signature indicates its compiled representation is as an instance member</source>
        <target state="translated">{0}' 모듈에\n    {1}이(가) 포함되어 있지만    \n해당 시그니처는\n    {2}을(를) 지정합니다.    \n이 메서드의 컴파일 표현이 정적 멤버이지만 시그니처는 해당 컴파일 표현이 인스턴스 멤버임을 나타냅니다.</target>
        <note />
      </trans-unit>
      <trans-unit id="ValueNotContainedMutabilityInstanceButStatic">
        <source>Module '{0}' contains\n    {1}    \nbut its signature specifies\n    {2}    \nThe compiled representation of this method is as an instance member, but the signature indicates its compiled representation is as a static member</source>
        <target state="translated">{0}' 모듈에\n    {1}이(가) 포함되어 있지만    \n해당 시그니처는\n    {2}을(를) 지정합니다.    \n이 메서드의 컴파일 표현이 인스턴스 멤버이지만 시그니처는 해당 컴파일 표현이 정적 멤버임을 나타냅니다.</target>
        <note />
      </trans-unit>
      <trans-unit id="DefinitionsInSigAndImplNotCompatibleNamesDiffer">
        <source>The {0} definitions in the signature and implementation are not compatible because the names differ. The type is called '{1}' in the signature file but '{2}' in implementation.</source>
        <target state="translated">이름이 서로 다르므로 시그니처 및 구현의 {0} 정의가 호환되지 않습니다. 시그니처 파일의 형식은 '{1}'이지만 구현의 형식은 '{2}'입니다.</target>
        <note />
      </trans-unit>
      <trans-unit id="DefinitionsInSigAndImplNotCompatibleParameterCountsDiffer">
        <source>The {0} definitions for type '{1}' in the signature and implementation are not compatible because the respective type parameter counts differ</source>
        <target state="translated">각각의 형식 매개 변수 수가 서로 다르므로 시그니처 및 구현의 '{1}' 형식에 대한 {0} 정의가 호환되지 않습니다.</target>
        <note />
      </trans-unit>
      <trans-unit id="DefinitionsInSigAndImplNotCompatibleAccessibilityDiffer">
        <source>The {0} definitions for type '{1}' in the signature and implementation are not compatible because the accessibility specified in the signature is more than that specified in the implementation</source>
        <target state="translated">시그니처에 지정된 액세스 가능성이 구현에 지정된 액세스 가능성보다 높으므로 시그니처 및 구현의 '{1}' 형식에 대한 {0} 정의가 호환되지 않습니다.</target>
        <note />
      </trans-unit>
      <trans-unit id="DefinitionsInSigAndImplNotCompatibleMissingInterface">
        <source>The {0} definitions for type '{1}' in the signature and implementation are not compatible because the signature requires that the type supports the interface {2} but the interface has not been implemented</source>
        <target state="translated">시그니처를 사용하려면 형식이 {2} 인터페이스를 지원해야 하지만 이 인터페이스가 구현되지 않았으므로 시그니처 및 구현의 '{1}' 형식에 대한 {0} 정의가 호환되지 않습니다.</target>
        <note />
      </trans-unit>
      <trans-unit id="DefinitionsInSigAndImplNotCompatibleImplementationSaysNull">
        <source>The {0} definitions for type '{1}' in the signature and implementation are not compatible because the implementation says this type may use nulls as a representation but the signature does not</source>
        <target state="translated">구현이 이 형식에서 null을 표현으로 사용할 수 있다고 하지만 시그니처는 그렇지 않으므로 시그니처 및 구현의 '{1}' 형식에 대한 {0} 정의가 호환되지 않습니다.</target>
        <note />
      </trans-unit>
      <trans-unit id="DefinitionsInSigAndImplNotCompatibleImplementationSaysNull2">
        <source>The {0} definitions for type '{1}' in the signature and implementation are not compatible because the implementation says this type may use nulls as an extra value but the signature does not</source>
        <target state="translated">구현이 이 형식에서 null을 추가 값으로 사용할 수 있다고 하지만 시그니처는 그렇지 않으므로 시그니처 및 구현의 '{1}' 형식에 대한 {0} 정의가 호환되지 않습니다.</target>
        <note />
      </trans-unit>
      <trans-unit id="DefinitionsInSigAndImplNotCompatibleSignatureSaysNull">
        <source>The {0} definitions for type '{1}' in the signature and implementation are not compatible because the signature says this type may use nulls as a representation but the implementation does not</source>
        <target state="translated">시그니처가 이 형식에서 null을 표현으로 사용할 수 있다고 하지만 구현은 그렇지 않으므로 시그니처 및 구현의 '{1}' 형식에 대한 {0} 정의가 호환되지 않습니다.</target>
        <note />
      </trans-unit>
      <trans-unit id="DefinitionsInSigAndImplNotCompatibleSignatureSaysNull2">
        <source>The {0} definitions for type '{1}' in the signature and implementation are not compatible because the signature says this type may use nulls as an extra value but the implementation does not</source>
        <target state="translated">시그니처가 이 형식에서 null을 추가 값으로 사용할 수 있다고 하지만 구현은 그렇지 않으므로 시그니처 및 구현의 '{1}' 형식에 대한 {0} 정의가 호환되지 않습니다.</target>
        <note />
      </trans-unit>
      <trans-unit id="DefinitionsInSigAndImplNotCompatibleImplementationSealed">
        <source>The {0} definitions for type '{1}' in the signature and implementation are not compatible because the implementation type is sealed but the signature implies it is not. Consider adding the [&lt;Sealed&gt;] attribute to the signature.</source>
        <target state="translated">구현 형식이 봉인되어 있지만 시그니처는 봉인되어 있지 않음을 암시하므로 시그니처 및 구현의 '{1}' 형식 {0} 정의가 호환되지 않습니다. 시그니처에 [&lt;Sealed&gt;] 특성을 추가하세요.</target>
        <note />
      </trans-unit>
      <trans-unit id="DefinitionsInSigAndImplNotCompatibleImplementationIsNotSealed">
        <source>The {0} definitions for type '{1}' in the signature and implementation are not compatible because the implementation type is not sealed but signature implies it is. Consider adding the [&lt;Sealed&gt;] attribute to the implementation.</source>
        <target state="translated">구현 형식이 봉인되어 있지 않지만 시그니처는 봉인되어 있음을 암시하므로 시그니처 및 구현의 '{1}' 형식에 대한 {0} 정의가 호환되지 않습니다. 구현에 [&lt;Sealed&gt;] 특성을 추가해 보세요.</target>
        <note />
      </trans-unit>
      <trans-unit id="DefinitionsInSigAndImplNotCompatibleImplementationIsAbstract">
        <source>The {0} definitions for type '{1}' in the signature and implementation are not compatible because the implementation is an abstract class but the signature is not. Consider adding the [&lt;AbstractClass&gt;] attribute to the signature.</source>
        <target state="translated">구현이 추상 클래스이지만 시그니처는 추상 클래스가 아니므로 시그니처 및 구현의 '{1}' 형식에 대한 {0} 정의가 호환되지 않습니다. 시그니처에 [&lt;AbstractClass&gt;] 특성을 추가해 보세요.</target>
        <note />
      </trans-unit>
      <trans-unit id="DefinitionsInSigAndImplNotCompatibleSignatureIsAbstract">
        <source>The {0} definitions for type '{1}' in the signature and implementation are not compatible because the signature is an abstract class but the implementation is not. Consider adding the [&lt;AbstractClass&gt;] attribute to the implementation.</source>
        <target state="translated">시그니처가 추상 클래스이지만 구현은 추상 클래스가 아니므로 시그니처 및 구현의 '{1}' 형식에 대한 {0} 정의가 호환되지 않습니다. 구현에 [&lt;AbstractClass&gt;] 특성을 추가해 보세요.</target>
        <note />
      </trans-unit>
      <trans-unit id="DefinitionsInSigAndImplNotCompatibleTypesHaveDifferentBaseTypes">
        <source>The {0} definitions for type '{1}' in the signature and implementation are not compatible because the types have different base types</source>
        <target state="translated">형식의 기본 형식이 서로 다르므로 시그니처 및 구현의 '{1}' 형식에 대한 {0} 정의가 호환되지 않습니다.</target>
        <note />
      </trans-unit>
      <trans-unit id="DefinitionsInSigAndImplNotCompatibleNumbersDiffer">
        <source>The {0} definitions for type '{1}' in the signature and implementation are not compatible because the number of {2}s differ</source>
        <target state="translated">{2} 수가 서로 다르므로 시그니처 및 구현의 '{1}' 형식에 대한 {0} 정의가 호환되지 않습니다.</target>
        <note />
      </trans-unit>
      <trans-unit id="DefinitionsInSigAndImplNotCompatibleSignatureDefinesButImplDoesNot">
        <source>The {0} definitions for type '{1}' in the signature and implementation are not compatible because the signature defines the {2} '{3}' but the implementation does not (or does, but not in the same order)</source>
        <target state="translated">시그니처가 {2} '{3}'을(를) 정의하지만 구현은 그렇지 않거나 그렇더라도 순서가 다르므로 시그니처 및 구현의 '{1}' 형식에 대한 {0} 정의가 호환되지 않습니다.</target>
        <note />
      </trans-unit>
      <trans-unit id="DefinitionsInSigAndImplNotCompatibleImplDefinesButSignatureDoesNot">
        <source>The {0} definitions for type '{1}' in the signature and implementation are not compatible because the implementation defines the {2} '{3}' but the signature does not (or does, but not in the same order)</source>
        <target state="translated">구현이 {2} '{3}'을(를) 정의하지만 시그니처는 그렇지 않거나 그렇더라도 순서가 다르므로 시그니처 및 구현의 '{1}' 형식에 대한 {0} 정의가 호환되지 않습니다.</target>
        <note />
      </trans-unit>
      <trans-unit id="DefinitionsInSigAndImplNotCompatibleImplDefinesStruct">
        <source>The {0} definitions for type '{1}' in the signature and implementation are not compatible because the implementation defines a struct but the signature defines a type with a hidden representation</source>
        <target state="translated">구현이 구조체를 정의하지만 시그니처는 숨겨진 표현이 있는 형식을 정의하므로 시그니처 및 구현의 '{1}' 형식에 대한 {0} 정의가 호환되지 않습니다.</target>
        <note />
      </trans-unit>
      <trans-unit id="DefinitionsInSigAndImplNotCompatibleDotNetTypeRepresentationIsHidden">
        <source>The {0} definitions for type '{1}' in the signature and implementation are not compatible because a CLI type representation is being hidden by a signature</source>
        <target state="translated">시그니처에 의해 CLI 형식 표현이 숨겨져 있으므로 시그니처 및 구현의 '{1}' 형식에 대한 {0} 정의가 호환되지 않습니다.</target>
        <note />
      </trans-unit>
      <trans-unit id="DefinitionsInSigAndImplNotCompatibleTypeIsHidden">
        <source>The {0} definitions for type '{1}' in the signature and implementation are not compatible because a type representation is being hidden by a signature</source>
        <target state="translated">시그니처에 의해 형식 표현이 숨겨져 있으므로 시그니처 및 구현의 '{1}' 형식에 대한 {0} 정의가 호환되지 않습니다.</target>
        <note />
      </trans-unit>
      <trans-unit id="DefinitionsInSigAndImplNotCompatibleTypeIsDifferentKind">
        <source>The {0} definitions for type '{1}' in the signature and implementation are not compatible because the types are of different kinds</source>
        <target state="translated">형식의 종류가 서로 다르므로 시그니처 및 구현의 '{1}' 형식에 대한 {0} 정의가 호환되지 않습니다.</target>
        <note />
      </trans-unit>
      <trans-unit id="DefinitionsInSigAndImplNotCompatibleILDiffer">
        <source>The {0} definitions for type '{1}' in the signature and implementation are not compatible because the IL representations differ</source>
        <target state="translated">IL 표현이 서로 다르므로 시그니처 및 구현의 '{1}' 형식에 대한 {0} 정의가 호환되지 않습니다.</target>
        <note />
      </trans-unit>
      <trans-unit id="DefinitionsInSigAndImplNotCompatibleRepresentationsDiffer">
        <source>The {0} definitions for type '{1}' in the signature and implementation are not compatible because the representations differ</source>
        <target state="translated">표현이 서로 다르므로 시그니처 및 구현의 '{1}' 형식에 대한 {0} 정의가 호환되지 않습니다.</target>
        <note />
      </trans-unit>
      <trans-unit id="DefinitionsInSigAndImplNotCompatibleFieldWasPresent">
        <source>The {0} definitions for type '{1}' in the signature and implementation are not compatible because the field {2} was present in the implementation but not in the signature</source>
        <target state="translated">{2}' 필드가 구현에 있었지만 시그니처에는 없었으므로 시그니처 및 구현의 '{1}' 형식에 대한 {0} 정의가 호환되지 않습니다.</target>
        <note />
      </trans-unit>
      <trans-unit id="DefinitionsInSigAndImplNotCompatibleFieldOrderDiffer">
        <source>The {0} definitions for type '{1}' in the signature and implementation are not compatible because the order of the fields is different in the signature and implementation</source>
        <target state="translated">시그니처와 구현에서 필드의 순서가 서로 다르므로 시그니처 및 구현의 '{1}' 형식에 대한 {0} 정의가 호환되지 않습니다.</target>
        <note />
      </trans-unit>
      <trans-unit id="DefinitionsInSigAndImplNotCompatibleFieldRequiredButNotSpecified">
        <source>The {0} definitions for type '{1}' in the signature and implementation are not compatible because the field {2} was required by the signature but was not specified by the implementation</source>
        <target state="translated">{2}' 필드가 시그니처에 필요했지만 구현에 의해 지정되지 않았으므로 시그니처 및 구현의 '{1}' 형식에 대한 {0} 정의가 호환되지 않습니다.</target>
        <note />
      </trans-unit>
      <trans-unit id="DefinitionsInSigAndImplNotCompatibleFieldIsInImplButNotSig">
        <source>The {0} definitions for type '{1}' in the signature and implementation are not compatible because the field '{2}' was present in the implementation but not in the signature. Struct types must now reveal their fields in the signature for the type, though the fields may still be labelled 'private' or 'internal'.</source>
        <target state="translated">{2}' 필드가 구현에 있었지만 시그니처에는 없었으므로 시그니처 및 구현의 '{1}' 형식에 대한 {0} 정의가 호환되지 않습니다. 이제 구조체 형식은 시그니처에서 형식에 대해 필드를 표시해야 하지만 필드의 레이블은 계속 'private' 또는 'internal'로 지정할 수 있습니다.</target>
        <note />
      </trans-unit>
      <trans-unit id="DefinitionsInSigAndImplNotCompatibleAbstractMemberMissingInImpl">
        <source>The {0} definitions for type '{1}' in the signature and implementation are not compatible because the abstract member '{2}' was required by the signature but was not specified by the implementation</source>
        <target state="translated">추상 멤버 '{2}'이(가) 시그니처에 필요했지만 구현에 의해 지정되지 않았으므로 시그니처 및 구현의 '{1}' 형식에 대한 {0} 정의가 호환되지 않습니다.</target>
        <note />
      </trans-unit>
      <trans-unit id="DefinitionsInSigAndImplNotCompatibleAbstractMemberMissingInSig">
        <source>The {0} definitions for type '{1}' in the signature and implementation are not compatible because the abstract member '{2}' was present in the implementation but not in the signature</source>
        <target state="translated">추상 멤버 '{2}'이(가) 구현에 있었지만 시그니처에는 없었으므로 시그니처 및 구현의 '{1}' 형식에 대한 {0} 정의가 호환되지 않습니다.</target>
        <note />
      </trans-unit>
      <trans-unit id="DefinitionsInSigAndImplNotCompatibleSignatureDeclaresDiffer">
        <source>The {0} definitions for type '{1}' in the signature and implementation are not compatible because the signature declares a {2} while the implementation declares a {3}</source>
        <target state="translated">시그니처가 {2}을(를) 선언하지만 구현은 {3}을(를) 선언하므로 시그니처 및 구현의 '{1}' 형식에 대한 {0} 정의가 호환되지 않습니다.</target>
        <note />
      </trans-unit>
      <trans-unit id="DefinitionsInSigAndImplNotCompatibleAbbreviationsDiffer">
        <source>The {0} definitions for type '{1}' in the signature and implementation are not compatible because the abbreviations differ: {2} versus {3}</source>
        <target state="translated">약어가 {2}과(와) {3}(으)로 서로 다르므로 시그니처 및 구현의 '{1}' 형식에 대한 {0} 정의가 호환되지 않습니다.</target>
        <note />
      </trans-unit>
      <trans-unit id="DefinitionsInSigAndImplNotCompatibleAbbreviationHiddenBySig">
        <source>The {0} definitions for type '{1}' in the signature and implementation are not compatible because an abbreviation is being hidden by a signature. The abbreviation must be visible to other CLI languages. Consider making the abbreviation visible in the signature.</source>
        <target state="translated">시그니처에 의해 약어가 숨겨져 있으므로 시그니처 및 구현의 '{1}' 형식에 대한 {0} 정의가 호환되지 않습니다. 약어는 다른 CLI 언어에 표시되어야 합니다. 시그니처에서 약어를 표시하세요.</target>
        <note />
      </trans-unit>
      <trans-unit id="DefinitionsInSigAndImplNotCompatibleSigHasAbbreviation">
        <source>The {0} definitions for type '{1}' in the signature and implementation are not compatible because the signature has an abbreviation while the implementation does not</source>
        <target state="translated">시그니처에 약어가 있지만 구현에는 없으므로 시그니처 및 구현의 '{1}' 형식에 대한 {0} 정의가 호환되지 않습니다.</target>
        <note />
      </trans-unit>
      <trans-unit id="ModuleContainsConstructorButNamesDiffer">
        <source>The module contains the constructor\n    {0}    \nbut its signature specifies\n    {1}    \nThe names differ</source>
        <target state="translated">모듈에\n    {0} 생성자가 포함되어 있지만    \n해당 시그니처는\n    {1}을(를) 지정합니다.    \n이름이 서로 다릅니다.</target>
        <note />
      </trans-unit>
      <trans-unit id="ModuleContainsConstructorButDataFieldsDiffer">
        <source>The module contains the constructor\n    {0}    \nbut its signature specifies\n    {1}    \nThe respective number of data fields differ</source>
        <target state="translated">모듈에\n    {0} 생성자가 포함되어 있지만    \n해당 시그니처는\n    {1}을(를) 지정합니다.    \n각각의 데이터 필드 수가 서로 다릅니다.</target>
        <note />
      </trans-unit>
      <trans-unit id="ModuleContainsConstructorButTypesOfFieldsDiffer">
        <source>The module contains the constructor\n    {0}    \nbut its signature specifies\n    {1}    \nThe types of the fields differ</source>
        <target state="translated">모듈에\n    {0} 생성자가 포함되어 있지만    \n해당 시그니처는\n    {1}을(를) 지정합니다.    \n필드의 형식이 서로 다릅니다.</target>
        <note />
      </trans-unit>
      <trans-unit id="ModuleContainsConstructorButAccessibilityDiffers">
        <source>The module contains the constructor\n    {0}    \nbut its signature specifies\n    {1}    \nthe accessibility specified in the signature is more than that specified in the implementation</source>
        <target state="translated">모듈에\n    {0} 생성자가 포함되어 있지만    \n해당 시그니처는\n    {1}을(를) 지정합니다.    \n시그니처에 지정된 액세스 가능성이 구현에 지정된 액세스 가능성보다 높습니다.</target>
        <note />
      </trans-unit>
      <trans-unit id="FieldNotContainedNamesDiffer">
        <source>The module contains the field\n    {0}    \nbut its signature specifies\n    {1}    \nThe names differ</source>
        <target state="translated">모듈에\n    {0} 필드가 포함되어 있지만    \n해당 시그니처는\n    {1}을(를) 지정합니다.    \n이름이 서로 다릅니다.</target>
        <note />
      </trans-unit>
      <trans-unit id="FieldNotContainedAccessibilitiesDiffer">
        <source>The module contains the field\n    {0}    \nbut its signature specifies\n    {1}    \nthe accessibility specified in the signature is more than that specified in the implementation</source>
        <target state="translated">모듈에\n    {0} 필드가 포함되어 있지만    \n해당 시그니처는\n    {1}을(를) 지정합니다.    \n시그니처에 지정된 액세스 가능성이 구현에 지정된 액세스 가능성보다 높습니다.</target>
        <note />
      </trans-unit>
      <trans-unit id="FieldNotContainedStaticsDiffer">
        <source>The module contains the field\n    {0}    \nbut its signature specifies\n    {1}    \nThe 'static' modifiers differ</source>
        <target state="translated">모듈에\n    {0} 필드가 포함되어 있지만    \n해당 시그니처는\n    {1}을(를) 지정합니다.    \n'static' 한정자가 서로 다릅니다.</target>
        <note />
      </trans-unit>
      <trans-unit id="FieldNotContainedMutablesDiffer">
        <source>The module contains the field\n    {0}    \nbut its signature specifies\n    {1}    \nThe 'mutable' modifiers differ</source>
        <target state="translated">모듈에\n    {0} 필드가 포함되어 있지만    \n해당 시그니처는\n    {1}을(를) 지정합니다.    \n'mutable' 한정자가 서로 다릅니다.</target>
        <note />
      </trans-unit>
      <trans-unit id="FieldNotContainedLiteralsDiffer">
        <source>The module contains the field\n    {0}    \nbut its signature specifies\n    {1}    \nThe 'literal' modifiers differ</source>
        <target state="translated">모듈에\n    {0} 필드가 포함되어 있지만    \n해당 시그니처는\n    {1}을(를) 지정합니다.    \n'literal' 한정자가 서로 다릅니다.</target>
        <note />
      </trans-unit>
      <trans-unit id="FieldNotContainedTypesDiffer">
        <source>The module contains the field\n    {0}    \nbut its signature specifies\n    {1}    \nThe types differ</source>
        <target state="translated">모듈에\n    {0} 필드가 포함되어 있지만    \n해당 시그니처는\n    {1}을(를) 지정합니다.    \n형식이 서로 다릅니다.</target>
        <note />
      </trans-unit>
      <trans-unit id="typrelCannotResolveImplicitGenericInstantiation">
        <source>The implicit instantiation of a generic construct at or near this point could not be resolved because it could resolve to multiple unrelated types, e.g. '{0}' and '{1}'. Consider using type annotations to resolve the ambiguity</source>
        <target state="translated">관련되지 않은 여러 형식(예: '{0}'과(와) '{1}')으로 확인될 수 있으므로 이 지점 또는 이 지점 근처에서 제네릭 구문의 암시적 인스턴스를 확인할 수 없습니다. 형식 주석을 사용하여 모호성을 해결하세요.</target>
        <note />
      </trans-unit>
      <trans-unit id="typrelCannotResolveAmbiguityInPrintf">
        <source>Could not resolve the ambiguity inherent in the use of a 'printf'-style format string</source>
        <target state="translated">'printf' 스타일의 서식 문자열 사용과 관련하여 본질적으로 발생하는 모호성을 해결할 수 없습니다.</target>
        <note />
      </trans-unit>
      <trans-unit id="typrelCannotResolveAmbiguityInEnum">
        <source>Could not resolve the ambiguity in the use of a generic construct with an 'enum' constraint at or near this position</source>
        <target state="translated">이 위치 또는 이 위치 근처에서 'enum' 제약 조건을 사용하여 제네릭 구문 사용의 모호성을 해결할 수 없습니다.</target>
        <note />
      </trans-unit>
      <trans-unit id="typrelCannotResolveAmbiguityInDelegate">
        <source>Could not resolve the ambiguity in the use of a generic construct with a 'delegate' constraint at or near this position</source>
        <target state="translated">이 위치 또는 이 위치 근처에서 'delegate' 제약 조건을 사용하여 제네릭 구문 사용의 모호성을 해결할 수 없습니다.</target>
        <note />
      </trans-unit>
      <trans-unit id="typrelInvalidValue">
        <source>Invalid value</source>
        <target state="translated">잘못된 값</target>
        <note />
      </trans-unit>
      <trans-unit id="typrelSigImplNotCompatibleParamCountsDiffer">
        <source>The signature and implementation are not compatible because the respective type parameter counts differ</source>
        <target state="translated">각각의 형식 매개 변수 수가 서로 다르므로 시그니처와 구현이 호환되지 않습니다.</target>
        <note />
      </trans-unit>
      <trans-unit id="typrelSigImplNotCompatibleCompileTimeRequirementsDiffer">
        <source>The signature and implementation are not compatible because the type parameter in the class/signature has a different compile-time requirement to the one in the member/implementation</source>
        <target state="translated">클래스/시그니처에 있는 형식 매개 변수의 컴파일 시간 요구 사항이 멤버/구현에 있는 형식 매개 변수와 다르므로 시그니처와 구현이 호환되지 않습니다.</target>
        <note />
      </trans-unit>
      <trans-unit id="typrelSigImplNotCompatibleConstraintsDiffer">
        <source>The signature and implementation are not compatible because the declaration of the type parameter '{0}' requires a constraint of the form {1}</source>
        <target state="translated">형식 매개 변수 '{0}'의 선언을 사용하려면 {1} 형식의 제약 조건이 필요하므로 시그니처와 구현이 호환되지 않습니다.</target>
        <note />
      </trans-unit>
      <trans-unit id="typrelSigImplNotCompatibleConstraintsDifferRemove">
        <source>The signature and implementation are not compatible because the type parameter '{0}' has a constraint of the form {1} but the implementation does not. Either remove this constraint from the signature or add it to the implementation.</source>
        <target state="translated">형식 매개 변수 '{0}'에 {1} 형식의 제약 조건이 있지만 구현에는 없으므로 시그니처와 구현이 호환되지 않습니다. 이 제약 조건을 시그니처에서 제거하거나 구현에 추가하세요.</target>
        <note />
      </trans-unit>
      <trans-unit id="typrelTypeImplementsIComparableShouldOverrideObjectEquals">
        <source>The type '{0}' implements 'System.IComparable'. Consider also adding an explicit override for 'Object.Equals'</source>
        <target state="translated">'{0}' 형식이 'System.IComparable'을 구현합니다. 'Object.Equals'에 대한 명시적 재정의도 추가하세요.</target>
        <note />
      </trans-unit>
      <trans-unit id="typrelTypeImplementsIComparableDefaultObjectEqualsProvided">
        <source>The type '{0}' implements 'System.IComparable' explicitly but provides no corresponding override for 'Object.Equals'. An implementation of 'Object.Equals' has been automatically provided, implemented via 'System.IComparable'. Consider implementing the override 'Object.Equals' explicitly</source>
        <target state="translated">'{0}' 형식이 'System.IComparable'을 명시적으로 구현하지만 'Object.Equals'에 해당하는 재정의를 제공하지 않습니다. 'System.IComparable'을 통해 구현된 'Object.Equals'의 구현이 자동으로 제공되었습니다. 재정의 'Object.Equals'를 명시적으로 구현하세요.</target>
        <note />
      </trans-unit>
      <trans-unit id="typrelExplicitImplementationOfGetHashCodeOrEquals">
        <source>The struct, record or union type '{0}' has an explicit implementation of 'Object.GetHashCode' or 'Object.Equals'. You must apply the 'CustomEquality' attribute to the type</source>
        <target state="translated">구조체, 레코드 또는 공용 구조체 형식 '{0}'에 'Object.GetHashCode' 또는 'Object.Equals'의 명시적 구현이 있습니다. 형식에 'CustomEquality' 특성을 적용해야 합니다.</target>
        <note />
      </trans-unit>
      <trans-unit id="typrelExplicitImplementationOfGetHashCode">
        <source>The struct, record or union type '{0}' has an explicit implementation of 'Object.GetHashCode'. Consider implementing a matching override for 'Object.Equals(obj)'</source>
        <target state="translated">구조체, 레코드 또는 공용 구조체 형식 '{0}'에 'Object.GetHashCode'의 명시적 구현이 있습니다. 'Object.Equals(obj)'에 대해 일치하는 재정의를 구현하세요.</target>
        <note />
      </trans-unit>
      <trans-unit id="typrelExplicitImplementationOfEquals">
        <source>The struct, record or union type '{0}' has an explicit implementation of 'Object.Equals'. Consider implementing a matching override for 'Object.GetHashCode()'</source>
        <target state="translated">구조체, 레코드 또는 공용 구조체 형식 '{0}'에 'Object.Equals'의 명시적 구현이 있습니다. 'Object.GetHashCode()'에 대해 일치하는 재정의를 구현하세요.</target>
        <note />
      </trans-unit>
      <trans-unit id="ExceptionDefsNotCompatibleHiddenBySignature">
        <source>The exception definitions are not compatible because a CLI exception mapping is being hidden by a signature. The exception mapping must be visible to other modules. The module contains the exception definition\n    {0}    \nbut its signature specifies\n\t{1}</source>
        <target state="translated">시그니처에 의해 CLI 예외 매핑이 숨겨져 있으므로 예외 정의가 호환되지 않습니다. 예외 매핑은 다른 모듈에 표시되어야 합니다. 모듈에 예외 정의\n    {0}이(가) 포함되어 있지만    \n해당 시그니처는\n\t{1}을(를) 지정합니다.</target>
        <note />
      </trans-unit>
      <trans-unit id="ExceptionDefsNotCompatibleDotNetRepresentationsDiffer">
        <source>The exception definitions are not compatible because the CLI representations differ. The module contains the exception definition\n    {0}    \nbut its signature specifies\n\t{1}</source>
        <target state="translated">CLI 표현이 서로 다르므로 예외 정의가 호환되지 않습니다. 모듈에 예외 정의\n    {0}이(가) 포함되어 있지만    \n해당 시그니처는\n\t{1}을(를) 지정합니다.</target>
        <note />
      </trans-unit>
      <trans-unit id="ExceptionDefsNotCompatibleAbbreviationHiddenBySignature">
        <source>The exception definitions are not compatible because the exception abbreviation is being hidden by the signature. The abbreviation must be visible to other CLI languages. Consider making the abbreviation visible in the signature. The module contains the exception definition\n    {0}    \nbut its signature specifies\n\t{1}.</source>
        <target state="translated">시그니처에 의해 예외 약어가 숨겨져 있으므로 예외 정의가 호환되지 않습니다. 약어는 다른 CLI 언어에 표시되어야 합니다. 시그니처에서 약어를 표시하세요. 모듈에 예외 정의\n    {0}이(가) 포함되어 있지만    \n해당 시그니처는\n\t{1}을(를) 지정합니다.</target>
        <note />
      </trans-unit>
      <trans-unit id="ExceptionDefsNotCompatibleSignaturesDiffer">
        <source>The exception definitions are not compatible because the exception abbreviations in the signature and implementation differ. The module contains the exception definition\n    {0}    \nbut its signature specifies\n\t{1}.</source>
        <target state="translated">시그니처와 구현에서 예외 약어가 서로 다르므로 예외 정의가 호환되지 않습니다. 모듈에 예외 정의\n    {0}이(가) 포함되어 있지만    \n해당 시그니처는\n\t{1}을(를) 지정합니다.</target>
        <note />
      </trans-unit>
      <trans-unit id="ExceptionDefsNotCompatibleExceptionDeclarationsDiffer">
        <source>The exception definitions are not compatible because the exception declarations differ. The module contains the exception definition\n    {0}    \nbut its signature specifies\n\t{1}.</source>
        <target state="translated">예외 선언이 서로 다르므로 예외 정의가 호환되지 않습니다. 모듈에 예외 정의\n    {0}이(가) 포함되어 있지만    \n해당 시그니처는\n\t{1}을(를) 지정합니다.</target>
        <note />
      </trans-unit>
      <trans-unit id="ExceptionDefsNotCompatibleFieldInSigButNotImpl">
        <source>The exception definitions are not compatible because the field '{0}' was required by the signature but was not specified by the implementation. The module contains the exception definition\n    {1}    \nbut its signature specifies\n\t{2}.</source>
        <target state="translated">{0}' 필드가 시그니처에 필요했지만 구현에 의해 지정되지 않았으므로 예외 정의가 호환되지 않습니다. 모듈에 예외 정의\n    {1}이(가) 포함되어 있지만    \n해당 시그니처는\n\t{2}을(를) 지정합니다.</target>
        <note />
      </trans-unit>
      <trans-unit id="ExceptionDefsNotCompatibleFieldInImplButNotSig">
        <source>The exception definitions are not compatible because the field '{0}' was present in the implementation but not in the signature. The module contains the exception definition\n    {1}    \nbut its signature specifies\n\t{2}.</source>
        <target state="translated">{0}' 필드가 구현에 있었지만 시그니처에는 없었으므로 예외 정의가 호환되지 않습니다. 모듈에 예외 정의\n    {1}이(가) 포함되어 있지만    \n해당 시그니처는\n\t{2}을(를) 지정합니다.</target>
        <note />
      </trans-unit>
      <trans-unit id="ExceptionDefsNotCompatibleFieldOrderDiffers">
        <source>The exception definitions are not compatible because the order of the fields is different in the signature and implementation. The module contains the exception definition\n    {0}    \nbut its signature specifies\n\t{1}.</source>
        <target state="translated">시그니처와 구현에서 필드의 순서가 서로 다르므로 예외 정의가 호환되지 않습니다. 모듈에 예외 정의\n    {0}이(가) 포함되어 있지만    \n해당 시그니처는\n\t{1}을(를) 지정합니다.</target>
        <note />
      </trans-unit>
      <trans-unit id="typrelModuleNamespaceAttributesDifferInSigAndImpl">
        <source>The namespace or module attributes differ between signature and implementation</source>
        <target state="translated">네임스페이스 또는 모듈 특성이 시그니처와 구현 간에 서로 다릅니다.</target>
        <note />
      </trans-unit>
      <trans-unit id="typrelMethodIsOverconstrained">
        <source>This method is over-constrained in its type parameters</source>
        <target state="translated">이 메서드는 해당 형식 매개 변수에서 과다하게 제약 조건이 적용되었습니다.</target>
        <note />
      </trans-unit>
      <trans-unit id="typrelOverloadNotFound">
        <source>No implementations of '{0}' had the correct number of arguments and type parameters. The required signature is '{1}'.</source>
        <target state="translated">{0}'의 구현 중 올바른 수의 인수 및 형식 매개 변수를 포함하는 구현이 없습니다. 필요한 시그니처는 '{1}'입니다.</target>
        <note />
      </trans-unit>
      <trans-unit id="typrelOverrideWasAmbiguous">
        <source>The override for '{0}' was ambiguous</source>
        <target state="translated">'{0}'의 재정의가 모호합니다.</target>
        <note />
      </trans-unit>
      <trans-unit id="typrelMoreThenOneOverride">
        <source>More than one override implements '{0}'</source>
        <target state="translated">둘 이상의 재정의가 '{0}'을(를) 구현합니다.</target>
        <note />
      </trans-unit>
      <trans-unit id="typrelMethodIsSealed">
        <source>The method '{0}' is sealed and cannot be overridden</source>
        <target state="translated">'{0}' 메서드는 봉인되어 재정의할 수 없습니다.</target>
        <note />
      </trans-unit>
      <trans-unit id="typrelOverrideImplementsMoreThenOneSlot">
        <source>The override '{0}' implements more than one abstract slot, e.g. '{1}' and '{2}'</source>
        <target state="translated">재정의 '{0}'이(가) 둘 이상의 추상 슬롯을 구현합니다(예: '{1}' 및 '{2}').</target>
        <note />
      </trans-unit>
      <trans-unit id="typrelDuplicateInterface">
        <source>Duplicate or redundant interface</source>
        <target state="translated">인터페이스가 중복되었습니다.</target>
        <note />
      </trans-unit>
      <trans-unit id="typrelNeedExplicitImplementation">
        <source>The interface '{0}' is included in multiple explicitly implemented interface types. Add an explicit implementation of this interface.</source>
        <target state="translated">'{0}' 인터페이스가 명시적으로 구현된 다중 인터페이스 형식에 포함되어 있습니다. 이 인터페이스의 명시적 구현을 추가하세요.</target>
        <note />
      </trans-unit>
      <trans-unit id="typrelNamedArgumentHasBeenAssignedMoreThenOnce">
        <source>The named argument '{0}' has been assigned more than one value</source>
        <target state="translated">명명된 인수 '{0}'에 둘 이상의 값이 할당되었습니다.</target>
        <note />
      </trans-unit>
      <trans-unit id="typrelNoImplementationGiven">
        <source>No implementation was given for '{0}'</source>
        <target state="translated">'{0}'에 대해 지정된 구현이 없습니다.</target>
        <note />
      </trans-unit>
      <trans-unit id="typrelNoImplementationGivenWithSuggestion">
        <source>No implementation was given for '{0}'. Note that all interface members must be implemented and listed under an appropriate 'interface' declaration, e.g. 'interface ... with member ...'.</source>
        <target state="translated">'{0}'에 대해 지정된 구현이 없습니다. 모든 인터페이스 멤버가 구현되어 적절한 'interface' 선언에 나열되어야 합니다(예: 'interface ... with member ...').</target>
        <note />
      </trans-unit>
      <trans-unit id="typrelMemberDoesNotHaveCorrectNumberOfArguments">
        <source>The member '{0}' does not have the correct number of arguments. The required signature is '{1}'.</source>
        <target state="translated">{0}' 멤버에 올바른 수의 인수가 없습니다. 필요한 시그니처는 '{1}'입니다.</target>
        <note />
      </trans-unit>
      <trans-unit id="typrelMemberDoesNotHaveCorrectNumberOfTypeParameters">
        <source>The member '{0}' does not have the correct number of method type parameters. The required signature is '{1}'.</source>
        <target state="translated">{0}' 멤버에 올바른 수의 메서드 형식 매개 변수가 없습니다. 필요한 시그니처는 '{1}'입니다.</target>
        <note />
      </trans-unit>
      <trans-unit id="typrelMemberDoesNotHaveCorrectKindsOfGenericParameters">
        <source>The member '{0}' does not have the correct kinds of generic parameters. The required signature is '{1}'.</source>
        <target state="translated">{0}' 멤버에 올바른 종류의 제네릭 매개 변수가 없습니다. 필요한 시그니처는 '{1}'입니다.</target>
        <note />
      </trans-unit>
      <trans-unit id="typrelMemberCannotImplement">
        <source>The member '{0}' cannot be used to implement '{1}'. The required signature is '{2}'.</source>
        <target state="translated">{0}' 멤버를 사용하여 '{1}'을(를) 구현할 수 없습니다. 필요한 시그니처는 '{2}'입니다.</target>
        <note />
      </trans-unit>
      <trans-unit id="astParseEmbeddedILError">
        <source>Error while parsing embedded IL</source>
        <target state="translated">포함된 IL을 구문 분석하는 동안 오류가 발생했습니다.</target>
        <note />
      </trans-unit>
      <trans-unit id="astParseEmbeddedILTypeError">
        <source>Error while parsing embedded IL type</source>
        <target state="translated">포함된 IL 형식을 구문 분석하는 동안 오류가 발생했습니다.</target>
        <note />
      </trans-unit>
      <trans-unit id="astDeprecatedIndexerNotation">
        <source>This indexer notation has been removed from the F# language</source>
        <target state="translated">이 인덱서 표기법은 F# 언어에서 제거되었습니다.</target>
        <note />
      </trans-unit>
      <trans-unit id="astInvalidExprLeftHandOfAssignment">
        <source>Invalid expression on left of assignment</source>
        <target state="translated">할당 왼쪽에 잘못된 식이 있습니다.</target>
        <note />
      </trans-unit>
      <trans-unit id="augNoRefEqualsOnStruct">
        <source>The 'ReferenceEquality' attribute cannot be used on structs. Consider using the 'StructuralEquality' attribute instead, or implement an override for 'System.Object.Equals(obj)'.</source>
        <target state="translated">'ReferenceEquality' 특성은 구조체에 대해 사용할 수 없습니다. 대신 'StructuralEquality' 특성을 사용하거나 'System.Object.Equals(obj)'의 재정의를 구현하세요.</target>
        <note />
      </trans-unit>
      <trans-unit id="augInvalidAttrs">
        <source>This type uses an invalid mix of the attributes 'NoEquality', 'ReferenceEquality', 'StructuralEquality', 'NoComparison' and 'StructuralComparison'</source>
        <target state="translated">이 형식은 잘못된 'NoEquality', 'ReferenceEquality', 'StructuralEquality', 'NoComparison' 및 'StructuralComparison' 특성의 조합을 사용합니다.</target>
        <note />
      </trans-unit>
      <trans-unit id="augNoEqualityNeedsNoComparison">
        <source>The 'NoEquality' attribute must be used in conjunction with the 'NoComparison' attribute</source>
        <target state="translated">'NoEquality' 특성은 'NoComparison' 특성과 함께 사용해야 합니다.</target>
        <note />
      </trans-unit>
      <trans-unit id="augStructCompNeedsStructEquality">
        <source>The 'StructuralComparison' attribute must be used in conjunction with the 'StructuralEquality' attribute</source>
        <target state="translated">'StructuralComparison' 특성은 'StructuralEquality' 특성과 함께 사용해야 합니다.</target>
        <note />
      </trans-unit>
      <trans-unit id="augStructEqNeedsNoCompOrStructComp">
        <source>The 'StructuralEquality' attribute must be used in conjunction with the 'NoComparison' or 'StructuralComparison' attributes</source>
        <target state="translated">'StructuralEquality' 특성은 'NoComparison' 또는 'StructuralComparison' 특성과 함께 사용해야 합니다.</target>
        <note />
      </trans-unit>
      <trans-unit id="augTypeCantHaveRefEqAndStructAttrs">
        <source>A type cannot have both the 'ReferenceEquality' and 'StructuralEquality' or 'StructuralComparison' attributes</source>
        <target state="translated">형식에 'ReferenceEquality' 특성과 'StructuralEquality' 또는 'StructuralComparison' 특성을 모두 지정할 수는 없습니다.</target>
        <note />
      </trans-unit>
      <trans-unit id="augOnlyCertainTypesCanHaveAttrs">
        <source>Only record, union, exception and struct types may be augmented with the 'ReferenceEquality', 'StructuralEquality' and 'StructuralComparison' attributes</source>
        <target state="translated">레코드, 공용 구조체, 예외 및 구조체 형식만 'ReferenceEquality', 'StructuralEquality' 및 'StructuralComparison' 특성으로 확대할 수 있습니다.</target>
        <note />
      </trans-unit>
      <trans-unit id="augRefEqCantHaveObjEquals">
        <source>A type with attribute 'ReferenceEquality' cannot have an explicit implementation of 'Object.Equals(obj)', 'System.IEquatable&lt;_&gt;' or 'System.Collections.IStructuralEquatable'</source>
        <target state="translated">특성 'ReferenceEquality'가 지정된 형식에는 'Object.Equals(obj)', 'System.IEquatable&lt;_&gt;' 또는 'System.Collections.IStructuralEquatable'에 대한 명시적 구현이 있을 수 없습니다.</target>
        <note />
      </trans-unit>
      <trans-unit id="augCustomEqNeedsObjEquals">
        <source>A type with attribute 'CustomEquality' must have an explicit implementation of at least one of 'Object.Equals(obj)', 'System.IEquatable&lt;_&gt;' or 'System.Collections.IStructuralEquatable'</source>
        <target state="translated">'CustomEquality' 특성이 지정된 형식에는 'Object.Equals(obj)', 'System.IEquatable&lt;_&gt;' 또는 'System.Collections.IStructuralEquatable' 중 하나 이상에 대한 명시적 구현이 있어야 합니다.</target>
        <note />
      </trans-unit>
      <trans-unit id="augCustomCompareNeedsIComp">
        <source>A type with attribute 'CustomComparison' must have an explicit implementation of at least one of 'System.IComparable' or 'System.Collections.IStructuralComparable'</source>
        <target state="translated">특성 'CustomComparison'이 지정된 형식에는 'System.IComparable' 또는 'System.Collections.IStructuralComparable' 중 하나 이상에 대한 명시적 구현이 있어야 합니다.</target>
        <note />
      </trans-unit>
      <trans-unit id="augNoEqNeedsNoObjEquals">
        <source>A type with attribute 'NoEquality' should not usually have an explicit implementation of 'Object.Equals(obj)'. Disable this warning if this is intentional for interoperability purposes</source>
        <target state="translated">특성 'NoEquality'가 지정된 형식에는 일반적으로 'Object.Equals(obj)'에 대한 명시적 구현이 있으면 안 됩니다. 상호 운용성을 위해 의도적으로 이러한 구현을 사용한 경우에는 이 경고를 사용하지 마세요.</target>
        <note />
      </trans-unit>
      <trans-unit id="augNoCompCantImpIComp">
        <source>A type with attribute 'NoComparison' should not usually have an explicit implementation of 'System.IComparable', 'System.IComparable&lt;_&gt;' or 'System.Collections.IStructuralComparable'. Disable this warning if this is intentional for interoperability purposes</source>
        <target state="translated">특성 'NoComparison'이 지정된 형식에는 일반적으로 'System.IComparable', 'System.IComparable&lt;_&gt;' 또는 'System.Collections.IStructuralComparable'에 대한 명시적 구현이 있으면 안 됩니다. 상호 운용성을 위해 의도적으로 이러한 구현을 사용한 경우에는 이 경고를 사용하지 마세요.</target>
        <note />
      </trans-unit>
      <trans-unit id="augCustomEqNeedsNoCompOrCustomComp">
        <source>The 'CustomEquality' attribute must be used in conjunction with the 'NoComparison' or 'CustomComparison' attributes</source>
        <target state="translated">'CustomEquality' 특성은 'NoComparison' 또는 'CustomComparison' 특성과 함께 사용해야 합니다.</target>
        <note />
      </trans-unit>
      <trans-unit id="forPositionalSpecifiersNotPermitted">
        <source>Positional specifiers are not permitted in format strings</source>
        <target state="translated">위치 지정자는 서식 문자열에 허용되지 않습니다.</target>
        <note />
      </trans-unit>
      <trans-unit id="forMissingFormatSpecifier">
        <source>Missing format specifier</source>
        <target state="translated">서식 지정자가 없습니다.</target>
        <note />
      </trans-unit>
      <trans-unit id="forFlagSetTwice">
        <source>'{0}' flag set twice</source>
        <target state="translated">'{0}' 플래그를 두 번 설정했습니다.</target>
        <note />
      </trans-unit>
      <trans-unit id="forPrefixFlagSpacePlusSetTwice">
        <source>Prefix flag (' ' or '+') set twice</source>
        <target state="translated">접두사 플래그(' ' 또는 '+')를 두 번 설정했습니다.</target>
        <note />
      </trans-unit>
      <trans-unit id="forHashSpecifierIsInvalid">
        <source>The # formatting modifier is invalid in F#</source>
        <target state="translated">F#에서는 # 서식 지정 한정자를 사용할 수 없습니다.</target>
        <note />
      </trans-unit>
      <trans-unit id="forBadPrecision">
        <source>Bad precision in format specifier</source>
        <target state="translated">서식 지정자의 정밀도가 잘못되었습니다.</target>
        <note />
      </trans-unit>
      <trans-unit id="forBadWidth">
        <source>Bad width in format specifier</source>
        <target state="translated">서식 지정자의 너비가 잘못되었습니다.</target>
        <note />
      </trans-unit>
      <trans-unit id="forDoesNotSupportZeroFlag">
        <source>'{0}' format does not support '0' flag</source>
        <target state="translated">'{0}' 형식은 '0' 플래그를 지원하지 않습니다.</target>
        <note />
      </trans-unit>
      <trans-unit id="forPrecisionMissingAfterDot">
        <source>Precision missing after the '.'</source>
        <target state="translated">'.' 뒤에 정밀도가 없습니다.</target>
        <note />
      </trans-unit>
      <trans-unit id="forFormatDoesntSupportPrecision">
        <source>'{0}' format does not support precision</source>
        <target state="translated">'{0}' 형식은 정밀도를 지원하지 않습니다.</target>
        <note />
      </trans-unit>
      <trans-unit id="forBadFormatSpecifier">
        <source>Bad format specifier (after l or L): Expected ld,li,lo,lu,lx or lX. In F# code you can use %d, %x, %o or %u instead, which are overloaded to work with all basic integer types.</source>
        <target state="translated">l 또는 L 뒤에서 서식 지정자가 잘못되었습니다. ld, li, lo, lu, lx 또는 lX가 필요합니다. F# 코드에서는 모든 기본 정수 형식과 함께 사용할 수 있도록 오버로드되는 %d, %x, %o 또는 %u을(를) 대신 사용할 수 있습니다.</target>
        <note />
      </trans-unit>
      <trans-unit id="forLIsUnnecessary">
        <source>The 'l' or 'L' in this format specifier is unnecessary. In F# code you can use %d, %x, %o or %u instead, which are overloaded to work with all basic integer types.</source>
        <target state="translated">이 서식 지정자에서 'l' 또는 'L'은 불필요합니다. F# 코드에서는 모든 기본 정수 형식과 함께 사용할 수 있도록 오버로드되는 %d, %x, %o 또는 %u을(를) 대신 사용할 수 있습니다.</target>
        <note />
      </trans-unit>
      <trans-unit id="forHIsUnnecessary">
        <source>The 'h' or 'H' in this format specifier is unnecessary. You can use %d, %x, %o or %u instead, which are overloaded to work with all basic integer types.</source>
        <target state="translated">이 서식 지정자에서 'h' 또는 'H'는 불필요합니다. 모든 기본 정수 형식과 함께 사용할 수 있도록 오버로드되는 %d, %x, %o 또는 %u을(를) 대신 사용할 수 있습니다.</target>
        <note />
      </trans-unit>
      <trans-unit id="forDoesNotSupportPrefixFlag">
        <source>'{0}' does not support prefix '{1}' flag</source>
        <target state="translated">'{0}'은(는) 접두사 '{1}' 플래그를 지원하지 않습니다.</target>
        <note />
      </trans-unit>
      <trans-unit id="forBadFormatSpecifierGeneral">
        <source>Bad format specifier: '{0}'</source>
        <target state="translated">서식 지정자가 잘못되었습니다. '{0}'</target>
        <note />
      </trans-unit>
      <trans-unit id="elSysEnvExitDidntExit">
        <source>System.Environment.Exit did not exit</source>
        <target state="translated">System.Environment.Exit이 종료되지 않았습니다.</target>
        <note />
      </trans-unit>
      <trans-unit id="elDeprecatedOperator">
        <source>The treatment of this operator is now handled directly by the F# compiler and its meaning cannot be redefined</source>
        <target state="translated">이 연산자의 처리는 이제 F# 컴파일러에 의해 직접 수행되며 해당 의미를 다시 정의할 수 없습니다.</target>
        <note />
      </trans-unit>
      <trans-unit id="chkProtectedOrBaseCalled">
        <source>A protected member is called or 'base' is being used. This is only allowed in the direct implementation of members since they could escape their object scope.</source>
        <target state="translated">보호된 멤버가 호출되었거나 'base'가 사용되고 있습니다. 이는 멤버를 직접 구현할 경우에만 허용됩니다. 이 경우 멤버가 개체 범위를 벗어날 수 있습니다.</target>
        <note />
      </trans-unit>
      <trans-unit id="chkByrefUsedInInvalidWay">
        <source>The byref-typed variable '{0}' is used in an invalid way. Byrefs cannot be captured by closures or passed to inner functions.</source>
        <target state="translated">byref 형식의 변수 '{0}'이(가) 잘못된 방식으로 사용되었습니다. byref는 클로저로 캡처하거나 내부 함수로 전달할 수 없습니다.</target>
        <note />
      </trans-unit>
      <trans-unit id="chkBaseUsedInInvalidWay">
        <source>The 'base' keyword is used in an invalid way. Base calls cannot be used in closures. Consider using a private member to make base calls.</source>
        <target state="translated">'base' 키워드가 잘못된 방식으로 사용되었습니다. 기본 호출은 클로저에 사용할 수 없습니다. 전용 멤버를 사용하여 기본 호출을 수행하세요.</target>
        <note />
      </trans-unit>
      <trans-unit id="chkVariableUsedInInvalidWay">
        <source>The variable '{0}' is used in an invalid way</source>
        <target state="translated">'{0}' 변수가 잘못된 방식으로 사용되었습니다.</target>
        <note />
      </trans-unit>
      <trans-unit id="chkTypeLessAccessibleThanType">
        <source>The type '{0}' is less accessible than the value, member or type '{1}' it is used in.</source>
        <target state="translated">{0}' 형식은 사용되는 '{1}' 값, 멤버 또는 형식보다 액세스하기 어렵습니다.</target>
        <note />
      </trans-unit>
      <trans-unit id="chkSystemVoidOnlyInTypeof">
        <source>'System.Void' can only be used as 'typeof&lt;System.Void&gt;' in F#</source>
        <target state="translated">'System.Void'는 F#에서 'typeof&lt;System.Void&gt;'로만 사용할 수 있습니다.</target>
        <note />
      </trans-unit>
      <trans-unit id="chkErrorUseOfByref">
        <source>A type instantiation involves a byref type. This is not permitted by the rules of Common IL.</source>
        <target state="translated">형식 인스턴스에 byref 형식이 포함되어 있습니다. 이는 공통 IL의 규칙에서 허용되지 않습니다.</target>
        <note />
      </trans-unit>
      <trans-unit id="chkErrorContainsCallToRethrow">
        <source>Calls to 'reraise' may only occur directly in a handler of a try-with</source>
        <target state="translated">'reraise'에 대한 호출은 try-with의 처리기 내에서 직접 발생할 수만 있습니다.</target>
        <note />
      </trans-unit>
      <trans-unit id="chkSplicingOnlyInQuotations">
        <source>Expression-splicing operators may only be used within quotations</source>
        <target state="translated">expression-splicing 연산자는 인용구 내에서만 사용할 수 있습니다.</target>
        <note />
      </trans-unit>
      <trans-unit id="chkNoFirstClassSplicing">
        <source>First-class uses of the expression-splicing operator are not permitted</source>
        <target state="translated">expression-splicing 연산자의 첫 번째 클래스 사용은 허용되지 않습니다.</target>
        <note />
      </trans-unit>
      <trans-unit id="chkNoFirstClassAddressOf">
        <source>First-class uses of the address-of operators are not permitted</source>
        <target state="translated">address-of 연산자의 첫 번째 클래스 사용은 허용되지 않습니다.</target>
        <note />
      </trans-unit>
      <trans-unit id="chkNoFirstClassRethrow">
        <source>First-class uses of the 'reraise' function is not permitted</source>
        <target state="translated">'reraise' 함수의 첫 번째 클래스 사용은 허용되지 않습니다.</target>
        <note />
      </trans-unit>
      <trans-unit id="chkNoByrefAtThisPoint">
        <source>The byref typed value '{0}' cannot be used at this point</source>
        <target state="translated">byref 형식의 값 '{0}'을(를) 현재 사용할 수 없습니다.</target>
        <note />
      </trans-unit>
      <trans-unit id="chkLimitationsOfBaseKeyword">
        <source>'base' values may only be used to make direct calls to the base implementations of overridden members</source>
        <target state="translated">'base' 값은 재정의된 멤버의 기본 구현에 대한 직접 호출을 수행하는 데에만 사용할 수 있습니다.</target>
        <note />
      </trans-unit>
      <trans-unit id="chkObjCtorsCantUseExceptionHandling">
        <source>Object constructors cannot directly use try/with and try/finally prior to the initialization of the object. This includes constructs such as 'for x in ...' that may elaborate to uses of these constructs. This is a limitation imposed by Common IL.</source>
        <target state="translated">개체 생성자는 개체 초기화 전에 try/with 및 try/finally를 직접 사용할 수 없습니다. 여기에는 이러한 구문의 사용을 자세히 설명할 수 있는 'for x in ...'과 같은 구문이 포함됩니다. 이는 공통 IL의 제한입니다.</target>
        <note />
      </trans-unit>
      <trans-unit id="chkNoAddressOfAtThisPoint">
        <source>The address of the variable '{0}' cannot be used at this point</source>
        <target state="translated">'{0}' 변수의 주소를 현재 사용할 수 없습니다.</target>
        <note />
      </trans-unit>
      <trans-unit id="chkNoAddressStaticFieldAtThisPoint">
        <source>The address of the static field '{0}' cannot be used at this point</source>
        <target state="translated">정적 필드 '{0}'의 주소를 현재 사용할 수 없습니다.</target>
        <note />
      </trans-unit>
      <trans-unit id="chkNoAddressFieldAtThisPoint">
        <source>The address of the field '{0}' cannot be used at this point</source>
        <target state="translated">'{0}' 필드의 주소를 현재 사용할 수 없습니다.</target>
        <note />
      </trans-unit>
      <trans-unit id="chkNoAddressOfArrayElementAtThisPoint">
        <source>The address of an array element cannot be used at this point</source>
        <target state="translated">배열 요소의 주소를 현재 사용할 수 없습니다.</target>
        <note />
      </trans-unit>
      <trans-unit id="chkFirstClassFuncNoByref">
        <source>The type of a first-class function cannot contain byrefs</source>
        <target state="translated">첫 번째 클래스 함수의 형식에는 byref를 포함할 수 없습니다.</target>
        <note />
      </trans-unit>
      <trans-unit id="chkReturnTypeNoByref">
        <source>A method return type would contain byrefs which is not permitted</source>
        <target state="translated">메서드 반환 형식에 허용되지 않는 byref가 포함됩니다.</target>
        <note />
      </trans-unit>
      <trans-unit id="chkInvalidCustAttrVal">
        <source>Invalid custom attribute value (not a constant or literal)</source>
        <target state="translated">사용자 지정 특성 값이 잘못되었습니다(상수 또는 리터럴이 아님).</target>
        <note />
      </trans-unit>
      <trans-unit id="chkAttrHasAllowMultiFalse">
        <source>The attribute type '{0}' has 'AllowMultiple=false'. Multiple instances of this attribute cannot be attached to a single language element.</source>
        <target state="translated">특성 형식 '{0}'에 'AllowMultiple=false'가 있습니다. 이 특성의 여러 인스턴스를 단일 언어 요소에 연결할 수 없습니다.</target>
        <note />
      </trans-unit>
      <trans-unit id="chkMemberUsedInInvalidWay">
        <source>The member '{0}' is used in an invalid way. A use of '{1}' has been inferred prior to its definition at or near '{2}'. This is an invalid forward reference.</source>
        <target state="translated">’{0}' 멤버가 잘못된 방식으로 사용되었습니다. '{1}'이(가) 정의되기 전에 '{2}' 또는 그 근처에서 해당 사용이 유추되었습니다. 이는 잘못된 전방 참조입니다.</target>
        <note />
      </trans-unit>
      <trans-unit id="chkNoByrefAsTopValue">
        <source>A byref typed value would be stored here. Top-level let-bound byref values are not permitted.</source>
        <target state="translated">byref 형식의 값이 여기에 저장됩니다. 최상위 let 바인딩 byref 값은 허용되지 않습니다.</target>
        <note />
      </trans-unit>
      <trans-unit id="chkReflectedDefCantSplice">
        <source>[&lt;ReflectedDefinition&gt;] terms cannot contain uses of the prefix splice operator '%'</source>
        <target state="translated">[&lt;ReflectedDefinition&gt;] 용어에는 접두사 스플라이스 연산자 '%'을(를) 포함할 수 없습니다.</target>
        <note />
      </trans-unit>
      <trans-unit id="chkEntryPointUsage">
        <source>A function labeled with the 'EntryPointAttribute' attribute must be the last declaration in the last file in the compilation sequence.</source>
        <target state="translated">'EntryPointAttribute' 특성을 사용하여 레이블이 지정된 함수는 컴파일 시퀀스에서 마지막 파일의 마지막 선언이어야 합니다.</target>
        <note />
      </trans-unit>
      <trans-unit id="chkUnionCaseCompiledForm">
        <source>compiled form of the union case</source>
        <target state="translated">공용 구조체 케이스의 컴파일 형식</target>
        <note />
      </trans-unit>
      <trans-unit id="chkUnionCaseDefaultAugmentation">
        <source>default augmentation of the union case</source>
        <target state="translated">공용 구조체 케이스의 기본 확대</target>
        <note />
      </trans-unit>
      <trans-unit id="chkPropertySameNameMethod">
        <source>The property '{0}' has the same name as a method in type '{1}'.</source>
        <target state="translated">{0}' 속성의 이름이 '{1}' 형식의 메서드와 같습니다.</target>
        <note />
      </trans-unit>
      <trans-unit id="chkGetterSetterDoNotMatchAbstract">
        <source>The property '{0}' of type '{1}' has a getter and a setter that do not match. If one is abstract then the other must be as well.</source>
        <target state="translated">{1}' 형식의 '{0}' 속성에 일치하지 않는 getter와 setter가 있습니다. 하나가 추상 요소인 경우 다른 하나도 추상 요소여야 합니다.</target>
        <note />
      </trans-unit>
      <trans-unit id="chkPropertySameNameIndexer">
        <source>The property '{0}' has the same name as another property in type '{1}', but one takes indexer arguments and the other does not. You may be missing an indexer argument to one of your properties.</source>
        <target state="translated">{0}' 속성의 이름이 '{1}' 형식의 다른 속성과 같지만 하나는 인덱서 인수를 사용하고 다른 하나는 그렇지 않습니다. 속성 중 하나에 대한 인덱서 인수가 없을 수 있습니다.</target>
        <note />
      </trans-unit>
      <trans-unit id="chkCantStoreByrefValue">
        <source>A type would store a byref typed value. This is not permitted by Common IL.</source>
        <target state="translated">형식에 byref 형식의 값이 저장됩니다. 이는 공통 IL에서 허용되지 않습니다.</target>
        <note />
      </trans-unit>
      <trans-unit id="chkDuplicateMethod">
        <source>Duplicate method. The method '{0}' has the same name and signature as another method in type '{1}'.</source>
        <target state="translated">메서드가 중복되었습니다. '{0}' 메서드의 이름 및 시그니처가 '{1}' 형식의 다른 메서드와 같습니다.</target>
        <note />
      </trans-unit>
      <trans-unit id="chkDuplicateMethodWithSuffix">
        <source>Duplicate method. The method '{0}' has the same name and signature as another method in type '{1}' once tuples, functions, units of measure and/or provided types are erased.</source>
        <target state="translated">메서드가 중복되었습니다. '{0}' 메서드의 이름 및 시그니처가 '{1}' 형식의 다른 메서드와 같습니다(튜플, 함수, 측정 단위 및/또는 제공된 형식을 지울 경우).</target>
        <note />
      </trans-unit>
      <trans-unit id="chkDuplicateMethodCurried">
        <source>The method '{0}' has curried arguments but has the same name as another method in type '{1}'. Methods with curried arguments cannot be overloaded. Consider using a method taking tupled arguments.</source>
        <target state="translated">{0}' 메서드에 커리된 인수가 있지만 '{1}' 형식의 다른 메서드와 이름이 같습니다. 커리된 인수가 있는 메서드를 오버로드할 수 없습니다. 튜플된 인수를 포함하는 메서드를 사용하세요.</target>
        <note />
      </trans-unit>
      <trans-unit id="chkCurriedMethodsCantHaveOutParams">
        <source>Methods with curried arguments cannot declare 'out', 'ParamArray', 'optional', 'ReflectedDefinition', 'byref', 'CallerLineNumber', 'CallerMemberName', or 'CallerFilePath' arguments</source>
        <target state="translated">커리된 인수가 있는 메서드는 'out', 'ParamArray', 'optional', 'ReflectedDefinition', 'byref', 'CallerLineNumber', 'CallerMemberName' 또는 'CallerFilePath' 인수를 선언할 수 없습니다.</target>
        <note />
      </trans-unit>
      <trans-unit id="chkDuplicateProperty">
        <source>Duplicate property. The property '{0}' has the same name and signature as another property in type '{1}'.</source>
        <target state="translated">속성이 중복되었습니다. '{0}' 속성의 이름 및 시그니처가 '{1}' 형식의 다른 속성과 같습니다.</target>
        <note />
      </trans-unit>
      <trans-unit id="chkDuplicatePropertyWithSuffix">
        <source>Duplicate property. The property '{0}' has the same name and signature as another property in type '{1}' once tuples, functions, units of measure and/or provided types are erased.</source>
        <target state="translated">속성이 중복되었습니다. '{0}' 속성의 이름 및 시그니처가 '{1}' 형식의 다른 속성과 같습니다(튜플, 함수, 측정 단위 및/또는 제공된 형식을 지울 경우).</target>
        <note />
      </trans-unit>
      <trans-unit id="chkDuplicateMethodInheritedType">
        <source>Duplicate method. The abstract method '{0}' has the same name and signature as an abstract method in an inherited type.</source>
        <target state="translated">메서드가 중복되었습니다. 추상 메서드 '{0}'의 이름 및 시그니처가 상속된 형식의 추상 메서드와 같습니다.</target>
        <note />
      </trans-unit>
      <trans-unit id="chkDuplicateMethodInheritedTypeWithSuffix">
        <source>Duplicate method. The abstract method '{0}' has the same name and signature as an abstract method in an inherited type once tuples, functions, units of measure and/or provided types are erased.</source>
        <target state="translated">메서드가 중복되었습니다. 추상 메서드 '{0}'의 이름 및 시그니처가 상속된 형식의 추상 메서드와 같습니다(튜플, 함수, 측정 단위 및/또는 제공된 형식을 지울 경우).</target>
        <note />
      </trans-unit>
      <trans-unit id="chkMultipleGenericInterfaceInstantiations">
        <source>This type implements the same interface at different generic instantiations '{0}' and '{1}'. This is not permitted in this version of F#.</source>
        <target state="translated">이 형식은 서로 다른 제네릭 인스턴스 '{0}' 및 '{1}'에서 같은 인터페이스를 구현합니다. 이는 이 버전의 F#에서 허용되지 않습니다.</target>
        <note />
      </trans-unit>
      <trans-unit id="chkValueWithDefaultValueMustHaveDefaultValue">
        <source>The type of a field using the 'DefaultValue' attribute must admit default initialization, i.e. have 'null' as a proper value or be a struct type whose fields all admit default initialization. You can use 'DefaultValue(false)' to disable this check</source>
        <target state="translated">'DefaultValue' 특성을 사용하는 필드의 형식은 기본 초기화를 허용해야 합니다. 즉, 이러한 형식은 적절한 값으로 'null'을 가지거나 필드가 모두 기본 초기화를 허용하는 구조체 형식이어야 합니다. 'DefaultValue(false)'를 사용하여 이 검사를 사용하지 않을 수 있습니다.</target>
        <note />
      </trans-unit>
      <trans-unit id="chkNoByrefInTypeAbbrev">
        <source>The type abbreviation contains byrefs. This is not permitted by F#.</source>
        <target state="translated">형식 약어에 byref가 포함되어 있습니다. 이는 F#에서 허용되지 않습니다.</target>
        <note />
      </trans-unit>
      <trans-unit id="crefBoundVarUsedInSplice">
        <source>The variable '{0}' is bound in a quotation but is used as part of a spliced expression. This is not permitted since it may escape its scope.</source>
        <target state="translated">'{0}' 변수가 인용구 내에 바인딩되어 있지만 스플라이스된 식의 일부로 사용되었습니다. 범위를 벗어날 수 있으므로 이는 허용되지 않습니다.</target>
        <note />
      </trans-unit>
      <trans-unit id="crefQuotationsCantContainGenericExprs">
        <source>Quotations cannot contain uses of generic expressions</source>
        <target state="translated">인용구에는 제네릭 식을 포함할 수 없습니다.</target>
        <note />
      </trans-unit>
      <trans-unit id="crefQuotationsCantContainGenericFunctions">
        <source>Quotations cannot contain function definitions that are inferred or declared to be generic. Consider adding some type constraints to make this a valid quoted expression.</source>
        <target state="translated">인용구에는 제네릭 형식으로 유추되거나 선언되는 함수 정의를 포함할 수 없습니다. 형식 제약 조건을 추가하여 올바른 따옴표 붙은 식으로 만드세요.</target>
        <note />
      </trans-unit>
      <trans-unit id="crefQuotationsCantContainObjExprs">
        <source>Quotations cannot contain object expressions</source>
        <target state="translated">인용구에는 개체 식을 포함할 수 없습니다.</target>
        <note />
      </trans-unit>
      <trans-unit id="crefQuotationsCantContainAddressOf">
        <source>Quotations cannot contain expressions that take the address of a field</source>
        <target state="translated">인용구에는 필드의 주소를 사용하는 식을 포함할 수 없습니다.</target>
        <note />
      </trans-unit>
      <trans-unit id="crefQuotationsCantContainStaticFieldRef">
        <source>Quotations cannot contain expressions that fetch static fields</source>
        <target state="translated">인용구에는 정적 필드를 페치하는 식을 포함할 수 없습니다.</target>
        <note />
      </trans-unit>
      <trans-unit id="crefQuotationsCantContainInlineIL">
        <source>Quotations cannot contain inline assembly code or pattern matching on arrays</source>
        <target state="translated">인용구에는 인라인 어셈블리 코드 또는 배열에 대한 패턴 일치를 포함할 수 없습니다.</target>
        <note />
      </trans-unit>
      <trans-unit id="crefQuotationsCantContainDescendingForLoops">
        <source>Quotations cannot contain descending for loops</source>
        <target state="translated">인용구에는 루프의 내림차순을 포함할 수 없습니다.</target>
        <note />
      </trans-unit>
      <trans-unit id="crefQuotationsCantFetchUnionIndexes">
        <source>Quotations cannot contain expressions that fetch union case indexes</source>
        <target state="translated">인용구에는 공용 구조체 케이스 인덱스를 페치하는 식을 포함할 수 없습니다.</target>
        <note />
      </trans-unit>
      <trans-unit id="crefQuotationsCantSetUnionFields">
        <source>Quotations cannot contain expressions that set union case fields</source>
        <target state="translated">인용구에는 공용 구조체 케이스 필드를 설정하는 식을 포함할 수 없습니다.</target>
        <note />
      </trans-unit>
      <trans-unit id="crefQuotationsCantSetExceptionFields">
        <source>Quotations cannot contain expressions that set fields in exception values</source>
        <target state="translated">인용구에는 예외 값에 필드를 설정하는 식을 포함할 수 없습니다.</target>
        <note />
      </trans-unit>
      <trans-unit id="crefQuotationsCantRequireByref">
        <source>Quotations cannot contain expressions that require byref pointers</source>
        <target state="translated">인용구에는 byref 포인터를 필요로 하는 식을 포함할 수 없습니다.</target>
        <note />
      </trans-unit>
      <trans-unit id="crefQuotationsCantCallTraitMembers">
        <source>Quotations cannot contain expressions that make member constraint calls, or uses of operators that implicitly resolve to a member constraint call</source>
        <target state="translated">인용구에는 멤버 제약 조건을 호출하는 식 또는 암시적으로 멤버 제약 조건 호출로 확인되는 연산자 사용을 포함할 수 없습니다.</target>
        <note />
      </trans-unit>
      <trans-unit id="crefQuotationsCantContainThisConstant">
        <source>Quotations cannot contain this kind of constant</source>
        <target state="translated">인용구에는 이러한 종류의 상수를 포함할 수 없습니다.</target>
        <note />
      </trans-unit>
      <trans-unit id="crefQuotationsCantContainThisPatternMatch">
        <source>Quotations cannot contain this kind of pattern match</source>
        <target state="translated">인용구에는 이러한 종류의 패턴 일치를 포함할 수 없습니다.</target>
        <note />
      </trans-unit>
      <trans-unit id="crefQuotationsCantContainArrayPatternMatching">
        <source>Quotations cannot contain array pattern matching</source>
        <target state="translated">인용구에는 배열 패턴 일치를 포함할 수 없습니다.</target>
        <note />
      </trans-unit>
      <trans-unit id="crefQuotationsCantContainThisType">
        <source>Quotations cannot contain this kind of type</source>
        <target state="translated">인용구에는 이러한 종류의 형식을 포함할 수 없습니다.</target>
        <note />
      </trans-unit>
      <trans-unit id="csTypeCannotBeResolvedAtCompileTime">
        <source>The declared type parameter '{0}' cannot be used here since the type parameter cannot be resolved at compile time</source>
        <target state="translated">선언된 형식 매개 변수 '{0}'은(는) 컴파일 시간에 확인할 수 없으므로 여기에 사용할 수 없습니다.</target>
        <note />
      </trans-unit>
      <trans-unit id="csCodeLessGeneric">
        <source>This code is less generic than indicated by its annotations. A unit-of-measure specified using '_' has been determined to be '1', i.e. dimensionless. Consider making the code generic, or removing the use of '_'.</source>
        <target state="translated">이 코드는 해당 주석에 표시된 것보다 일반적이지 않습니다. '_'을 사용하여 지정된 측정 단위는 '1', 즉 차원이 없는 것으로 결정되었습니다. 코드를 제네릭 형식으로 만들거나 '_'을 사용하지 마세요.</target>
        <note />
      </trans-unit>
      <trans-unit id="csTypeInferenceMaxDepth">
        <source>Type inference problem too complicated (maximum iteration depth reached). Consider adding further type annotations.</source>
        <target state="translated">형식 유추 문제가 너무 복잡합니다(최대 반복 깊이에 도달함). 형식 주석을 더 추가하세요.</target>
        <note />
      </trans-unit>
      <trans-unit id="csExpectedArguments">
        <source>Expected arguments to an instance member</source>
        <target state="translated">인스턴스 멤버에 대한 인수가 필요합니다.</target>
        <note />
      </trans-unit>
      <trans-unit id="csIndexArgumentMismatch">
        <source>This indexer expects {0} arguments but is here given {1}</source>
        <target state="translated">이 인덱서에 {0}개의 인수가 필요하지만 여기에서는 {1}개가 지정되었습니다.</target>
        <note />
      </trans-unit>
      <trans-unit id="csExpectTypeWithOperatorButGivenFunction">
        <source>Expecting a type supporting the operator '{0}' but given a function type. You may be missing an argument to a function.</source>
        <target state="translated">'{0}' 연산자를 지원하는 형식이 필요하지만 함수 형식이 지정되었습니다. 함수에 대한 인수가 없을 수 있습니다.</target>
        <note />
      </trans-unit>
      <trans-unit id="csExpectTypeWithOperatorButGivenTuple">
        <source>Expecting a type supporting the operator '{0}' but given a tuple type</source>
        <target state="translated">'{0}' 연산자를 지원하는 형식이 필요한데 튜플 형식을 지정했습니다.</target>
        <note />
      </trans-unit>
      <trans-unit id="csTypesDoNotSupportOperator">
        <source>None of the types '{0}' support the operator '{1}'</source>
        <target state="translated">{0}' 형식에서 '{1}' 연산자를 지원하지 않습니다.</target>
        <note />
      </trans-unit>
      <trans-unit id="csTypeDoesNotSupportOperator">
        <source>The type '{0}' does not support the operator '{1}'</source>
        <target state="translated">{0}' 형식은 '{1}' 연산자를 지원하지 않습니다.</target>
        <note />
      </trans-unit>
      <trans-unit id="csTypesDoNotSupportOperatorNullable">
        <source>None of the types '{0}' support the operator '{1}'. Consider opening the module 'Microsoft.FSharp.Linq.NullableOperators'.</source>
        <target state="translated">{0}' 형식에서 '{1}' 연산자를 지원하지 않습니다. 'Microsoft.FSharp.Linq.NullableOperators' 모듈을 열어 보세요.</target>
        <note />
      </trans-unit>
      <trans-unit id="csTypeDoesNotSupportOperatorNullable">
        <source>The type '{0}' does not support the operator '{1}'. Consider opening the module 'Microsoft.FSharp.Linq.NullableOperators'.</source>
        <target state="translated">{0}' 형식은 '{1}' 연산자를 지원하지 않습니다. 'Microsoft.FSharp.Linq.NullableOperators' 모듈을 열어 보세요.</target>
        <note />
      </trans-unit>
      <trans-unit id="csTypeDoesNotSupportConversion">
        <source>The type '{0}' does not support a conversion to the type '{1}'</source>
        <target state="translated">{0}' 형식은 '{1}' 형식으로의 변환을 지원하지 않습니다.</target>
        <note />
      </trans-unit>
      <trans-unit id="csMethodFoundButIsStatic">
        <source>The type '{0}' has a method '{1}' (full name '{2}'), but the method is static</source>
        <target state="translated">{0}' 형식에 '{1}' 메서드(전체 이름: '{2}')가 있지만 정적 메서드입니다.</target>
        <note />
      </trans-unit>
      <trans-unit id="csMethodFoundButIsNotStatic">
        <source>The type '{0}' has a method '{1}' (full name '{2}'), but the method is not static</source>
        <target state="translated">{0}' 형식에 '{1}' 메서드(전체 이름: '{2}')가 있지만 정적 메서드가 아닙니다.</target>
        <note />
      </trans-unit>
      <trans-unit id="csStructConstraintInconsistent">
        <source>The constraints 'struct' and 'not struct' are inconsistent</source>
        <target state="translated">제약 조건 'struct'와 'not struct'는 서로 일관되지 않습니다.</target>
        <note />
      </trans-unit>
      <trans-unit id="csTypeDoesNotHaveNull">
        <source>The type '{0}' does not have 'null' as a proper value</source>
        <target state="translated">'{0}' 형식은 적절한 값으로 'null'을 가지지 않습니다.</target>
        <note />
      </trans-unit>
      <trans-unit id="csNullableTypeDoesNotHaveNull">
        <source>The type '{0}' does not have 'null' as a proper value. To create a null value for a Nullable type use 'System.Nullable()'.</source>
        <target state="translated">'{0}' 형식은 적절한 값으로 'null'을 가지지 않습니다. Nullable 형식에 null 값을 만들려면 'System.Nullable()'을 사용하세요.</target>
        <note />
      </trans-unit>
      <trans-unit id="csTypeDoesNotSupportComparison1">
        <source>The type '{0}' does not support the 'comparison' constraint because it has the 'NoComparison' attribute</source>
        <target state="translated">'{0}' 형식은 'NoComparison' 특성을 가지므로 'comparison' 제약 조건을 지원하지 않습니다.</target>
        <note />
      </trans-unit>
      <trans-unit id="csTypeDoesNotSupportComparison2">
        <source>The type '{0}' does not support the 'comparison' constraint. For example, it does not support the 'System.IComparable' interface</source>
        <target state="translated">'{0}' 형식은 'comparison' 제약 조건을 지원하지 않습니다. 예를 들어, 이 형식은 'System.IComparable' 인터페이스를 지원하지 않습니다.</target>
        <note />
      </trans-unit>
      <trans-unit id="csTypeDoesNotSupportComparison3">
        <source>The type '{0}' does not support the 'comparison' constraint because it is a record, union or struct with one or more structural element types which do not support the 'comparison' constraint. Either avoid the use of comparison with this type, or add the 'StructuralComparison' attribute to the type to determine which field type does not support comparison</source>
        <target state="translated">'{0}' 형식은 'comparison' 제약 조건을 지원하지 않는 하나 이상의 구조적 요소 형식을 포함하는 레코드, 공용 구조체 또는 구조체이므로 'comparison' 제약 조건을 지원하지 않습니다. 이 형식의 경우 비교를 사용하지 말거나 형식에 'StructuralComparison' 특성을 추가하여 비교를 지원하지 않는 필드 형식을 확인하세요.</target>
        <note />
      </trans-unit>
      <trans-unit id="csTypeDoesNotSupportEquality1">
        <source>The type '{0}' does not support the 'equality' constraint because it has the 'NoEquality' attribute</source>
        <target state="translated">'{0}' 형식은 'NoEquality' 특성을 가지므로 'equality' 제약 조건을 지원하지 않습니다.</target>
        <note />
      </trans-unit>
      <trans-unit id="csTypeDoesNotSupportEquality2">
        <source>The type '{0}' does not support the 'equality' constraint because it is a function type</source>
        <target state="translated">'{0}' 형식은 함수 형식이므로 'equality' 제약 조건을 지원하지 않습니다.</target>
        <note />
      </trans-unit>
      <trans-unit id="csTypeDoesNotSupportEquality3">
        <source>The type '{0}' does not support the 'equality' constraint because it is a record, union or struct with one or more structural element types which do not support the 'equality' constraint. Either avoid the use of equality with this type, or add the 'StructuralEquality' attribute to the type to determine which field type does not support equality</source>
        <target state="translated">'{0}' 형식은 'equality' 제약 조건을 지원하지 않는 하나 이상의 구조적 요소 형식을 포함하는 레코드, 공용 구조체 또는 구조체이므로 'equality' 제약 조건을 지원하지 않습니다. 이 형식의 경우 같음 조건을 사용하지 말거나 형식에 'StructuralEquality' 특성을 추가하여 같음 조건을 지원하지 않는 필드 형식을 확인하세요.</target>
        <note />
      </trans-unit>
      <trans-unit id="csTypeIsNotEnumType">
        <source>The type '{0}' is not a CLI enum type</source>
        <target state="translated">'{0}' 형식은 CLI 열거형 형식이 아닙니다.</target>
        <note />
      </trans-unit>
      <trans-unit id="csTypeHasNonStandardDelegateType">
        <source>The type '{0}' has a non-standard delegate type</source>
        <target state="translated">'{0}' 형식은 비표준 대리자 형식을 가집니다.</target>
        <note />
      </trans-unit>
      <trans-unit id="csTypeIsNotDelegateType">
        <source>The type '{0}' is not a CLI delegate type</source>
        <target state="translated">'{0}' 형식은 CLI 대리자 형식이 아닙니다.</target>
        <note />
      </trans-unit>
      <trans-unit id="csTypeParameterCannotBeNullable">
        <source>This type parameter cannot be instantiated to 'Nullable'. This is a restriction imposed in order to ensure the meaning of 'null' in some CLI languages is not confusing when used in conjunction with 'Nullable' values.</source>
        <target state="translated">이 형식 매개 변수는 'Nullable'로 인스턴스화할 수 없습니다. 이는 'Nullable' 값과 함께 사용할 때 일부 CLI 언어에서 'null'의 의미가 혼동되지 않도록 하기 위한 제한입니다.</target>
        <note />
      </trans-unit>
      <trans-unit id="csGenericConstructRequiresStructType">
        <source>A generic construct requires that the type '{0}' is a CLI or F# struct type</source>
        <target state="translated">제네릭 구문을 사용하려면 '{0}' 형식이 CLI 또는 F# 구조체 형식이어야 합니다.</target>
        <note />
      </trans-unit>
      <trans-unit id="csGenericConstructRequiresUnmanagedType">
        <source>A generic construct requires that the type '{0}' is an unmanaged type</source>
        <target state="translated">제네릭 구문을 사용하려면 '{0}' 형식이 관리되지 않은 형식이어야 합니다.</target>
        <note />
      </trans-unit>
      <trans-unit id="csTypeNotCompatibleBecauseOfPrintf">
        <source>The type '{0}' is not compatible with any of the types {1}, arising from the use of a printf-style format string</source>
        <target state="translated">’{0}' 형식은 printf 스타일의 서식 문자열을 사용함으로 인해 발생하는 어떤 {1} 형식과도 호환되지 않습니다.</target>
        <note />
      </trans-unit>
      <trans-unit id="csGenericConstructRequiresReferenceSemantics">
        <source>A generic construct requires that the type '{0}' have reference semantics, but it does not, i.e. it is a struct</source>
        <target state="translated">제네릭 구문을 사용하려면 '{0}' 형식에 참조 의미 체계가 있어야 하지만 없습니다. 즉, 형식이 구조체입니다.</target>
        <note />
      </trans-unit>
      <trans-unit id="csGenericConstructRequiresNonAbstract">
        <source>A generic construct requires that the type '{0}' be non-abstract</source>
        <target state="translated">제네릭 구문을 사용하려면 '{0}' 형식이 비추상 형식이어야 합니다.</target>
        <note />
      </trans-unit>
      <trans-unit id="csGenericConstructRequiresPublicDefaultConstructor">
        <source>A generic construct requires that the type '{0}' have a public default constructor</source>
        <target state="translated">제네릭 구문을 사용하려면 '{0}' 형식에 public 기본 생성자가 있어야 합니다.</target>
        <note />
      </trans-unit>
      <trans-unit id="csTypeInstantiationLengthMismatch">
        <source>Type instantiation length mismatch</source>
        <target state="translated">형식 인스턴스 길이가 일치하지 않습니다.</target>
        <note />
      </trans-unit>
      <trans-unit id="csOptionalArgumentNotPermittedHere">
        <source>Optional arguments not permitted here</source>
        <target state="translated">선택적 인수는 여기에 허용되지 않습니다.</target>
        <note />
      </trans-unit>
      <trans-unit id="csMemberIsNotStatic">
        <source>{0} is not a static member</source>
        <target state="translated">{0}은(는) 정적 멤버가 아닙니다.</target>
        <note />
      </trans-unit>
      <trans-unit id="csMemberIsNotInstance">
        <source>{0} is not an instance member</source>
        <target state="translated">{0}은(는) 인스턴스 멤버가 아닙니다.</target>
        <note />
      </trans-unit>
      <trans-unit id="csArgumentLengthMismatch">
        <source>Argument length mismatch</source>
        <target state="translated">인수 길이가 일치하지 않습니다.</target>
        <note />
      </trans-unit>
      <trans-unit id="csArgumentTypesDoNotMatch">
        <source>The argument types don't match</source>
        <target state="translated">인수 형식이 일치하지 않습니다.</target>
        <note />
      </trans-unit>
      <trans-unit id="csMethodExpectsParams">
        <source>This method expects a CLI 'params' parameter in this position. 'params' is a way of passing a variable number of arguments to a method in languages such as C#. Consider passing an array for this argument</source>
        <target state="translated">이 메서드에서는 이 위치에 CLI 'params' 매개 변수가 필요합니다. 'params'는 다양한 수의 인수를 C#과 같은 언어의 메서드에 전달하는 방법입니다. 이 인수에 대한 배열을 전달하세요.</target>
        <note />
      </trans-unit>
      <trans-unit id="csMemberIsNotAccessible">
        <source>The member or object constructor '{0}' is not {1}</source>
        <target state="translated">멤버 또는 개체 생성자 '{0}'은(는) {1}이(가) 아닙니다.</target>
        <note />
      </trans-unit>
      <trans-unit id="csMemberIsNotAccessible2">
        <source>The member or object constructor '{0}' is not {1}. Private members may only be accessed from within the declaring type. Protected members may only be accessed from an extending type and cannot be accessed from inner lambda expressions.</source>
        <target state="translated">멤버 또는 개체 생성자 '{0}'은(는) {1}이(가) 아닙니다. 전용 멤버는 선언 형식 내에서만 액세스할 수 있습니다. 보호된 멤버는 확장 형식에서만 액세스할 수 있으며 내부 람다 식에서는 액세스할 수 없습니다.</target>
        <note />
      </trans-unit>
      <trans-unit id="csMethodIsNotAStaticMethod">
        <source>{0} is not a static method</source>
        <target state="translated">{0}은(는) 정적 메서드가 아닙니다.</target>
        <note />
      </trans-unit>
      <trans-unit id="csMethodIsNotAnInstanceMethod">
        <source>{0} is not an instance method</source>
        <target state="translated">{0}은(는) 인스턴스 메서드가 아닙니다.</target>
        <note />
      </trans-unit>
      <trans-unit id="csMemberHasNoArgumentOrReturnProperty">
        <source>The member or object constructor '{0}' has no argument or settable return property '{1}'. {2}.</source>
        <target state="translated">멤버 또는 개체 생성자 '{0}'에 인수 또는 설정 가능한 반환 속성 '{1}'이(가) 없습니다. {2}</target>
        <note />
      </trans-unit>
      <trans-unit id="csCtorHasNoArgumentOrReturnProperty">
        <source>The object constructor '{0}' has no argument or settable return property '{1}'. {2}.</source>
        <target state="translated">개체 생성자 '{0}'에 인수 또는 설정 가능한 반환 속성 '{1}'이(가) 없습니다. {2}.</target>
        <note />
      </trans-unit>
      <trans-unit id="csRequiredSignatureIs">
        <source>The required signature is {0}</source>
        <target state="translated">필요한 시그니처는 {0}입니다.</target>
        <note />
      </trans-unit>
      <trans-unit id="csMemberSignatureMismatch">
        <source>The member or object constructor '{0}' requires {1} argument(s). The required signature is '{2}'.</source>
        <target state="translated">멤버 또는 개체 생성자 '{0}'을(를) 사용하려면 {1}개의 인수가 필요합니다. 필요한 시그니처는 '{2}'입니다.</target>
        <note />
      </trans-unit>
      <trans-unit id="csMemberSignatureMismatch2">
        <source>The member or object constructor '{0}' requires {1} additional argument(s). The required signature is '{2}'.</source>
        <target state="translated">멤버 또는 개체 생성자 '{0}'을(를) 사용하려면 {1}개의 인수가 더 필요합니다. 필요한 시그니처는 '{2}'입니다.</target>
        <note />
      </trans-unit>
      <trans-unit id="csMemberSignatureMismatch3">
        <source>The member or object constructor '{0}' requires {1} argument(s). The required signature is '{2}'. Some names for missing arguments are {3}.</source>
        <target state="translated">멤버 또는 개체 생성자 '{0}'을(를) 사용하려면 {1}개의 인수가 필요합니다. 필요한 시그니처는 '{2}'입니다. 누락된 인수의 이름에는 {3} 등이 있습니다.</target>
        <note />
      </trans-unit>
      <trans-unit id="csMemberSignatureMismatch4">
        <source>The member or object constructor '{0}' requires {1} additional argument(s). The required signature is '{2}'. Some names for missing arguments are {3}.</source>
        <target state="translated">멤버 또는 개체 생성자 '{0}'을(를) 사용하려면 {1}개의 인수가 더 필요합니다. 필요한 시그니처는 '{2}'입니다. 누락된 인수의 이름에는 {3} 등이 있습니다.</target>
        <note />
      </trans-unit>
      <trans-unit id="csMemberSignatureMismatchArityNamed">
        <source>The member or object constructor '{0}' requires {1} argument(s) but is here given {2} unnamed and {3} named argument(s). The required signature is '{4}'.</source>
        <target state="translated">멤버 또는 개체 생성자 '{0}'을(를) 사용하려면 {1}개의 인수가 필요하지만 여기에서는 {2}개의 명명되지 않은 인수와 {3}개의 명명된 인수가 지정되었습니다. 필요한 시그니처는 '{4}'입니다.</target>
        <note />
      </trans-unit>
      <trans-unit id="csMemberSignatureMismatchArity">
        <source>The member or object constructor '{0}' takes {1} argument(s) but is here given {2}. The required signature is '{3}'.</source>
        <target state="translated">멤버 또는 개체 생성자 '{0}'은(는) {1}개의 인수를 사용하지만 여기에서는 {2}개가 지정되었습니다. 필요한 시그니처는 '{3}'입니다.</target>
        <note />
      </trans-unit>
      <trans-unit id="csCtorSignatureMismatchArity">
        <source>The object constructor '{0}' takes {1} argument(s) but is here given {2}. The required signature is '{3}'.</source>
        <target state="translated">개체 생성자 '{0}'은(는) {1}개의 인수를 사용하지만, 여기에서는 {2}개가 지정되었습니다. 필요한 시그니처는 '{3}'입니다.</target>
        <note />
      </trans-unit>
      <trans-unit id="csCtorSignatureMismatchArityProp">
        <source>The object constructor '{0}' takes {1} argument(s) but is here given {2}. The required signature is '{3}'. If some of the arguments are meant to assign values to properties, consider separating those arguments with a comma (',').</source>
        <target state="translated">개체 생성자 '{0}'은(는) {1}개의 인수를 사용하지만, 여기에서는 {2}개가 지정되었습니다. 필요한 시그니처는 '{3}'입니다. 여러 인수로 속성에 값을 할당하는 경우 해당 인수를 쉼표(',')로 구분하세요.</target>
        <note />
      </trans-unit>
      <trans-unit id="csMemberSignatureMismatchArityType">
        <source>The member or object constructor '{0}' takes {1} type argument(s) but is here given {2}. The required signature is '{3}'.</source>
        <target state="translated">멤버 또는 개체 생성자 '{0}'은(는) {1}개의 형식 인수를 사용하지만 여기에서는 {2}개가 지정되었습니다. 필요한 시그니처는 '{3}'입니다.</target>
        <note />
      </trans-unit>
      <trans-unit id="csMemberNotAccessible">
        <source>A member or object constructor '{0}' taking {1} arguments is not accessible from this code location. All accessible versions of method '{2}' take {3} arguments.</source>
        <target state="translated">{1}개의 인수를 사용하는 멤버 또는 개체 생성자 '{0}'은(는) 이 코드 위치에서 액세스할 수 없습니다. '{2}' 메서드의 액세스할 수 있는 모든 버전은 {3}개의 인수를 사용합니다.</target>
        <note />
      </trans-unit>
      <trans-unit id="csIncorrectGenericInstantiation">
        <source>Incorrect generic instantiation. No {0} member named '{1}' takes {2} generic arguments.</source>
        <target state="translated">제네릭 인스턴스가 잘못되었습니다. 이름이 '{1}'인 {0} 멤버 중 {2}개의 제네릭 인수를 사용하는 멤버가 없습니다.</target>
        <note />
      </trans-unit>
      <trans-unit id="csMemberOverloadArityMismatch">
        <source>The member or object constructor '{0}' does not take {1} argument(s). An overload was found taking {2} arguments.</source>
        <target state="translated">멤버 또는 개체 생성자 '{0}'은(는) {1}개의 인수를 사용하지 않습니다. {2}개의 인수를 사용하는 오버로드를 찾았습니다.</target>
        <note />
      </trans-unit>
      <trans-unit id="csNoMemberTakesTheseArguments">
        <source>No {0} member or object constructor named '{1}' takes {2} arguments</source>
        <target state="translated">이름이 '{1}'인 {0} 멤버 또는 개체 생성자 중 {2}개의 인수를 사용하는 요소가 없습니다.</target>
        <note />
      </trans-unit>
      <trans-unit id="csNoMemberTakesTheseArguments2">
        <source>No {0} member or object constructor named '{1}' takes {2} arguments. Note the call to this member also provides {3} named arguments.</source>
        <target state="translated">이름이 '{1}'인 {0} 멤버 또는 개체 생성자 중 {2}개의 인수를 사용하는 요소가 없습니다. 이 멤버를 호출하면 {3}개의 명명된 인수도 제공됩니다.</target>
        <note />
      </trans-unit>
      <trans-unit id="csNoMemberTakesTheseArguments3">
        <source>No {0} member or object constructor named '{1}' takes {2} arguments. The named argument '{3}' doesn't correspond to any argument or settable return property for any overload.</source>
        <target state="translated">이름이 '{1}'인 {0} 멤버 또는 개체 생성자 중 {2}개의 인수를 사용하는 요소가 없습니다. 명명된 인수 '{3}'은(는) 오버로드에 대한 어떠한 인수 또는 설정 가능한 반환 속성에도 해당하지 않습니다.</target>
        <note />
      </trans-unit>
      <trans-unit id="csMethodNotFound">
        <source>Method or object constructor '{0}' not found</source>
        <target state="translated">메서드 또는 개체 생성자 '{0}'을(를) 찾을 수 없습니다.</target>
        <note />
      </trans-unit>
      <trans-unit id="csNoOverloadsFound">
        <source>No overloads match for method '{0}'.</source>
        <target state="translated">'{0}' 메서드와 일치하는 오버로드가 없습니다.</target>
        <note />
      </trans-unit>
      <trans-unit id="csMethodIsOverloaded">
        <source>A unique overload for method '{0}' could not be determined based on type information prior to this program point. A type annotation may be needed.</source>
        <target state="translated">이 프로그램 지점 전의 형식 정보를 기반으로 '{0}' 메서드에 대한 고유 오버로드를 결정할 수 없습니다. 형식 주석이 필요할 수 있습니다.</target>
        <note />
      </trans-unit>
      <trans-unit id="csCandidates">
        <source>Candidates:\n{0}</source>
        <target state="translated">후보:\n{0}</target>
        <note />
      </trans-unit>
      <trans-unit id="parsDoCannotHaveVisibilityDeclarations">
        <source>Accessibility modifiers are not permitted on 'do' bindings, but '{0}' was given.</source>
        <target state="translated">액세스 가능성 한정자는 'do' 바인딩에서 허용되지 않지만, '{0}'이(가) 지정되었습니다.</target>
        <note />
      </trans-unit>
      <trans-unit id="parsEofInHashIf">
        <source>End of file in #if section begun at or after here</source>
        <target state="translated">#if 섹션의 파일 끝이 여기에서 또는 여기 뒤에서 시작되었습니다.</target>
        <note />
      </trans-unit>
      <trans-unit id="parsEofInString">
        <source>End of file in string begun at or before here</source>
        <target state="translated">문자열의 파일 끝이 여기에서 또는 여기 앞에서 시작되었습니다.</target>
        <note />
      </trans-unit>
      <trans-unit id="parsEofInVerbatimString">
        <source>End of file in verbatim string begun at or before here</source>
        <target state="translated">축자 문자열의 파일 끝이 여기에서 또는 여기 앞에서 시작되었습니다.</target>
        <note />
      </trans-unit>
      <trans-unit id="parsEofInComment">
        <source>End of file in comment begun at or before here</source>
        <target state="translated">주석의 파일 끝이 여기에서 또는 여기 앞에서 시작되었습니다.</target>
        <note />
      </trans-unit>
      <trans-unit id="parsEofInStringInComment">
        <source>End of file in string embedded in comment begun at or before here</source>
        <target state="translated">주석에 포함된 문자열의 파일 끝이 여기에서 또는 여기 앞에서 시작되었습니다.</target>
        <note />
      </trans-unit>
      <trans-unit id="parsEofInVerbatimStringInComment">
        <source>End of file in verbatim string embedded in comment begun at or before here</source>
        <target state="translated">주석에 포함된 축자 문자열의 파일 끝이 여기에서 또는 여기 앞에서 시작되었습니다.</target>
        <note />
      </trans-unit>
      <trans-unit id="parsEofInIfOcaml">
        <source>End of file in IF-OCAML section begun at or before here</source>
        <target state="translated">IF-OCAML 섹션의 파일 끝이 여기에서 또는 여기 앞에서 시작되었습니다.</target>
        <note />
      </trans-unit>
      <trans-unit id="parsEofInDirective">
        <source>End of file in directive begun at or before here</source>
        <target state="translated">지시문의 파일 끝이 여기에서 또는 여기 앞에서 시작되었습니다.</target>
        <note />
      </trans-unit>
      <trans-unit id="parsNoHashEndIfFound">
        <source>No #endif found for #if or #else</source>
        <target state="translated">#if 또는 #else에 대한 #endif를 찾을 수 없습니다.</target>
        <note />
      </trans-unit>
      <trans-unit id="parsAttributesIgnored">
        <source>Attributes have been ignored in this construct</source>
        <target state="translated">특성은 이 구문에서 무시되었습니다.</target>
        <note />
      </trans-unit>
      <trans-unit id="parsUseBindingsIllegalInImplicitClassConstructors">
        <source>'use' bindings are not permitted in primary constructors</source>
        <target state="translated">'use' 바인딩은 기본 생성자에서 허용되지 않습니다.</target>
        <note />
      </trans-unit>
      <trans-unit id="parsUseBindingsIllegalInModules">
        <source>'use' bindings are not permitted in modules and are treated as 'let' bindings</source>
        <target state="translated">'use' 바인딩은 모듈에서 허용되지 않으며 'let' 바인딩으로 처리됩니다.</target>
        <note />
      </trans-unit>
      <trans-unit id="parsIntegerForLoopRequiresSimpleIdentifier">
        <source>An integer for loop must use a simple identifier</source>
        <target state="translated">루프의 정수에는 단순 식별자를 사용해야 합니다.</target>
        <note />
      </trans-unit>
      <trans-unit id="parsOnlyOneWithAugmentationAllowed">
        <source>At most one 'with' augmentation is permitted</source>
        <target state="translated">최대 하나의 'with' 확대가 허용됩니다.</target>
        <note />
      </trans-unit>
      <trans-unit id="parsUnexpectedSemicolon">
        <source>A semicolon is not expected at this point</source>
        <target state="translated">여기서는 세미콜론이 필요하지 않습니다.</target>
        <note />
      </trans-unit>
      <trans-unit id="parsUnexpectedEndOfFile">
        <source>Unexpected end of input</source>
        <target state="translated">예기치 않은 입력의 끝입니다.</target>
        <note />
      </trans-unit>
      <trans-unit id="parsUnexpectedVisibilityDeclaration">
        <source>Accessibility modifiers are not permitted here, but '{0}' was given.</source>
        <target state="translated">액세스 가능성 한정자는 여기에 허용되지 않지만, '{0}'이(가) 지정되었습니다.</target>
        <note />
      </trans-unit>
      <trans-unit id="parsOnlyHashDirectivesAllowed">
        <source>Only '#' compiler directives may occur prior to the first 'namespace' declaration</source>
        <target state="translated">'#' 컴파일러 지시문만 첫 번째 'namespace' 선언 앞에 발생할 수 있습니다.</target>
        <note />
      </trans-unit>
      <trans-unit id="parsVisibilityDeclarationsShouldComePriorToIdentifier">
        <source>Accessibility modifiers should come immediately prior to the identifier naming a construct</source>
        <target state="translated">액세스 가능성 한정자는 구문의 이름을 지정하는 식별자 바로 앞에 와야 합니다.</target>
        <note />
      </trans-unit>
      <trans-unit id="parsNamespaceOrModuleNotBoth">
        <source>Files should begin with either a namespace or module declaration, e.g. 'namespace SomeNamespace.SubNamespace' or 'module SomeNamespace.SomeModule', but not both. To define a module within a namespace use 'module SomeModule = ...'</source>
        <target state="translated">파일은 네임스페이스 또는 모듈 선언으로 시작해야 하지만(예: 'namespace SomeNamespace.SubNamespace' 또는 'module SomeNamespace.SomeModule') 둘 다로 시작할 수는 없습니다. 네임스페이스 내에 모듈을 정의하려면 'module SomeModule = ...'을 사용하세요.</target>
        <note />
      </trans-unit>
      <trans-unit id="parsModuleAbbreviationMustBeSimpleName">
        <source>A module abbreviation must be a simple name, not a path</source>
        <target state="translated">모듈 약어는 경로가 아니라 단순 이름이어야 합니다.</target>
        <note />
      </trans-unit>
      <trans-unit id="parsIgnoreAttributesOnModuleAbbreviation">
        <source>Ignoring attributes on module abbreviation</source>
        <target state="translated">모듈 약어의 특성을 무시합니다.</target>
        <note />
      </trans-unit>
      <trans-unit id="parsIgnoreAttributesOnModuleAbbreviationAlwaysPrivate">
        <source>The '{0}' accessibility attribute is not allowed on module abbreviation. Module abbreviations are always private.</source>
        <target state="translated">'{0}' 액세스 가능성 특성이 모듈 약어에서 허용되지 않습니다. 모듈 약어는 항상 Private입니다.</target>
        <note />
      </trans-unit>
      <trans-unit id="parsIgnoreVisibilityOnModuleAbbreviationAlwaysPrivate">
        <source>The '{0}' visibility attribute is not allowed on module abbreviation. Module abbreviations are always private.</source>
        <target state="translated">'{0}' 표시 유형 특성이 모듈 약어에서 허용되지 않습니다. 모듈 약어는 항상 Private입니다.</target>
        <note />
      </trans-unit>
      <trans-unit id="parsUnClosedBlockInHashLight">
        <source>Unclosed block</source>
        <target state="translated">블록이 닫히지 않았습니다.</target>
        <note />
      </trans-unit>
      <trans-unit id="parsUnmatchedBeginOrStruct">
        <source>Unmatched 'begin' or 'struct'</source>
        <target state="translated">'begin' 또는 'struct'의 짝이 맞지 않습니다.</target>
        <note />
      </trans-unit>
      <trans-unit id="parsModuleDefnMustBeSimpleName">
        <source>A module name must be a simple name, not a path</source>
        <target state="translated">모듈 이름은 경로가 아니라 단순 이름이어야 합니다.</target>
        <note />
      </trans-unit>
      <trans-unit id="parsUnexpectedEmptyModuleDefn">
        <source>Unexpected empty type moduleDefn list</source>
        <target state="translated">예기치 않은 빈 형식 moduleDefn 목록입니다.</target>
        <note />
      </trans-unit>
      <trans-unit id="parsAttributesMustComeBeforeVal">
        <source>Attributes should be placed before 'val'</source>
        <target state="translated">특성은 'val' 앞에 배치해야 합니다.</target>
        <note />
      </trans-unit>
      <trans-unit id="parsAttributesAreNotPermittedOnInterfaceImplementations">
        <source>Attributes are not permitted on interface implementations</source>
        <target state="translated">특성은 인터페이스 구현에서 허용되지 않습니다.</target>
        <note />
      </trans-unit>
      <trans-unit id="parsSyntaxError">
        <source>Syntax error</source>
        <target state="translated">구문 오류입니다.</target>
        <note />
      </trans-unit>
      <trans-unit id="parsAugmentationsIllegalOnDelegateType">
        <source>Augmentations are not permitted on delegate type moduleDefns</source>
        <target state="translated">확대는 대리자 형식 moduleDefns에서 허용되지 않습니다.</target>
        <note />
      </trans-unit>
      <trans-unit id="parsUnmatchedClassInterfaceOrStruct">
        <source>Unmatched 'class', 'interface' or 'struct'</source>
        <target state="translated">'class', 'interface' 또는 'struct'의 짝이 맞지 않습니다.</target>
        <note />
      </trans-unit>
      <trans-unit id="parsEmptyTypeDefinition">
        <source>A type definition requires one or more members or other declarations. If you intend to define an empty class, struct or interface, then use 'type ... = class end', 'interface end' or 'struct end'.</source>
        <target state="translated">형식 정의에는 하나 이상의 멤버 또는 기타 선언이 필요합니다. 빈 클래스, 구조체 또는 인터페이스를 정의하려는 경우에는 'type ... = class end', 'interface end' 또는 'struct end'를 사용하세요.</target>
        <note />
      </trans-unit>
      <trans-unit id="parsUnmatchedWith">
        <source>Unmatched 'with' or badly formatted 'with' block</source>
        <target state="translated">'with'의 짝이 맞지 않거나 'with' 블록의 형식이 잘못되었습니다.</target>
        <note />
      </trans-unit>
      <trans-unit id="parsGetOrSetRequired">
        <source>'get', 'set' or 'get,set' required</source>
        <target state="translated">'get', 'set' 또는 'get,set'이 필요합니다.</target>
        <note />
      </trans-unit>
      <trans-unit id="parsOnlyClassCanTakeValueArguments">
        <source>Only class types may take value arguments</source>
        <target state="translated">클래스 형식만 값 인수를 사용할 수 있습니다.</target>
        <note />
      </trans-unit>
      <trans-unit id="parsUnmatchedBegin">
        <source>Unmatched 'begin'</source>
        <target state="translated">'begin'의 짝이 맞지 않습니다.</target>
        <note />
      </trans-unit>
      <trans-unit id="parsInvalidDeclarationSyntax">
        <source>Invalid declaration syntax</source>
        <target state="translated">선언 구문이 잘못되었습니다.</target>
        <note />
      </trans-unit>
      <trans-unit id="parsGetAndOrSetRequired">
        <source>'get' and/or 'set' required</source>
        <target state="translated">'get' 및/또는 'set'이 필요합니다.</target>
        <note />
      </trans-unit>
      <trans-unit id="parsTypeAnnotationsOnGetSet">
        <source>Type annotations on property getters and setters must be given after the 'get()' or 'set(v)', e.g. 'with get() : string = ...'</source>
        <target state="translated">속성 getter 및 setter에 대한 형식 주석은 'get()' 또는 'set(v)' 뒤에 지정해야 합니다(예: 'with get() : string = ...').</target>
        <note />
      </trans-unit>
      <trans-unit id="parsGetterMustHaveAtLeastOneArgument">
        <source>A getter property is expected to be a function, e.g. 'get() = ...' or 'get(index) = ...'</source>
        <target state="translated">getter 속성은 함수여야 합니다(예: 'get() = ...' 또는 'get(index) = ...').</target>
        <note />
      </trans-unit>
      <trans-unit id="parsMultipleAccessibilitiesForGetSet">
        <source>Multiple accessibilities given for property getter or setter</source>
        <target state="translated">속성 getter 또는 setter에 대해 여러 액세스 가능성이 지정되었습니다.</target>
        <note />
      </trans-unit>
      <trans-unit id="parsSetSyntax">
        <source>Property setters must be defined using 'set value = ', 'set idx value = ' or 'set (idx1,...,idxN) value = ... '</source>
        <target state="translated">속성 setter는 'set value = ', 'set idx value = ' 또는 'set (idx1,...,idxN) value = ... '를 사용하여 정의해야 합니다.</target>
        <note />
      </trans-unit>
      <trans-unit id="parsInterfacesHaveSameVisibilityAsEnclosingType">
        <source>Interfaces always have the same visibility as the enclosing type</source>
        <target state="translated">인터페이스의 표시 유형은 항상 바깥쪽 형식과 같습니다.</target>
        <note />
      </trans-unit>
      <trans-unit id="parsAccessibilityModsIllegalForAbstract">
        <source>Accessibility modifiers are not allowed on this member. Abstract slots always have the same visibility as the enclosing type.</source>
        <target state="translated">액세스 가능성 한정자는 이 멤버에서 허용되지 않습니다. 추상 슬롯의 표시 유형은 항상 바깥쪽 형식과 같습니다.</target>
        <note />
      </trans-unit>
      <trans-unit id="parsAttributesIllegalOnInherit">
        <source>Attributes are not permitted on 'inherit' declarations</source>
        <target state="translated">특성은 'inherit' 선언에서 허용되지 않습니다.</target>
        <note />
      </trans-unit>
      <trans-unit id="parsVisibilityIllegalOnInherit">
        <source>Accessibility modifiers are not permitted on an 'inherits' declaration</source>
        <target state="translated">액세스 가능성 한정자는 'inherits' 선언에서 허용되지 않습니다.</target>
        <note />
      </trans-unit>
      <trans-unit id="parsInheritDeclarationsCannotHaveAsBindings">
        <source>'inherit' declarations cannot have 'as' bindings. To access members of the base class when overriding a method, the syntax 'base.SomeMember' may be used; 'base' is a keyword. Remove this 'as' binding.</source>
        <target state="translated">'inherit' 선언에는 'as' 바인딩을 지정할 수 없습니다. 메서드를 재정의할 때 기본 클래스의 멤버에 액세스하려면 'base.SomeMember' 구문을 사용할 수 있습니다. 'base'는 키워드입니다. 이 'as' 바인딩을 제거하세요.</target>
        <note />
      </trans-unit>
      <trans-unit id="parsAttributesIllegalHere">
        <source>Attributes are not allowed here</source>
        <target state="translated">특성은 여기에 허용되지 않습니다.</target>
        <note />
      </trans-unit>
      <trans-unit id="parsTypeAbbreviationsCannotHaveVisibilityDeclarations">
        <source>Accessibility modifiers are not permitted in this position for type abbreviations</source>
        <target state="translated">액세스 가능성 한정자는 형식 약어에 대해 이 위치에 허용되지 않습니다.</target>
        <note />
      </trans-unit>
      <trans-unit id="parsEnumTypesCannotHaveVisibilityDeclarations">
        <source>Accessibility modifiers are not permitted in this position for enum types</source>
        <target state="translated">액세스 가능성 한정자는 열거형 형식에 대해 이 위치에 허용되지 않습니다.</target>
        <note />
      </trans-unit>
      <trans-unit id="parsAllEnumFieldsRequireValues">
        <source>All enum fields must be given values</source>
        <target state="translated">모든 열거형 필드에는 값을 지정해야 합니다.</target>
        <note />
      </trans-unit>
      <trans-unit id="parsInlineAssemblyCannotHaveVisibilityDeclarations">
        <source>Accessibility modifiers are not permitted on inline assembly code types</source>
        <target state="translated">액세스 가능성 한정자는 인라인 어셈블리 코드 형식에서 허용되지 않습니다.</target>
        <note />
      </trans-unit>
      <trans-unit id="parsUnexpectedIdentifier">
        <source>Unexpected identifier: '{0}'</source>
        <target state="translated">예기치 않은 식별자입니다. '{0}'</target>
        <note />
      </trans-unit>
      <trans-unit id="parsUnionCasesCannotHaveVisibilityDeclarations">
        <source>Accessibility modifiers are not permitted on union cases. Use 'type U = internal ...' or 'type U = private ...' to give an accessibility to the whole representation.</source>
        <target state="translated">액세스 가능성 한정자는 공용 구조체 케이스에서 허용되지 않습니다. 표현 전체에 액세스 가능성을 지정하려면 'type U = internal ...' 또는 'type U = private ...'을 사용하세요.</target>
        <note />
      </trans-unit>
      <trans-unit id="parsEnumFieldsCannotHaveVisibilityDeclarations">
        <source>Accessibility modifiers are not permitted on enumeration fields</source>
        <target state="translated">액세스 가능성 한정자는 열거형 필드에서 허용되지 않습니다.</target>
        <note />
      </trans-unit>
      <trans-unit id="parsConsiderUsingSeparateRecordType">
        <source>Consider using a separate record type instead</source>
        <target state="translated">대신 별도의 레코드 형식을 사용하세요.</target>
        <note />
      </trans-unit>
      <trans-unit id="parsRecordFieldsCannotHaveVisibilityDeclarations">
        <source>Accessibility modifiers are not permitted on record fields. Use 'type R = internal ...' or 'type R = private ...' to give an accessibility to the whole representation.</source>
        <target state="translated">액세스 가능성 한정자는 레코드 필드에서 허용되지 않습니다. 표현 전체에 액세스 가능성을 지정하려면 'type R = internal ...' 또는 'type R = private ...'을 사용하세요.</target>
        <note />
      </trans-unit>
      <trans-unit id="parsLetAndForNonRecBindings">
        <source>The declaration form 'let ... and ...' for non-recursive bindings is not used in F# code. Consider using a sequence of 'let' bindings</source>
        <target state="translated">비재귀적 바인딩을 위한 선언 형식 'let ... and ...'는 F# 코드에서 사용되지 않습니다. 대신 'let' 바인딩 시퀀스를 사용하세요.</target>
        <note />
      </trans-unit>
      <trans-unit id="parsUnmatchedParen">
        <source>Unmatched '('</source>
        <target state="translated">'('의 짝이 맞지 않습니다.</target>
        <note />
      </trans-unit>
      <trans-unit id="parsSuccessivePatternsShouldBeSpacedOrTupled">
        <source>Successive patterns should be separated by spaces or tupled</source>
        <target state="translated">연속된 패턴은 공백으로 구분하거나 튜플해야 합니다.</target>
        <note />
      </trans-unit>
      <trans-unit id="parsNoMatchingInForLet">
        <source>No matching 'in' found for this 'let'</source>
        <target state="translated">이 'let'과 짝이 맞는 'in'을 찾을 수 없습니다.</target>
        <note />
      </trans-unit>
      <trans-unit id="parsErrorInReturnForLetIncorrectIndentation">
        <source>Error in the return expression for this 'let'. Possible incorrect indentation.</source>
        <target state="translated">이 'let'에 대한 반환 식에 오류가 있습니다. 들여쓰기가 잘못되었을 수 있습니다.</target>
        <note />
      </trans-unit>
      <trans-unit id="parsExpectedExpressionAfterLet">
        <source>The block following this '{0}' is unfinished. Every code block is an expression and must have a result. '{1}' cannot be the final code element in a block. Consider giving this block an explicit result.</source>
        <target state="translated">이 '{0}' 뒤에 오는 블록이 완료되지 않았습니다. 모든 코드 블록은 식이며 결과가 있어야 합니다. '{1}'이(가) 블록의 최종 코드 요소가 될 수 없습니다. 이 블록에 명시적 결과를 제공하세요.</target>
        <note />
      </trans-unit>
      <trans-unit id="parsIncompleteIf">
        <source>Incomplete conditional. Expected 'if &lt;expr&gt; then &lt;expr&gt;' or 'if &lt;expr&gt; then &lt;expr&gt; else &lt;expr&gt;'.</source>
        <target state="translated">조건이 잘못되었습니다. 'if &lt;expr&gt; then &lt;expr&gt;' 또는 'if &lt;expr&gt; then &lt;expr&gt; else &lt;expr&gt;'이 필요합니다.</target>
        <note />
      </trans-unit>
      <trans-unit id="parsAssertIsNotFirstClassValue">
        <source>'assert' may not be used as a first class value. Use 'assert &lt;expr&gt;' instead.</source>
        <target state="translated">'assert'는 첫 번째 클래스 값으로 사용할 수 없습니다. 대신 'assert &lt;expr&gt;'을 사용하세요.</target>
        <note />
      </trans-unit>
      <trans-unit id="parsIdentifierExpected">
        <source>Identifier expected</source>
        <target state="translated">식별자가 필요합니다.</target>
        <note />
      </trans-unit>
      <trans-unit id="parsInOrEqualExpected">
        <source>'in' or '=' expected</source>
        <target state="translated">'in' 또는 '='가 필요합니다.</target>
        <note />
      </trans-unit>
      <trans-unit id="parsArrowUseIsLimited">
        <source>The use of '-&gt;' in sequence and computation expressions is limited to the form 'for pat in expr -&gt; expr'. Use the syntax 'for ... in ... do ... yield...' to generate elements in more complex sequence expressions.</source>
        <target state="translated">'-&gt;'를 시퀀스 및 계산 식에 사용할 때는 'for pat in expr -&gt; expr' 형식을 사용해야 합니다. 'for ... in ... do ... yield...' 구문을 사용하면 보다 복잡한 시퀀스 식에서 요소를 생성할 수 있습니다.</target>
        <note />
      </trans-unit>
      <trans-unit id="parsSuccessiveArgsShouldBeSpacedOrTupled">
        <source>Successive arguments should be separated by spaces or tupled, and arguments involving function or method applications should be parenthesized</source>
        <target state="translated">연속된 인수는 공백으로 구분하거나 튜플해야 하며 함수 또는 메서드 적용과 관련된 인수는 괄호로 묶어야 합니다.</target>
        <note />
      </trans-unit>
      <trans-unit id="parsUnmatchedBracket">
        <source>Unmatched '['</source>
        <target state="translated">'['의 짝이 맞지 않습니다.</target>
        <note />
      </trans-unit>
      <trans-unit id="parsMissingQualificationAfterDot">
        <source>Missing qualification after '.'</source>
        <target state="translated">'.' 뒤에 한정자가 없습니다.</target>
        <note />
      </trans-unit>
      <trans-unit id="parsParenFormIsForML">
        <source>In F# code you may use 'expr.[expr]'. A type annotation may be required to indicate the first expression is an array</source>
        <target state="translated">F# 코드에서는 'expr.[expr]'을 사용할 수 있습니다. 첫 번째 식이 배열임을 나타내기 위해 형식 주석이 필요할 수 있습니다.</target>
        <note />
      </trans-unit>
      <trans-unit id="parsMismatchedQuote">
        <source>Mismatched quotation, beginning with '{0}'</source>
        <target state="translated">짝이 맞지 않는 인용구('{0}'(으)로 시작)입니다.</target>
        <note />
      </trans-unit>
      <trans-unit id="parsUnmatched">
        <source>Unmatched '{0}'</source>
        <target state="translated">'{0}'의 짝이 맞지 않습니다.</target>
        <note />
      </trans-unit>
      <trans-unit id="parsUnmatchedBracketBar">
        <source>Unmatched '[|'</source>
        <target state="translated">'[|'의 짝이 맞지 않습니다.</target>
        <note />
      </trans-unit>
      <trans-unit id="parsUnmatchedBrace">
        <source>Unmatched '{{'</source>
        <target state="translated">'{{'의 짝이 맞지 않습니다.</target>
        <note />
      </trans-unit>
      <trans-unit id="parsFieldBinding">
        <source>Field bindings must have the form 'id = expr;'</source>
        <target state="translated">필드 바인딩의 형식은 'id = expr;'이어야 합니다.</target>
        <note />
      </trans-unit>
      <trans-unit id="parsMemberIllegalInObjectImplementation">
        <source>This member is not permitted in an object implementation</source>
        <target state="translated">이 멤버는 개체 구현에서 허용되지 않습니다.</target>
        <note />
      </trans-unit>
      <trans-unit id="parsMissingFunctionBody">
        <source>Missing function body</source>
        <target state="translated">함수 본문이 없습니다.</target>
        <note />
      </trans-unit>
      <trans-unit id="parsSyntaxErrorInLabeledType">
        <source>Syntax error in labelled type argument</source>
        <target state="translated">레이블이 지정된 형식 인수에 구문 오류가 있습니다.</target>
        <note />
      </trans-unit>
      <trans-unit id="parsUnexpectedInfixOperator">
        <source>Unexpected infix operator in type expression</source>
        <target state="translated">형식 식에 예기치 않은 중위 연산자가 있습니다.</target>
        <note />
      </trans-unit>
      <trans-unit id="parsMultiArgumentGenericTypeFormDeprecated">
        <source>The syntax '(typ,...,typ) ident' is not used in F# code. Consider using 'ident&lt;typ,...,typ&gt;' instead</source>
        <target state="translated">'(typ,...,typ) ident' 구문은 F# 코드에서 사용되지 않습니다. 대신 'ident&lt;typ,...,typ&gt;'를 사용하세요.</target>
        <note />
      </trans-unit>
      <trans-unit id="parsInvalidLiteralInType">
        <source>Invalid literal in type</source>
        <target state="translated">형식의 리터럴이 잘못되었습니다.</target>
        <note />
      </trans-unit>
      <trans-unit id="parsUnexpectedOperatorForUnitOfMeasure">
        <source>Unexpected infix operator in unit-of-measure expression. Legal operators are '*', '/' and '^'.</source>
        <target state="translated">측정 단위 식에 예기치 않은 중위 연산자가 있습니다. 올바른 연산자는 '*', '/' 및 '^'입니다.</target>
        <note />
      </trans-unit>
      <trans-unit id="parsUnexpectedIntegerLiteralForUnitOfMeasure">
        <source>Unexpected integer literal in unit-of-measure expression</source>
        <target state="translated">측정 단위 식에 예기치 않은 정수 리터럴이 있습니다.</target>
        <note />
      </trans-unit>
      <trans-unit id="parsUnexpectedTypeParameter">
        <source>Syntax error: unexpected type parameter specification</source>
        <target state="translated">구문 오류: 예기치 않은 형식 매개 변수 지정입니다.</target>
        <note />
      </trans-unit>
      <trans-unit id="parsMismatchedQuotationName">
        <source>Mismatched quotation operator name, beginning with '{0}'</source>
        <target state="translated">짝이 맞지 않는 인용구 연산자 이름('{0}'(으)로 시작)입니다.</target>
        <note />
      </trans-unit>
      <trans-unit id="parsActivePatternCaseMustBeginWithUpperCase">
        <source>Active pattern case identifiers must begin with an uppercase letter</source>
        <target state="translated">활성 패턴 케이스 식별자는 대문자로 시작해야 합니다.</target>
        <note />
      </trans-unit>
      <trans-unit id="parsActivePatternCaseContainsPipe">
        <source>The '|' character is not permitted in active pattern case identifiers</source>
        <target state="translated">'|' 문자는 활성 패턴 케이스 식별자에 허용되지 않습니다.</target>
        <note />
      </trans-unit>
      <trans-unit id="parsIllegalDenominatorForMeasureExponent">
        <source>Denominator must not be 0 in unit-of-measure exponent</source>
        <target state="translated">측정 단위 지수에서 분모는 0일 수 없습니다.</target>
        <note />
      </trans-unit>
      <trans-unit id="parsNoEqualShouldFollowNamespace">
        <source>No '=' symbol should follow a 'namespace' declaration</source>
        <target state="translated">'namespace' 선언 뒤에 '=' 기호가 오면 안 됩니다.</target>
        <note />
      </trans-unit>
      <trans-unit id="parsSyntaxModuleStructEndDeprecated">
        <source>The syntax 'module ... = struct .. end' is not used in F# code. Consider using 'module ... = begin .. end'</source>
        <target state="translated">'module ... = struct .. end' 구문은 F# 코드에서 사용되지 않습니다. 'module ... = begin .. end'를 사용하세요.</target>
        <note />
      </trans-unit>
      <trans-unit id="parsSyntaxModuleSigEndDeprecated">
        <source>The syntax 'module ... : sig .. end' is not used in F# code. Consider using 'module ... = begin .. end'</source>
        <target state="translated">'module ... : sig .. end' 구문은 F# 코드에서 사용되지 않습니다. 'module ... = begin .. end'를 사용하세요.</target>
        <note />
      </trans-unit>
      <trans-unit id="tcStaticFieldUsedWhenInstanceFieldExpected">
        <source>A static field was used where an instance field is expected</source>
        <target state="translated">인스턴스 필드가 필요한데 정적 필드가 사용되었습니다.</target>
        <note />
      </trans-unit>
      <trans-unit id="tcMethodNotAccessible">
        <source>Method '{0}' is not accessible from this code location</source>
        <target state="translated">'{0}' 메서드는 이 코드 위치에서 액세스할 수 없습니다.</target>
        <note />
      </trans-unit>
      <trans-unit id="tcImplicitMeasureFollowingSlash">
        <source>Implicit product of measures following /</source>
        <target state="translated">/ 다음의 측정값에 대한 암시적 곱입니다.</target>
        <note />
      </trans-unit>
      <trans-unit id="tcUnexpectedMeasureAnon">
        <source>Unexpected SynMeasure.Anon</source>
        <target state="translated">예기치 않은 SynMeasure.Anon입니다.</target>
        <note />
      </trans-unit>
      <trans-unit id="tcNonZeroConstantCannotHaveGenericUnit">
        <source>Non-zero constants cannot have generic units. For generic zero, write 0.0&lt;_&gt;.</source>
        <target state="translated">0이 아닌 상수에는 제네릭 단위를 지정할 수 없습니다. 제네릭 0을 사용하려면 0.0&lt;_&gt;을 작성하세요.</target>
        <note />
      </trans-unit>
      <trans-unit id="tcSeqResultsUseYield">
        <source>In sequence expressions, results are generated using 'yield'</source>
        <target state="translated">시퀀스 식에서는 'yield'를 사용하여 결과가 생성됩니다.</target>
        <note />
      </trans-unit>
      <trans-unit id="tcUnexpectedBigRationalConstant">
        <source>Unexpected big rational constant</source>
        <target state="translated">예기치 않은 큰 유리 상수입니다.</target>
        <note />
      </trans-unit>
      <trans-unit id="tcInvalidTypeForUnitsOfMeasure">
        <source>Units-of-measure are only supported on float, float32, decimal, and integer types.</source>
        <target state="translated">측정 단위는 float, float32, 10진 및 정수 형식에 대해서만 지원됩니다.</target>
        <note />
      </trans-unit>
      <trans-unit id="tcUnexpectedConstUint16Array">
        <source>Unexpected Const_uint16array</source>
        <target state="translated">예기치 않은 Const_uint16array입니다.</target>
        <note />
      </trans-unit>
      <trans-unit id="tcUnexpectedConstByteArray">
        <source>Unexpected Const_bytearray</source>
        <target state="translated">예기치 않은 Const_bytearray입니다.</target>
        <note />
      </trans-unit>
      <trans-unit id="tcParameterRequiresName">
        <source>A parameter with attributes must also be given a name, e.g. '[&lt;Attribute&gt;] Name : Type'</source>
        <target state="translated">특성이 지정된 매개 변수에는 이름도 지정해야 합니다(예: '[&lt;Attribute&gt;] Name : Type').</target>
        <note />
      </trans-unit>
      <trans-unit id="tcReturnValuesCannotHaveNames">
        <source>Return values cannot have names</source>
        <target state="translated">반환 값에는 이름을 지정할 수 없습니다.</target>
        <note />
      </trans-unit>
      <trans-unit id="tcMemberKindPropertyGetSetNotExpected">
        <source>SynMemberKind.PropertyGetSet only expected in parse trees</source>
        <target state="translated">SynMemberKind.PropertyGetSet은 구문 분석 트리에만 필요합니다.</target>
        <note />
      </trans-unit>
      <trans-unit id="tcNamespaceCannotContainValues">
        <source>Namespaces cannot contain values. Consider using a module to hold your value declarations.</source>
        <target state="translated">네임스페이스에는 값을 포함할 수 없습니다. 모듈을 사용하여 값 선언을 저장하세요.</target>
        <note />
      </trans-unit>
      <trans-unit id="tcNamespaceCannotContainExtensionMembers">
        <source>Namespaces cannot contain extension members except in the same file and namespace declaration group where the type is defined. Consider using a module to hold declarations of extension members.</source>
        <target state="translated">형식이 정의된 것과 같은 파일 및 네임스페이스 선언 그룹을 제외하고 네임스페이스는 확장 멤버를 포함할 수 없습니다. 모듈을 사용하여 확장 멤버의 선언을 저장하세요.</target>
        <note />
      </trans-unit>
      <trans-unit id="tcMultipleVisibilityAttributes">
        <source>Multiple visibility attributes have been specified for this identifier</source>
        <target state="translated">이 식별자에 대해 다중 표시 유형 특성이 지정되었습니다.</target>
        <note />
      </trans-unit>
      <trans-unit id="tcMultipleVisibilityAttributesWithLet">
        <source>Multiple visibility attributes have been specified for this identifier. 'let' bindings in classes are always private, as are any 'let' bindings inside expressions.</source>
        <target state="translated">이 식별자에 대해 다중 표시 유형 특성이 지정되었습니다. 클래스의 'let' 바인딩은 식 안의 모든 'let' 바인딩과 마찬가지로 항상 Private입니다.</target>
        <note />
      </trans-unit>
      <trans-unit id="tcInvalidMethodNameForRelationalOperator">
        <source>The name '({0})' should not be used as a member name. To define comparison semantics for a type, implement the 'System.IComparable' interface. If defining a static member for use from other CLI languages then use the name '{1}' instead.</source>
        <target state="translated">이름 '({0})'은(는) 멤버 이름으로 사용하면 안 됩니다. 형식에 대한 비교 의미 체계를 정의하려면 'System.IComparable' 인터페이스를 구현하세요. 다른 CLI 언어를 통해 사용할 정적 멤버를 정의하는 경우에는 이름 '{1}'을(를) 대신 사용하세요.</target>
        <note />
      </trans-unit>
      <trans-unit id="tcInvalidMethodNameForEquality">
        <source>The name '({0})' should not be used as a member name. To define equality semantics for a type, override the 'Object.Equals' member. If defining a static member for use from other CLI languages then use the name '{1}' instead.</source>
        <target state="translated">이름 '({0})'은(는) 멤버 이름으로 사용하면 안 됩니다. 형식에 대한 같음 의미 체계를 정의하려면 'Object.Equals' 멤버를 재정의하세요. 다른 CLI 언어를 통해 사용할 정적 멤버를 정의하는 경우에는 이름 '{1}'을(를) 대신 사용하세요.</target>
        <note />
      </trans-unit>
      <trans-unit id="tcInvalidMemberName">
        <source>The name '({0})' should not be used as a member name. If defining a static member for use from other CLI languages then use the name '{1}' instead.</source>
        <target state="translated">이름 '({0})'은(는) 멤버 이름으로 사용하면 안 됩니다. 다른 CLI 언어를 통해 사용할 정적 멤버를 정의하는 경우에는 이름 '{1}'을(를) 대신 사용하세요.</target>
        <note />
      </trans-unit>
      <trans-unit id="tcInvalidMemberNameFixedTypes">
        <source>The name '({0})' should not be used as a member name because it is given a standard definition in the F# library over fixed types</source>
        <target state="translated">이름 '({0})'에는 고정 형식에 대한 F# 라이브러리의 표준 정의가 지정되어 있으므로 해당 이름을 멤버 이름으로 사용하면 안 됩니다.</target>
        <note />
      </trans-unit>
      <trans-unit id="tcInvalidOperatorDefinitionRelational">
        <source>The '{0}' operator should not normally be redefined. To define overloaded comparison semantics for a particular type, implement the 'System.IComparable' interface in the definition of that type.</source>
        <target state="translated">'{0}' 연산자는 일반적으로 다시 정의하면 안 됩니다. 특정 형식에 대한 오버로드된 비교 의미 체계를 정의하려면 해당 형식의 정의에서 'System.IComparable' 인터페이스를 구현하세요.</target>
        <note />
      </trans-unit>
      <trans-unit id="tcInvalidOperatorDefinitionEquality">
        <source>The '{0}' operator should not normally be redefined. To define equality semantics for a type, override the 'Object.Equals' member in the definition of that type.</source>
        <target state="translated">'{0}' 연산자는 일반적으로 다시 정의하면 안 됩니다. 형식에 대한 같음 의미 체계를 정의하려면 해당 형식의 정의에서 'Object.Equals' 멤버를 재정의하세요.</target>
        <note />
      </trans-unit>
      <trans-unit id="tcInvalidOperatorDefinition">
        <source>The '{0}' operator should not normally be redefined. Consider using a different operator name</source>
        <target state="translated">'{0}' 연산자는 일반적으로 다시 정의하면 안 됩니다. 다른 연산자 이름을 사용하세요.</target>
        <note />
      </trans-unit>
      <trans-unit id="tcInvalidIndexOperatorDefinition">
        <source>The '{0}' operator cannot be redefined. Consider using a different operator name</source>
        <target state="translated">'{0}' 연산자를 다시 정의할 수 없습니다. 다른 연산자 이름을 사용하세요.</target>
        <note />
      </trans-unit>
      <trans-unit id="tcExpectModuleOrNamespaceParent">
        <source>Expected module or namespace parent {0}</source>
        <target state="translated">모듈 또는 네임스페이스 부모 {0}이(가) 필요합니다.</target>
        <note />
      </trans-unit>
      <trans-unit id="tcImplementsIComparableExplicitly">
        <source>The struct, record or union type '{0}' implements the interface 'System.IComparable' explicitly. You must apply the 'CustomComparison' attribute to the type.</source>
        <target state="translated">구조체, 레코드 또는 공용 구조체 형식 '{0}'은(는) 'System.IComparable' 인터페이스를 명시적으로 구현합니다. 형식에 'CustomComparison' 특성을 적용해야 합니다.</target>
        <note />
      </trans-unit>
      <trans-unit id="tcImplementsGenericIComparableExplicitly">
        <source>The struct, record or union type '{0}' implements the interface 'System.IComparable&lt;_&gt;' explicitly. You must apply the 'CustomComparison' attribute to the type, and should also provide a consistent implementation of the non-generic interface System.IComparable.</source>
        <target state="translated">구조체, 레코드 또는 공용 구조체 형식 '{0}'은(는) 'System.IComparable&lt;_&gt;' 인터페이스를 명시적으로 구현합니다. 형식에 'CustomComparison' 특성을 적용하고 제네릭이 아닌 인터페이스 System.IComparable에 대한 일관된 구현도 제공해야 합니다.</target>
        <note />
      </trans-unit>
      <trans-unit id="tcImplementsIStructuralComparableExplicitly">
        <source>The struct, record or union type '{0}' implements the interface 'System.IStructuralComparable' explicitly. Apply the 'CustomComparison' attribute to the type.</source>
        <target state="translated">구조체, 레코드 또는 공용 구조체 형식 '{0}'은(는) 'System.IStructuralComparable' 인터페이스를 명시적으로 구현합니다. 형식에 'CustomComparison' 특성을 적용하세요.</target>
        <note />
      </trans-unit>
      <trans-unit id="tcRecordFieldInconsistentTypes">
        <source>This record contains fields from inconsistent types</source>
        <target state="translated">이 레코드에는 일관성이 없는 형식의 필드가 포함되어 있습니다.</target>
        <note />
      </trans-unit>
      <trans-unit id="tcDllImportStubsCannotBeInlined">
        <source>DLLImport stubs cannot be inlined</source>
        <target state="translated">DLLImport 스텁은 인라인할 수 없습니다.</target>
        <note />
      </trans-unit>
      <trans-unit id="tcStructsCanOnlyBindThisAtMemberDeclaration">
        <source>Structs may only bind a 'this' parameter at member declarations</source>
        <target state="translated">구조체는 멤버 선언에서만 'this' 매개 변수를 바인딩할 수 있습니다.</target>
        <note />
      </trans-unit>
      <trans-unit id="tcUnexpectedExprAtRecInfPoint">
        <source>Unexpected expression at recursive inference point</source>
        <target state="translated">재귀적 유추 지점에 예기치 않은 식이 있습니다.</target>
        <note />
      </trans-unit>
      <trans-unit id="tcLessGenericBecauseOfAnnotation">
        <source>This code is less generic than required by its annotations because the explicit type variable '{0}' could not be generalized. It was constrained to be '{1}'.</source>
        <target state="translated">명시적 형식 변수 '{0}'을(를) 일반화할 수 없으므로 이 코드는 해당 주석에 필요한 것보다 일반적이지 않습니다. 해당 변수는 '{1}'(으)로 제한되었습니다.</target>
        <note />
      </trans-unit>
      <trans-unit id="tcConstrainedTypeVariableCannotBeGeneralized">
        <source>One or more of the explicit class or function type variables for this binding could not be generalized, because they were constrained to other types</source>
        <target state="translated">이 바인딩에 대한 하나 이상의 명시적 클래스 또는 함수 형식 변수가 다른 형식의 제약을 받으므로 해당 변수를 일반화할 수 없습니다.</target>
        <note />
      </trans-unit>
      <trans-unit id="tcGenericParameterHasBeenConstrained">
        <source>A generic type parameter has been used in a way that constrains it to always be '{0}'</source>
        <target state="translated">제네릭 형식 매개 변수가 항상 '{0}'이(가) 되도록 제한하는 방식으로 해당 매개 변수가 사용되었습니다.</target>
        <note />
      </trans-unit>
      <trans-unit id="tcTypeParameterHasBeenConstrained">
        <source>This type parameter has been used in a way that constrains it to always be '{0}'</source>
        <target state="translated">이 형식 매개 변수가 항상 '{0}'이(가) 되도록 제한하는 방식으로 해당 매개 변수가 사용되었습니다.</target>
        <note />
      </trans-unit>
      <trans-unit id="tcTypeParametersInferredAreNotStable">
        <source>The type parameters inferred for this value are not stable under the erasure of type abbreviations. This is due to the use of type abbreviations which drop or reorder type parameters, e.g. \n\ttype taggedInt&lt;'a&gt; = int or\n\ttype swap&lt;'a,'b&gt; = 'b * 'a.\nConsider declaring the type parameters for this value explicitly, e.g.\n\tlet f&lt;'a,'b&gt; ((x,y) : swap&lt;'b,'a&gt;) : swap&lt;'a,'b&gt; = (y,x).</source>
        <target state="translated">이 값에 대해 유추된 형식 매개 변수는 형식 약어를 지울 경우 불안정한 상태가 됩니다. 이는 형식 매개 변수를 삭제 또는 다시 정렬하는 형식 약어를 사용했기 때문입니다(예: \n\ttype taggedInt&lt;'a&gt; = int or\n\ttype swap&lt;'a,'b&gt; = 'b * 'a).\n이 값에 대한 형식 매개 변수를 명시적으로 선언하세요(예: \n\tlet f&lt;'a,'b&gt; ((x,y) : swap&lt;'b,'a&gt;) : swap&lt;'a,'b&gt; = (y,x)).</target>
        <note />
      </trans-unit>
      <trans-unit id="tcExplicitTypeParameterInvalid">
        <source>Explicit type parameters may only be used on module or member bindings</source>
        <target state="translated">명시적 형식 매개 변수는 모듈 또는 멤버 바인딩에 대해서만 사용할 수 있습니다.</target>
        <note />
      </trans-unit>
      <trans-unit id="tcOverridingMethodRequiresAllOrNoTypeParameters">
        <source>You must explicitly declare either all or no type parameters when overriding a generic abstract method</source>
        <target state="translated">제네릭 추상 메서드를 재정의할 때는 모든 형식 매개 변수를 명시적으로 선언하거나 형식 매개 변수를 선언하지 않아야 합니다.</target>
        <note />
      </trans-unit>
      <trans-unit id="tcFieldsDoNotDetermineUniqueRecordType">
        <source>The field labels and expected type of this record expression or pattern do not uniquely determine a corresponding record type</source>
        <target state="translated">이 레코드 식 또는 패턴의 필요한 형식 및 필드 레이블이 해당하는 레코드 형식을 고유하게 확인하지 않습니다.</target>
        <note />
      </trans-unit>
      <trans-unit id="tcFieldAppearsTwiceInRecord">
        <source>The field '{0}' appears twice in this record expression or pattern</source>
        <target state="translated">'{0}' 필드가 이 레코드 식 또는 패턴에 두 번 나타납니다.</target>
        <note />
      </trans-unit>
      <trans-unit id="tcUnknownUnion">
        <source>Unknown union case</source>
        <target state="translated">알 수 없는 공용 구조체 케이스입니다.</target>
        <note />
      </trans-unit>
      <trans-unit id="tcNotSufficientlyGenericBecauseOfScope">
        <source>This code is not sufficiently generic. The type variable {0} could not be generalized because it would escape its scope.</source>
        <target state="translated">이 코드는 충분히 일반적이지 않습니다. 형식 변수 {0}을(를) 일반화하면 범위를 벗어나게 되므로 일반화할 수 없습니다.</target>
        <note />
      </trans-unit>
      <trans-unit id="tcPropertyRequiresExplicitTypeParameters">
        <source>A property cannot have explicit type parameters. Consider using a method instead.</source>
        <target state="translated">속성에는 명시적 형식 매개 변수를 지정할 수 없습니다. 대신 메서드를 사용하세요.</target>
        <note />
      </trans-unit>
      <trans-unit id="tcConstructorCannotHaveTypeParameters">
        <source>A constructor cannot have explicit type parameters. Consider using a static construction method instead.</source>
        <target state="translated">생성자에는 명시적 형식 매개 변수를 지정할 수 없습니다. 대신 정적 생성 메서드를 사용하세요.</target>
        <note />
      </trans-unit>
      <trans-unit id="tcInstanceMemberRequiresTarget">
        <source>This instance member needs a parameter to represent the object being invoked. Make the member static or use the notation 'member x.Member(args) = ...'.</source>
        <target state="translated">이 인스턴스 멤버에는 호출하는 개체를 나타내는 매개 변수가 필요합니다. 멤버를 정적 요소로 만들거나 'member x.Member(args) = ...' 표기법을 사용하세요.</target>
        <note />
      </trans-unit>
      <trans-unit id="tcUnexpectedPropertyInSyntaxTree">
        <source>Unexpected source-level property specification in syntax tree</source>
        <target state="translated">구문 트리에 예기치 않은 소스 수준 속성 지정이 있습니다.</target>
        <note />
      </trans-unit>
      <trans-unit id="tcStaticInitializerRequiresArgument">
        <source>A static initializer requires an argument</source>
        <target state="translated">정적 이니셜라이저를 사용하려면 인수가 필요합니다.</target>
        <note />
      </trans-unit>
      <trans-unit id="tcObjectConstructorRequiresArgument">
        <source>An object constructor requires an argument</source>
        <target state="translated">개체 생성자를 사용하려면 인수가 필요합니다.</target>
        <note />
      </trans-unit>
      <trans-unit id="tcStaticMemberShouldNotHaveThis">
        <source>This static member should not have a 'this' parameter. Consider using the notation 'member Member(args) = ...'.</source>
        <target state="translated">이 정적 멤버에는 'this' 매개 변수가 있으면 안 됩니다. 'member Member(args) = ...' 표기법을 사용하세요.</target>
        <note />
      </trans-unit>
      <trans-unit id="tcExplicitStaticInitializerSyntax">
        <source>An explicit static initializer should use the syntax 'static new(args) = expr'</source>
        <target state="translated">명시적 정적 이니셜라이저는 'static new(args) = expr' 구문을 사용해야 합니다.</target>
        <note />
      </trans-unit>
      <trans-unit id="tcExplicitObjectConstructorSyntax">
        <source>An explicit object constructor should use the syntax 'new(args) = expr'</source>
        <target state="translated">명시적 개체 생성자는 'new(args) = expr' 구문을 사용해야 합니다.</target>
        <note />
      </trans-unit>
      <trans-unit id="tcUnexpectedPropertySpec">
        <source>Unexpected source-level property specification</source>
        <target state="translated">예기치 않은 소스 수준 속성 지정입니다.</target>
        <note />
      </trans-unit>
      <trans-unit id="tcObjectExpressionFormDeprecated">
        <source>This form of object expression is not used in F#. Use 'member this.MemberName ... = ...' to define member implementations in object expressions.</source>
        <target state="translated">이러한 형식의 개체 식은 F#에서 사용되지 않습니다. 'member this.MemberName ... = ...'을 사용하여 개체 식에 멤버 구현을 정의하세요.</target>
        <note />
      </trans-unit>
      <trans-unit id="tcInvalidDeclaration">
        <source>Invalid declaration</source>
        <target state="translated">선언이 잘못되었습니다.</target>
        <note />
      </trans-unit>
      <trans-unit id="tcAttributesInvalidInPatterns">
        <source>Attributes are not allowed within patterns</source>
        <target state="translated">특성은 패턴 내에서 허용되지 않습니다.</target>
        <note />
      </trans-unit>
      <trans-unit id="tcFunctionRequiresExplicitTypeArguments">
        <source>The generic function '{0}' must be given explicit type argument(s)</source>
        <target state="translated">제네릭 함수 '{0}'에는 명시적 형식 인수를 지정해야 합니다.</target>
        <note />
      </trans-unit>
      <trans-unit id="tcDoesNotAllowExplicitTypeArguments">
        <source>The method or function '{0}' should not be given explicit type argument(s) because it does not declare its type parameters explicitly</source>
        <target state="translated">'{0}' 메서드 또는 함수는 해당 형식 매개 변수를 명시적으로 선언하지 않으므로 이 함수에 명시적 형식 인수를 지정하면 안 됩니다.</target>
        <note />
      </trans-unit>
      <trans-unit id="tcTypeParameterArityMismatch">
        <source>This value, type or method expects {0} type parameter(s) but was given {1}</source>
        <target state="translated">이 값, 형식 또는 메서드에는 {0}개의 형식 매개 변수가 필요한데 {1}개를 받았습니다.</target>
        <note />
      </trans-unit>
      <trans-unit id="tcDefaultStructConstructorCall">
        <source>The default, zero-initializing constructor of a struct type may only be used if all the fields of the struct type admit default initialization</source>
        <target state="translated">구조체 형식의 기본 0 초기화 생성자는 구조체 형식의 모든 필드가 기본 초기화를 허용하는 경우에만 사용할 수 있습니다.</target>
        <note />
      </trans-unit>
      <trans-unit id="tcCouldNotFindIDisposable">
        <source>Couldn't find Dispose on IDisposable, or it was overloaded</source>
        <target state="translated">IDisposable에서 Dispose를 찾을 수 없거나 Dispose가 오버로드되었습니다.</target>
        <note />
      </trans-unit>
      <trans-unit id="tcNonLiteralCannotBeUsedInPattern">
        <source>This value is not a literal and cannot be used in a pattern</source>
        <target state="translated">이 값은 리터럴이 아니며 패턴에 사용할 수 없습니다.</target>
        <note />
      </trans-unit>
      <trans-unit id="tcFieldIsReadonly">
        <source>This field is readonly</source>
        <target state="translated">이 필드는 읽기 전용입니다.</target>
        <note />
      </trans-unit>
      <trans-unit id="tcNameArgumentsMustAppearLast">
        <source>Named arguments must appear after all other arguments</source>
        <target state="translated">명명된 인수는 다른 모든 인수 뒤에 나타나야 합니다.</target>
        <note />
      </trans-unit>
      <trans-unit id="tcFunctionRequiresExplicitLambda">
        <source>This function value is being used to construct a delegate type whose signature includes a byref argument. You must use an explicit lambda expression taking {0} arguments.</source>
        <target state="translated">이 함수 값은 시그니처에 byref 인수가 포함된 대리자 형식을 생성하는 데 사용되고 있습니다. {0}개의 인수를 사용하는 명시적 람다 식을 사용해야 합니다.</target>
        <note />
      </trans-unit>
      <trans-unit id="tcTypeCannotBeEnumerated">
        <source>The type '{0}' is not a type whose values can be enumerated with this syntax, i.e. is not compatible with either seq&lt;_&gt;, IEnumerable&lt;_&gt; or IEnumerable and does not have a GetEnumerator method</source>
        <target state="translated">'{0}' 형식은 이 구문을 사용하여 열거할 수 있는 값을 포함하는 형식이 아닙니다. 즉, seq&lt;_&gt;, IEnumerable&lt;_&gt; 또는 IEnumerable과 호환되지 않으며 GetEnumerator 메서드를 가지지 않습니다.</target>
        <note />
      </trans-unit>
      <trans-unit id="tcInvalidMixtureOfRecursiveForms">
        <source>This recursive binding uses an invalid mixture of recursive forms</source>
        <target state="translated">이 재귀적 바인딩은 잘못된 재귀적 형식 조합을 사용합니다.</target>
        <note />
      </trans-unit>
      <trans-unit id="tcInvalidObjectConstructionExpression">
        <source>This is not a valid object construction expression. Explicit object constructors must either call an alternate constructor or initialize all fields of the object and specify a call to a super class constructor.</source>
        <target state="translated">올바른 개체 생성 식이 아닙니다. 명시적 개체 생성자에서는 대체 생성자를 호출하거나 개체의 모든 필드를 초기화한 후 상위 클래스 생성자에 대한 호출을 지정해야 합니다.</target>
        <note />
      </trans-unit>
      <trans-unit id="tcInvalidConstraint">
        <source>Invalid constraint</source>
        <target state="translated">제약 조건이 잘못되었습니다.</target>
        <note />
      </trans-unit>
      <trans-unit id="tcInvalidConstraintTypeSealed">
        <source>Invalid constraint: the type used for the constraint is sealed, which means the constraint could only be satisfied by at most one solution</source>
        <target state="translated">제약 조건이 잘못되었습니다. 제약 조건에 사용된 형식이 봉인되었습니다. 즉, 최대 하나의 솔루션을 통해서만 해당 제약 조건을 만족시킬 수 있습니다.</target>
        <note />
      </trans-unit>
      <trans-unit id="tcInvalidEnumConstraint">
        <source>An 'enum' constraint must be of the form 'enum&lt;type&gt;'</source>
        <target state="translated">'enum' 제약 조건의 형식은 'enum&lt;type&gt;'이어야 합니다.</target>
        <note />
      </trans-unit>
      <trans-unit id="tcInvalidNewConstraint">
        <source>'new' constraints must take one argument of type 'unit' and return the constructed type</source>
        <target state="translated">'new' 제약 조건은 'unit' 형식의 인수 하나를 사용하고 생성된 형식을 반환해야 합니다.</target>
        <note />
      </trans-unit>
      <trans-unit id="tcInvalidPropertyType">
        <source>This property has an invalid type. Properties taking multiple indexer arguments should have types of the form 'ty1 * ty2 -&gt; ty3'. Properties returning functions should have types of the form '(ty1 -&gt; ty2)'.</source>
        <target state="translated">이 속성에는 잘못된 형식이 있습니다. 다중 인덱서 인수를 사용하는 속성에는 'ty1 * ty2 -&gt; ty3'과 같은 형식이 있어야 합니다. 함수를 반환하는 속성에는 '(ty1 -&gt; ty2)'와 같은 형식이 있어야 합니다.</target>
        <note />
      </trans-unit>
      <trans-unit id="tcExpectedUnitOfMeasureMarkWithAttribute">
        <source>Expected unit-of-measure parameter, not type parameter. Explicit unit-of-measure parameters must be marked with the [&lt;Measure&gt;] attribute.</source>
        <target state="translated">형식 매개 변수가 아니라 측정 단위 매개 변수가 필요합니다. 명시적 측정 단위 매개 변수는 [&lt;Measure&gt;] 특성으로 표시해야 합니다.</target>
        <note />
      </trans-unit>
      <trans-unit id="tcExpectedTypeParameter">
        <source>Expected type parameter, not unit-of-measure parameter</source>
        <target state="translated">측정 단위 매개 변수가 아니라 형식 매개 변수가 필요합니다.</target>
        <note />
      </trans-unit>
      <trans-unit id="tcExpectedTypeNotUnitOfMeasure">
        <source>Expected type, not unit-of-measure</source>
        <target state="translated">측정 단위가 아니라 형식이 필요합니다.</target>
        <note />
      </trans-unit>
      <trans-unit id="tcExpectedUnitOfMeasureNotType">
        <source>Expected unit-of-measure, not type</source>
        <target state="translated">형식이 아니라 측정 단위가 필요합니다.</target>
        <note />
      </trans-unit>
      <trans-unit id="tcInvalidUnitsOfMeasurePrefix">
        <source>Units-of-measure cannot be used as prefix arguments to a type. Rewrite as postfix arguments in angle brackets.</source>
        <target state="translated">측정 단위는 형식에 대한 접두사 인수로 사용할 수 없습니다. 꺾쇠 괄호 안에 후위 인수로 다시 작성하세요.</target>
        <note />
      </trans-unit>
      <trans-unit id="tcUnitsOfMeasureInvalidInTypeConstructor">
        <source>Unit-of-measure cannot be used in type constructor application</source>
        <target state="translated">측정 단위는 형식 생성자 적용 시 사용할 수 없습니다.</target>
        <note />
      </trans-unit>
      <trans-unit id="tcRequireBuilderMethod">
        <source>This control construct may only be used if the computation expression builder defines a '{0}' method</source>
        <target state="translated">계산 식 작성기가 '{0}' 메서드를 정의하는 경우에만 이 제어 구문을 사용할 수 있습니다.</target>
        <note />
      </trans-unit>
      <trans-unit id="tcTypeHasNoNestedTypes">
        <source>This type has no nested types</source>
        <target state="translated">이 형식에는 중첩 형식이 없습니다.</target>
        <note />
      </trans-unit>
      <trans-unit id="tcUnexpectedSymbolInTypeExpression">
        <source>Unexpected {0} in type expression</source>
        <target state="translated">형식 식에 예기치 않은 {0}이(가) 있습니다.</target>
        <note />
      </trans-unit>
      <trans-unit id="tcTypeParameterInvalidAsTypeConstructor">
        <source>Type parameter cannot be used as type constructor</source>
        <target state="translated">형식 매개 변수는 형식 생성자로 사용할 수 없습니다.</target>
        <note />
      </trans-unit>
      <trans-unit id="tcIllegalSyntaxInTypeExpression">
        <source>Illegal syntax in type expression</source>
        <target state="translated">형식 식의 구문이 잘못되었습니다.</target>
        <note />
      </trans-unit>
      <trans-unit id="tcAnonymousUnitsOfMeasureCannotBeNested">
        <source>Anonymous unit-of-measure cannot be nested inside another unit-of-measure expression</source>
        <target state="translated">익명 측정 단위는 다른 측정 단위 식 내에 중첩할 수 없습니다.</target>
        <note />
      </trans-unit>
      <trans-unit id="tcAnonymousTypeInvalidInDeclaration">
        <source>Anonymous type variables are not permitted in this declaration</source>
        <target state="translated">익명 형식 변수는 이 선언에서 허용되지 않습니다.</target>
        <note />
      </trans-unit>
      <trans-unit id="tcUnexpectedSlashInType">
        <source>Unexpected / in type</source>
        <target state="translated">형식에 예기치 않은 /가 있습니다.</target>
        <note />
      </trans-unit>
      <trans-unit id="tcUnexpectedTypeArguments">
        <source>Unexpected type arguments</source>
        <target state="translated">예기치 않은 형식 인수입니다.</target>
        <note />
      </trans-unit>
      <trans-unit id="tcOptionalArgsOnlyOnMembers">
        <source>Optional arguments are only permitted on type members</source>
        <target state="translated">선택적 인수는 형식 멤버에 대해서만 허용됩니다.</target>
        <note />
      </trans-unit>
      <trans-unit id="tcNameNotBoundInPattern">
        <source>Name '{0}' not bound in pattern context</source>
        <target state="translated">이름 '{0}'은(는) 패턴 컨텍스트에 바인딩되지 않았습니다.</target>
        <note />
      </trans-unit>
      <trans-unit id="tcInvalidNonPrimitiveLiteralInPatternMatch">
        <source>Non-primitive numeric literal constants cannot be used in pattern matches because they can be mapped to multiple different types through the use of a NumericLiteral module. Consider using replacing with a variable, and use 'when &lt;variable&gt; = &lt;constant&gt;' at the end of the match clause.</source>
        <target state="translated">기본 형식이 아닌 숫자 리터럴 상수는 NumericLiteral 모듈을 사용하여 다양한 형식에 매핑될 수 있으므로 패턴 일치에 사용할 수 없습니다. 변수로 바꾸고 일치 절의 끝에 'when &lt;variable&gt; = &lt;constant&gt;'를 사용하세요.</target>
        <note />
      </trans-unit>
      <trans-unit id="tcInvalidTypeArgumentUsage">
        <source>Type arguments cannot be specified here</source>
        <target state="translated">형식 인수는 여기에 지정할 수 없습니다.</target>
        <note />
      </trans-unit>
      <trans-unit id="tcRequireActivePatternWithOneResult">
        <source>Only active patterns returning exactly one result may accept arguments</source>
        <target state="translated">하나의 결과를 반환하는 활성 패턴만 인수를 사용할 수 있습니다.</target>
        <note />
      </trans-unit>
      <trans-unit id="tcInvalidArgForParameterizedPattern">
        <source>Invalid argument to parameterized pattern label</source>
        <target state="translated">매개 변수가 있는 패턴 레이블에 대한 인수가 잘못되었습니다.</target>
        <note />
      </trans-unit>
      <trans-unit id="tcInvalidIndexIntoActivePatternArray">
        <source>Internal error. Invalid index into active pattern array</source>
        <target state="translated">내부 오류입니다. 활성 패턴 배열에 대한 인덱스가 잘못되었습니다.</target>
        <note />
      </trans-unit>
      <trans-unit id="tcUnionCaseDoesNotTakeArguments">
        <source>This union case does not take arguments</source>
        <target state="translated">이 공용 구조체 케이스는 인수를 사용하지 않습니다.</target>
        <note />
      </trans-unit>
      <trans-unit id="tcUnionCaseRequiresOneArgument">
        <source>This union case takes one argument</source>
        <target state="translated">이 공용 구조체 케이스는 하나의 인수를 사용합니다.</target>
        <note />
      </trans-unit>
      <trans-unit id="tcUnionCaseExpectsTupledArguments">
        <source>This union case expects {0} arguments in tupled form</source>
        <target state="translated">이 공용 구조체 케이스에는 튜플된 형식의 인수 {0}개가 필요합니다.</target>
        <note />
      </trans-unit>
      <trans-unit id="tcFieldIsNotStatic">
        <source>Field '{0}' is not static</source>
        <target state="translated">'{0}'은(는) 정적 필드가 아닙니다.</target>
        <note />
      </trans-unit>
      <trans-unit id="tcFieldNotLiteralCannotBeUsedInPattern">
        <source>This field is not a literal and cannot be used in a pattern</source>
        <target state="translated">이는 리터럴 필드가 아니며 패턴에 사용할 수 없습니다.</target>
        <note />
      </trans-unit>
      <trans-unit id="tcRequireVarConstRecogOrLiteral">
        <source>This is not a variable, constant, active recognizer or literal</source>
        <target state="translated">변수, 상수, 활성 인식기 또는 리터럴이 아닙니다.</target>
        <note />
      </trans-unit>
      <trans-unit id="tcInvalidPattern">
        <source>This is not a valid pattern</source>
        <target state="translated">올바른 패턴이 아닙니다.</target>
        <note />
      </trans-unit>
      <trans-unit id="tcUseWhenPatternGuard">
        <source>Character range matches have been removed in F#. Consider using a 'when' pattern guard instead.</source>
        <target state="translated">문자 범위 일치는 F#에서 제거되었습니다. 대신 'when' 패턴 가드를 사용하세요.</target>
        <note />
      </trans-unit>
      <trans-unit id="tcIllegalPattern">
        <source>Illegal pattern</source>
        <target state="translated">패턴이 잘못되었습니다.</target>
        <note />
      </trans-unit>
      <trans-unit id="tcSyntaxErrorUnexpectedQMark">
        <source>Syntax error - unexpected '?' symbol</source>
        <target state="translated">구문 오류 - 예기치 않은 '?' 기호입니다.</target>
        <note />
      </trans-unit>
      <trans-unit id="tcExpressionCountMisMatch">
        <source>Expected {0} expressions, got {1}</source>
        <target state="translated">{0}개의 식이 필요한데 {1}개를 받았습니다.</target>
        <note />
      </trans-unit>
      <trans-unit id="tcExprUndelayed">
        <source>TcExprUndelayed: delayed</source>
        <target state="translated">TcExprUndelayed: 지연되었습니다.</target>
        <note />
      </trans-unit>
      <trans-unit id="tcExpressionRequiresSequence">
        <source>This expression form may only be used in sequence and computation expressions</source>
        <target state="translated">이 식 형식은 시퀀스 및 계산 식에만 사용할 수 있습니다.</target>
        <note />
      </trans-unit>
      <trans-unit id="tcInvalidObjectExpressionSyntaxForm">
        <source>Invalid object expression. Objects without overrides or interfaces should use the expression form 'new Type(args)' without braces.</source>
        <target state="translated">개체 식이 잘못되었습니다. 재정의 또는 인터페이스가 없는 개체는 중괄호 없이 식 형식 'new Type(args)'을 사용해야 합니다.</target>
        <note />
      </trans-unit>
      <trans-unit id="tcInvalidObjectSequenceOrRecordExpression">
        <source>Invalid object, sequence or record expression</source>
        <target state="translated">개체, 시퀀스 또는 레코드 식이 잘못되었습니다.</target>
        <note />
      </trans-unit>
      <trans-unit id="tcInvalidSequenceExpressionSyntaxForm">
        <source>Invalid record, sequence or computation expression. Sequence expressions should be of the form 'seq {{ ... }}'</source>
        <target state="translated">레코드, 시퀀스 또는 계산 식이 잘못되었습니다. 시퀀스 식의 형식은 'seq {{ ... }}'여야 합니다.</target>
        <note />
      </trans-unit>
      <trans-unit id="tcExpressionWithIfRequiresParenthesis">
        <source>This list or array expression includes an element of the form 'if ... then ... else'. Parenthesize this expression to indicate it is an individual element of the list or array, to disambiguate this from a list generated using a sequence expression</source>
        <target state="translated">이 목록 또는 배열 식에는 'if ... then ... else' 형식의 요소가 포함되어 있습니다. 식이 목록 또는 배열의 개별 요소임을 나타내고 이를 시퀀스 식을 사용하여 생성된 목록과 구분하려면 이 식을 괄호로 묶으세요.</target>
        <note />
      </trans-unit>
      <trans-unit id="tcUnableToParseFormatString">
        <source>Unable to parse format string '{0}'</source>
        <target state="translated">서식 문자열 '{0}'을(를) 구문 분석할 수 없습니다.</target>
        <note />
      </trans-unit>
      <trans-unit id="tcListLiteralMaxSize">
        <source>This list expression exceeds the maximum size for list literals. Use an array for larger literals and call Array.ToList.</source>
        <target state="translated">이 목록 식은 목록 리터럴의 최대 크기를 초과합니다. 보다 큰 리터럴을 위한 배열을 사용하고 Array.ToList를 호출하세요.</target>
        <note />
      </trans-unit>
      <trans-unit id="tcExpressionFormRequiresObjectConstructor">
        <source>The expression form 'expr then expr' may only be used as part of an explicit object constructor</source>
        <target state="translated">식 형식 'expr then expr'은 명시적 개체 생성자의 일부로만 사용할 수 있습니다.</target>
        <note />
      </trans-unit>
      <trans-unit id="tcNamedArgumentsCannotBeUsedInMemberTraits">
        <source>Named arguments cannot be given to member trait calls</source>
        <target state="translated">명명된 인수는 멤버 특성 호출에 지정할 수 없습니다.</target>
        <note />
      </trans-unit>
      <trans-unit id="tcNotValidEnumCaseName">
        <source>This is not a valid name for an enumeration case</source>
        <target state="translated">열거형 케이스에 대한 올바른 이름이 아닙니다.</target>
        <note />
      </trans-unit>
      <trans-unit id="tcFieldIsNotMutable">
        <source>This field is not mutable</source>
        <target state="translated">이 필드는 변경할 수 없습니다.</target>
        <note />
      </trans-unit>
      <trans-unit id="tcConstructRequiresListArrayOrSequence">
        <source>This construct may only be used within list, array and sequence expressions, e.g. expressions of the form 'seq {{ ... }}', '[ ... ]' or '[| ... |]'. These use the syntax 'for ... in ... do ... yield...' to generate elements</source>
        <target state="translated">이 생성자는 목록, 배열 및 시퀀스 식 내에서만 사용할 수 있습니다(예: 'seq {{ ... }}', '[ ... ]' 또는 '[| ... |]' 형식의 식). 이러한 식은 'for ... in ... do ... yield...' 구문을 사용하여 요소를 생성합니다.</target>
        <note />
      </trans-unit>
      <trans-unit id="tcConstructRequiresComputationExpressions">
        <source>This construct may only be used within computation expressions. To return a value from an ordinary function simply write the expression without 'return'.</source>
        <target state="translated">이 생성자는 계산 식 내에서만 사용할 수 있습니다. 일반 함수에서 값을 반환하려면 단순히 'return' 없이 식을 작성하세요.</target>
        <note />
      </trans-unit>
      <trans-unit id="tcConstructRequiresSequenceOrComputations">
        <source>This construct may only be used within sequence or computation expressions</source>
        <target state="translated">이 생성자는 시퀀스 또는 계산 식 내에서만 사용할 수 있습니다.</target>
        <note />
      </trans-unit>
      <trans-unit id="tcConstructRequiresComputationExpression">
        <source>This construct may only be used within computation expressions</source>
        <target state="translated">이 생성자는 계산 식 내에서만 사용할 수 있습니다.</target>
        <note />
      </trans-unit>
      <trans-unit id="tcInvalidIndexerExpression">
        <source>Incomplete expression or invalid use of indexer syntax</source>
        <target state="translated">불완전한 식 또는 잘못된 인덱서 구문 사용</target>
        <note />
      </trans-unit>
      <trans-unit id="tcObjectOfIndeterminateTypeUsedRequireTypeConstraint">
        <source>The operator 'expr.[idx]' has been used on an object of indeterminate type based on information prior to this program point. Consider adding further type constraints</source>
        <target state="translated">'expr.[idx]' 연산자가 이 프로그램 지점 전의 정보를 기반으로 하는 확인할 수 없는 형식의 개체에 사용되었습니다. 형식 제약 조건을 더 추가해 보세요.</target>
        <note />
      </trans-unit>
      <trans-unit id="tcCannotInheritFromVariableType">
        <source>Cannot inherit from a variable type</source>
        <target state="translated">변수 형식에서 상속할 수 없습니다.</target>
        <note />
      </trans-unit>
      <trans-unit id="tcObjectConstructorsOnTypeParametersCannotTakeArguments">
        <source>Calls to object constructors on type parameters cannot be given arguments</source>
        <target state="translated">형식 매개 변수의 개체 생성자에 대한 호출에는 인수를 지정할 수 없습니다.</target>
        <note />
      </trans-unit>
      <trans-unit id="tcCompiledNameAttributeMisused">
        <source>The 'CompiledName' attribute cannot be used with this language element</source>
        <target state="translated">'CompiledName' 특성은 이 언어 요소에 사용할 수 없습니다.</target>
        <note />
      </trans-unit>
      <trans-unit id="tcNamedTypeRequired">
        <source>'{0}' may only be used with named types</source>
        <target state="translated">'{0}'은(는) 명명된 형식에만 사용할 수 있습니다.</target>
        <note />
      </trans-unit>
      <trans-unit id="tcInheritCannotBeUsedOnInterfaceType">
        <source>'inherit' cannot be used on interface types. Consider implementing the interface by using 'interface ... with ... end' instead.</source>
        <target state="translated">'inherit'은 인터페이스 형식에 대해 사용할 수 없습니다. 대신 'interface ... with ... end'를 사용하여 인터페이스를 구현하세요.</target>
        <note />
      </trans-unit>
      <trans-unit id="tcNewCannotBeUsedOnInterfaceType">
        <source>'new' cannot be used on interface types. Consider using an object expression '{{ new ... with ... }}' instead.</source>
        <target state="translated">'new'는 인터페이스 형식에 대해 사용할 수 없습니다. 대신 개체 식 '{{ new ... with ... }}'를 사용하세요.</target>
        <note />
      </trans-unit>
      <trans-unit id="tcAbstractTypeCannotBeInstantiated">
        <source>Instances of this type cannot be created since it has been marked abstract or not all methods have been given implementations. Consider using an object expression '{{ new ... with ... }}' instead.</source>
        <target state="translated">이 형식의 인스턴스가 abstract로 표시되었거나 메서드 중 일부에 구현이 지정되지 않았으므로 해당 인스턴스를 만들 수 없습니다. 대신 개체 식 '{{ new ... with ... }}'를 사용하세요.</target>
        <note />
      </trans-unit>
      <trans-unit id="tcIDisposableTypeShouldUseNew">
        <source>It is recommended that objects supporting the IDisposable interface are created using the syntax 'new Type(args)', rather than 'Type(args)' or 'Type' as a function value representing the constructor, to indicate that resources may be owned by the generated value</source>
        <target state="translated">IDisposable 인터페이스를 지원하는 개체는 생성 값이 리소스를 소유할 수도 있다는 것을 표시하기 위해 생성자를 나타내는 함수 값으로 'Type(args)' 또는 'Type'이 아니라 'new Type(args)' 구문을 사용하여 만드는 것이 좋습니다.</target>
        <note />
      </trans-unit>
      <trans-unit id="tcSyntaxCanOnlyBeUsedToCreateObjectTypes">
        <source>'{0}' may only be used to construct object types</source>
        <target state="translated">'{0}'은(는) 개체 형식을 생성하는 데에만 사용할 수 있습니다.</target>
        <note />
      </trans-unit>
      <trans-unit id="tcConstructorRequiresCall">
        <source>Constructors for the type '{0}' must directly or indirectly call its implicit object constructor. Use a call to the implicit object constructor instead of a record expression.</source>
        <target state="translated">'{0}' 형식에 대한 생성자는 직접 또는 간접적으로 해당 암시적 개체 생성자를 호출해야 합니다. 레코드 식 대신 암시적 개체 생성자에 대한 호출을 사용하세요.</target>
        <note />
      </trans-unit>
      <trans-unit id="tcUndefinedField">
        <source>The field '{0}' has been given a value, but is not present in the type '{1}'</source>
        <target state="translated">{0}' 필드에 값이 지정되었지만 해당 필드가 '{1}' 형식에 없습니다.</target>
        <note />
      </trans-unit>
      <trans-unit id="tcFieldRequiresAssignment">
        <source>No assignment given for field '{0}' of type '{1}'</source>
        <target state="translated">{1}' 형식의 '{0}' 필드에 대해 지정된 할당이 없습니다.</target>
        <note />
      </trans-unit>
      <trans-unit id="tcExtraneousFieldsGivenValues">
        <source>Extraneous fields have been given values</source>
        <target state="translated">잘못 사용된 필드에 값이 지정되었습니다.</target>
        <note />
      </trans-unit>
      <trans-unit id="tcObjectExpressionsCanOnlyOverrideAbstractOrVirtual">
        <source>Only overrides of abstract and virtual members may be specified in object expressions</source>
        <target state="translated">추상 및 가상 멤버의 재정의만 개체 식에 지정할 수 있습니다.</target>
        <note />
      </trans-unit>
      <trans-unit id="tcNoAbstractOrVirtualMemberFound">
        <source>The member '{0}' does not correspond to any abstract or virtual method available to override or implement.</source>
        <target state="translated">'{0}' 멤버는 재정의 또는 구현할 수 있는 어떠한 추상 또는 가상 메서드에도 해당하지 않습니다.</target>
        <note />
      </trans-unit>
      <trans-unit id="tcMemberFoundIsNotAbstractOrVirtual">
        <source>The type {0} contains the member '{1}' but it is not a virtual or abstract method that is available to override or implement.</source>
        <target state="translated">{0} 형식에 '{1}' 멤버가 포함되어 있지만 이 멤버는 재정의 또는 구현할 수 있는 가상 또는 추상 메서드가 아닙니다.</target>
        <note />
      </trans-unit>
      <trans-unit id="tcArgumentArityMismatch">
        <source>The member '{0}' does not accept the correct number of arguments. {1} argument(s) are expected, but {2} were given. The required signature is '{3}'.{4}</source>
        <target state="translated">{0}' 멤버가 올바른 수의 인수를 적용하지 않습니다. {1}개의 인수가 필요하지만 {2}개 지정되었습니다. 필요한 시그니처는 '{3}'입니다.{4}</target>
        <note />
      </trans-unit>
      <trans-unit id="tcArgumentArityMismatchOneOverload">
        <source>The member '{0}' does not accept the correct number of arguments. One overload accepts {1} arguments, but {2} were given. The required signature is '{3}'.{4}</source>
        <target state="translated">{0}' 멤버가 올바른 수의 인수를 받지 못했습니다. 하나의 오버로드는 {1}개의 인수를 받지만 {2}개가 주어졌습니다. 필요한 시그니처는 '{3}'입니다.{4}</target>
        <note />
      </trans-unit>
      <trans-unit id="tcSimpleMethodNameRequired">
        <source>A simple method name is required here</source>
        <target state="translated">단순 메서드 이름이 여기에 필요합니다.</target>
        <note />
      </trans-unit>
      <trans-unit id="tcPredefinedTypeCannotBeUsedAsSuperType">
        <source>The types System.ValueType, System.Enum, System.Delegate, System.MulticastDelegate and System.Array cannot be used as super types in an object expression or class</source>
        <target state="translated">System.ValueType, System.Enum, System.Delegate, System.MulticastDelegate 및 System.Array 형식은 개체 식 또는 클래스에서 상위 형식으로 사용할 수 없습니다.</target>
        <note />
      </trans-unit>
      <trans-unit id="tcNewMustBeUsedWithNamedType">
        <source>'new' must be used with a named type</source>
        <target state="translated">'new'는 명명된 형식에 사용해야 합니다.</target>
        <note />
      </trans-unit>
      <trans-unit id="tcCannotCreateExtensionOfSealedType">
        <source>Cannot create an extension of a sealed type</source>
        <target state="translated">봉인된 형식의 확장을 만들 수 없습니다.</target>
        <note />
      </trans-unit>
      <trans-unit id="tcNoArgumentsForRecordValue">
        <source>No arguments may be given when constructing a record value</source>
        <target state="translated">레코드 값을 생성할 때는 인수를 지정할 수 없습니다.</target>
        <note />
      </trans-unit>
      <trans-unit id="tcNoInterfaceImplementationForConstructionExpression">
        <source>Interface implementations cannot be given on construction expressions</source>
        <target state="translated">인터페이스 구현은 생성 식에서 지정할 수 없습니다.</target>
        <note />
      </trans-unit>
      <trans-unit id="tcObjectConstructionCanOnlyBeUsedInClassTypes">
        <source>Object construction expressions may only be used to implement constructors in class types</source>
        <target state="translated">개체 생성 식은 클래스 형식의 생성자를 구현하는 데에만 사용할 수 있습니다.</target>
        <note />
      </trans-unit>
      <trans-unit id="tcOnlySimpleBindingsCanBeUsedInConstructionExpressions">
        <source>Only simple bindings of the form 'id = expr' can be used in construction expressions</source>
        <target state="translated">'id = expr' 형식의 단순 바인딩만 생성 식에 사용할 수 있습니다.</target>
        <note />
      </trans-unit>
      <trans-unit id="tcObjectsMustBeInitializedWithObjectExpression">
        <source>Objects must be initialized by an object construction expression that calls an inherited object constructor and assigns a value to each field</source>
        <target state="translated">개체는 상속된 개체 생성자를 호출하고 각 필드에 값을 할당하는 개체 생성 식으로 초기화해야 합니다.</target>
        <note />
      </trans-unit>
      <trans-unit id="tcExpectedInterfaceType">
        <source>Expected an interface type</source>
        <target state="translated">인터페이스 형식이 필요합니다.</target>
        <note />
      </trans-unit>
      <trans-unit id="tcConstructorForInterfacesDoNotTakeArguments">
        <source>Constructor expressions for interfaces do not take arguments</source>
        <target state="translated">인터페이스에 대한 생성자 식에는 인수가 사용되지 않습니다.</target>
        <note />
      </trans-unit>
      <trans-unit id="tcConstructorRequiresArguments">
        <source>This object constructor requires arguments</source>
        <target state="translated">이 개체 생성자에는 인수가 필요합니다.</target>
        <note />
      </trans-unit>
      <trans-unit id="tcNewRequiresObjectConstructor">
        <source>'new' may only be used with object constructors</source>
        <target state="translated">'new'는 개체 생성자에만 사용할 수 있습니다.</target>
        <note />
      </trans-unit>
      <trans-unit id="tcAtLeastOneOverrideIsInvalid">
        <source>At least one override did not correctly implement its corresponding abstract member</source>
        <target state="translated">하나 이상의 재정의가 해당하는 추상 멤버를 올바르게 구현하지 않았습니다.</target>
        <note />
      </trans-unit>
      <trans-unit id="tcNumericLiteralRequiresModule">
        <source>This numeric literal requires that a module '{0}' defining functions FromZero, FromOne, FromInt32, FromInt64 and FromString be in scope</source>
        <target state="translated">이 숫자 리터럴을 사용하려면 FromZero, FromOne, FromInt32, FromInt64 및 FromString 함수를 정의하는 '{0}' 모듈이 범위 내에 있어야 합니다.</target>
        <note />
      </trans-unit>
      <trans-unit id="tcInvalidRecordConstruction">
        <source>Invalid record construction</source>
        <target state="translated">레코드 생성이 잘못되었습니다.</target>
        <note />
      </trans-unit>
      <trans-unit id="tcExpressionFormRequiresRecordTypes">
        <source>The expression form {{ expr with ... }} may only be used with record types. To build object types use {{ new Type(...) with ... }}</source>
        <target state="translated">식 형식 {{ expr with ... }}는 레코드 형식에만 사용할 수 있습니다. 개체 형식을 빌드하려면 {{ new Type(...) with ... }}를 사용하세요.</target>
        <note />
      </trans-unit>
      <trans-unit id="tcInheritedTypeIsNotObjectModelType">
        <source>The inherited type is not an object model type</source>
        <target state="translated">상속된 형식이 개체 모델 형식이 아닙니다.</target>
        <note />
      </trans-unit>
      <trans-unit id="tcObjectConstructionExpressionCanOnlyImplementConstructorsInObjectModelTypes">
        <source>Object construction expressions (i.e. record expressions with inheritance specifications) may only be used to implement constructors in object model types. Use 'new ObjectType(args)' to construct instances of object model types outside of constructors</source>
        <target state="translated">개체 생성 식, 즉 상속 지정이 있는 레코드 식은 개체 모델 형식의 생성자를 구현하는 데에만 사용할 수 있습니다. 'new ObjectType(args)'을 사용하여 생성자 외부에 개체 모델 형식의 인스턴스를 생성하세요.</target>
        <note />
      </trans-unit>
      <trans-unit id="tcEmptyRecordInvalid">
        <source>'{{ }}' is not a valid expression. Records must include at least one field. Empty sequences are specified by using Seq.empty or an empty list '[]'.</source>
        <target state="translated">'{{ }}'는 유효한 식이 아닙니다. 레코드에는 하나 이상의 필드를 포함해야 합니다. 빈 시퀀스는 Seq.empty 또는 빈 목록 '[]'를 사용하여 지정합니다.</target>
        <note />
      </trans-unit>
      <trans-unit id="tcTypeIsNotARecordTypeNeedConstructor">
        <source>This type is not a record type. Values of class and struct types must be created using calls to object constructors.</source>
        <target state="translated">이 형식은 레코드 형식이 아닙니다. 클래스 및 구조체 형식의 값은 개체 생성자에 대한 호출을 사용하여 만들어야 합니다.</target>
        <note />
      </trans-unit>
      <trans-unit id="tcTypeIsNotARecordType">
        <source>This type is not a record type</source>
        <target state="translated">이 형식은 레코드 형식이 아닙니다.</target>
        <note />
      </trans-unit>
      <trans-unit id="tcConstructIsAmbiguousInComputationExpression">
        <source>This construct is ambiguous as part of a computation expression. Nested expressions may be written using 'let _ = (...)' and nested computations using 'let! res = builder {{ ... }}'.</source>
        <target state="translated">이 구문은 계산 식의 일부로서 모호합니다. 중첩 식은 'let _ = (...)', 중첩 계산은 'let! res = builder {{ ... }}'를 사용하여 작성할 수 있습니다.</target>
        <note />
      </trans-unit>
      <trans-unit id="tcConstructIsAmbiguousInSequenceExpression">
        <source>This construct is ambiguous as part of a sequence expression. Nested expressions may be written using 'let _ = (...)' and nested sequences using 'yield! seq {{... }}'.</source>
        <target state="translated">이 구문은 시퀀스 식의 일부로서 모호합니다. 중첩 식은 'let _ = (...)', 중첩 시퀀스는 'yield! seq {{... }}'를 사용하여 작성할 수 있습니다.</target>
        <note />
      </trans-unit>
      <trans-unit id="tcDoBangIllegalInSequenceExpression">
        <source>'do!' cannot be used within sequence expressions</source>
        <target state="translated">'do!'는 시퀀스 식 내에 사용할 수 없습니다.</target>
        <note />
      </trans-unit>
      <trans-unit id="tcUseForInSequenceExpression">
        <source>The use of 'let! x = coll' in sequence expressions is not permitted. Use 'for x in coll' instead.</source>
        <target state="translated">'let! x = coll'은 시퀀스 식에 사용할 수 없습니다. 대신 'for x in coll'을 사용하세요.</target>
        <note />
      </trans-unit>
      <trans-unit id="tcTryIllegalInSequenceExpression">
        <source>'try'/'with' cannot be used within sequence expressions</source>
        <target state="translated">'try'/'with'는 시퀀스 식 내에 사용할 수 없습니다.</target>
        <note />
      </trans-unit>
      <trans-unit id="tcUseYieldBangForMultipleResults">
        <source>In sequence expressions, multiple results are generated using 'yield!'</source>
        <target state="translated">시퀀스 식에서는 'yield!'를 사용하여 다중 결과가 생성됩니다.</target>
        <note />
      </trans-unit>
      <trans-unit id="tcInvalidAssignment">
        <source>Invalid assignment</source>
        <target state="translated">할당이 잘못되었습니다.</target>
        <note />
      </trans-unit>
      <trans-unit id="tcInvalidUseOfTypeName">
        <source>Invalid use of a type name</source>
        <target state="translated">형식 이름을 잘못 사용했습니다.</target>
        <note />
      </trans-unit>
      <trans-unit id="tcTypeHasNoAccessibleConstructor">
        <source>This type has no accessible object constructors</source>
        <target state="translated">이 형식에는 액세스 가능한 개체 생성자가 없습니다.</target>
        <note />
      </trans-unit>
      <trans-unit id="tcInvalidUseOfInterfaceType">
        <source>Invalid use of an interface type</source>
        <target state="translated">인터페이스 형식을 잘못 사용했습니다.</target>
        <note />
      </trans-unit>
      <trans-unit id="tcInvalidUseOfDelegate">
        <source>Invalid use of a delegate constructor. Use the syntax 'new Type(args)' or just 'Type(args)'.</source>
        <target state="translated">대리 생성자를 잘못 사용했습니다. 'new Type(args)' 구문을 사용하거나 'Type(args)'만 사용하세요.</target>
        <note />
      </trans-unit>
      <trans-unit id="tcPropertyIsNotStatic">
        <source>Property '{0}' is not static</source>
        <target state="translated">'{0}'은(는) 정적 속성이 아닙니다.</target>
        <note />
      </trans-unit>
      <trans-unit id="tcPropertyIsNotReadable">
        <source>Property '{0}' is not readable</source>
        <target state="translated">'{0}' 속성은 읽을 수 없습니다.</target>
        <note />
      </trans-unit>
      <trans-unit id="tcLookupMayNotBeUsedHere">
        <source>This lookup cannot be used here</source>
        <target state="translated">이 조회는 여기에 사용할 수 없습니다.</target>
        <note />
      </trans-unit>
      <trans-unit id="tcPropertyIsStatic">
        <source>Property '{0}' is static</source>
        <target state="translated">'{0}'은(는) 정적 속성입니다.</target>
        <note />
      </trans-unit>
      <trans-unit id="tcPropertyCannotBeSet1">
        <source>Property '{0}' cannot be set</source>
        <target state="translated">'{0}' 속성은 설정할 수 없습니다.</target>
        <note />
      </trans-unit>
      <trans-unit id="tcConstructorsCannotBeFirstClassValues">
        <source>Constructors must be applied to arguments and cannot be used as first-class values. If necessary use an anonymous function '(fun arg1 ... argN -&gt; new Type(arg1,...,argN))'.</source>
        <target state="translated">생성자는 인수에 적용해야 하며 첫 번째 클래스 값으로 사용할 수 없습니다. 필요한 경우 익명 함수 '(fun arg1 ... argN -&gt; new Type(arg1,...,argN))'을 사용하세요.</target>
        <note />
      </trans-unit>
      <trans-unit id="tcSyntaxFormUsedOnlyWithRecordLabelsPropertiesAndFields">
        <source>The syntax 'expr.id' may only be used with record labels, properties and fields</source>
        <target state="translated">'expr.id' 구문은 레코드 레이블, 속성 및 필드에만 사용할 수 있습니다.</target>
        <note />
      </trans-unit>
      <trans-unit id="tcEventIsStatic">
        <source>Event '{0}' is static</source>
        <target state="translated">'{0}'은(는) 정적 이벤트입니다.</target>
        <note />
      </trans-unit>
      <trans-unit id="tcEventIsNotStatic">
        <source>Event '{0}' is not static</source>
        <target state="translated">'{0}'은(는) 정적 이벤트가 아닙니다.</target>
        <note />
      </trans-unit>
      <trans-unit id="tcNamedArgumentDidNotMatch">
        <source>The named argument '{0}' did not match any argument or mutable property</source>
        <target state="translated">명명된 인수 '{0}'이(가) 어떠한 인수 또는 변경할 수 있는 속성과도 일치하지 않습니다.</target>
        <note />
      </trans-unit>
      <trans-unit id="tcOverloadsCannotHaveCurriedArguments">
        <source>One or more of the overloads of this method has curried arguments. Consider redesigning these members to take arguments in tupled form.</source>
        <target state="translated">이 메서드에 대한 하나 이상의 오버로드에 커리된 인수가 있습니다. 튜플된 형식의 인수를 사용하려면 이러한 멤버를 다시 디자인하세요.</target>
        <note />
      </trans-unit>
      <trans-unit id="tcUnnamedArgumentsDoNotFormPrefix">
        <source>The unnamed arguments do not form a prefix of the arguments of the method called</source>
        <target state="translated">명명되지 않은 인수는 호출된 메서드의 인수에 대한 접두사를 형성하지 않습니다.</target>
        <note />
      </trans-unit>
      <trans-unit id="tcStaticOptimizationConditionalsOnlyForFSharpLibrary">
        <source>Static optimization conditionals are only for use within the F# library</source>
        <target state="translated">정적 최적화 조건은 F# 라이브러리 내에서만 사용해야 합니다.</target>
        <note />
      </trans-unit>
      <trans-unit id="tcFormalArgumentIsNotOptional">
        <source>The corresponding formal argument is not optional</source>
        <target state="translated">해당하는 형식 인수는 필수입니다.</target>
        <note />
      </trans-unit>
      <trans-unit id="tcInvalidOptionalAssignmentToPropertyOrField">
        <source>Invalid optional assignment to a property or field</source>
        <target state="translated">속성 또는 필드에 대한 선택적 할당이 잘못되었습니다.</target>
        <note />
      </trans-unit>
      <trans-unit id="tcDelegateConstructorMustBePassed">
        <source>A delegate constructor must be passed a single function value</source>
        <target state="translated">대리 생성자에는 단일 함수 값을 전달해야 합니다.</target>
        <note />
      </trans-unit>
      <trans-unit id="tcBindingCannotBeUseAndRec">
        <source>A binding cannot be marked both 'use' and 'rec'</source>
        <target state="translated">바인딩을 'use'와 'rec' 모두로 표시할 수 없습니다.</target>
        <note />
      </trans-unit>
      <trans-unit id="tcVolatileOnlyOnClassLetBindings">
        <source>The 'VolatileField' attribute may only be used on 'let' bindings in classes</source>
        <target state="translated">'VolatileField' 특성은 클래스의 'let' 바인딩에 대해서만 사용할 수 있습니다.</target>
        <note />
      </trans-unit>
      <trans-unit id="tcAttributesAreNotPermittedOnLetBindings">
        <source>Attributes are not permitted on 'let' bindings in expressions</source>
        <target state="translated">특성은 식의 'let' 바인딩에서 허용되지 않습니다.</target>
        <note />
      </trans-unit>
      <trans-unit id="tcDefaultValueAttributeRequiresVal">
        <source>The 'DefaultValue' attribute may only be used on 'val' declarations</source>
        <target state="translated">'DefaultValue' 특성은 'val' 선언에 대해서만 사용할 수 있습니다.</target>
        <note />
      </trans-unit>
      <trans-unit id="tcConditionalAttributeRequiresMembers">
        <source>The 'ConditionalAttribute' attribute may only be used on members</source>
        <target state="translated">'ConditionalAttribute' 특성은 멤버에 대해서만 사용할 수 있습니다.</target>
        <note />
      </trans-unit>
      <trans-unit id="tcInvalidActivePatternName">
        <source>This is not a valid name for an active pattern</source>
        <target state="translated">활성 패턴에 대한 올바른 이름이 아닙니다.</target>
        <note />
      </trans-unit>
      <trans-unit id="tcEntryPointAttributeRequiresFunctionInModule">
        <source>The 'EntryPointAttribute' attribute may only be used on function definitions in modules</source>
        <target state="translated">'EntryPointAttribute' 특성은 모듈의 함수 정의에 대해서만 사용할 수 있습니다.</target>
        <note />
      </trans-unit>
      <trans-unit id="tcMutableValuesCannotBeInline">
        <source>Mutable values cannot be marked 'inline'</source>
        <target state="translated">변경할 수 있는 값은 'inline'으로 표시할 수 없습니다.</target>
        <note />
      </trans-unit>
      <trans-unit id="tcMutableValuesMayNotHaveGenericParameters">
        <source>Mutable values cannot have generic parameters</source>
        <target state="translated">변경할 수 있는 값에는 제네릭 매개 변수를 지정할 수 없습니다.</target>
        <note />
      </trans-unit>
      <trans-unit id="tcMutableValuesSyntax">
        <source>Mutable function values should be written 'let mutable f = (fun args -&gt; ...)'</source>
        <target state="translated">변경할 수 있는 함수 값은 'let mutable f = (fun args -&gt; ...)'로 작성해야 합니다.</target>
        <note />
      </trans-unit>
      <trans-unit id="tcOnlyFunctionsCanBeInline">
        <source>Only functions may be marked 'inline'</source>
        <target state="translated">함수만 'inline'으로 표시할 수 있습니다.</target>
        <note />
      </trans-unit>
      <trans-unit id="tcIllegalAttributesForLiteral">
        <source>A literal value cannot be given the [&lt;ThreadStatic&gt;] or [&lt;ContextStatic&gt;] attributes</source>
        <target state="translated">리터럴 값에는 [&lt;ThreadStatic&gt;] 또는 [&lt;ContextStatic&gt;] 특성을 지정할 수 없습니다.</target>
        <note />
      </trans-unit>
      <trans-unit id="tcLiteralCannotBeMutable">
        <source>A literal value cannot be marked 'mutable'</source>
        <target state="translated">리터럴 값은 'mutable'로 표시할 수 없습니다.</target>
        <note />
      </trans-unit>
      <trans-unit id="tcLiteralCannotBeInline">
        <source>A literal value cannot be marked 'inline'</source>
        <target state="translated">리터럴 값은 'inline'으로 표시할 수 없습니다.</target>
        <note />
      </trans-unit>
      <trans-unit id="tcLiteralCannotHaveGenericParameters">
        <source>Literal values cannot have generic parameters</source>
        <target state="translated">리터럴 값에는 제네릭 매개 변수를 지정할 수 없습니다.</target>
        <note />
      </trans-unit>
      <trans-unit id="tcInvalidConstantExpression">
        <source>This is not a valid constant expression</source>
        <target state="translated">올바른 상수 식이 아닙니다.</target>
        <note />
      </trans-unit>
      <trans-unit id="tcTypeIsInaccessible">
        <source>This type is not accessible from this code location</source>
        <target state="translated">이 형식은 이 코드 위치에서 액세스할 수 없습니다.</target>
        <note />
      </trans-unit>
      <trans-unit id="tcUnexpectedConditionInImportedAssembly">
        <source>Unexpected condition in imported assembly: failed to decode AttributeUsage attribute</source>
        <target state="translated">가져온 어셈블리에 예기치 않은 상황이 발생했습니다. AttributeUsage 특성을 디코딩하지 못했습니다.</target>
        <note />
      </trans-unit>
      <trans-unit id="tcUnrecognizedAttributeTarget">
        <source>Unrecognized attribute target. Valid attribute targets are 'assembly', 'module', 'type', 'method', 'property', 'return', 'param', 'field', 'event', 'constructor'.</source>
        <target state="translated">인식할 수 없는 특성 대상입니다. 올바른 특성 대상은 'assembly', 'module', 'type', 'method', 'property', 'return', 'param', 'field', 'event', 'constructor'입니다.</target>
        <note />
      </trans-unit>
      <trans-unit id="tcAttributeIsNotValidForLanguageElementUseDo">
        <source>This attribute is not valid for use on this language element. Assembly attributes should be attached to a 'do ()' declaration, if necessary within an F# module.</source>
        <target state="translated">이 특성은 이 언어 요소에 사용할 수 없습니다. 어셈블리 특성은 필요한 경우 F# 모듈 내에서 'do ()' 선언에 연결해야 합니다.</target>
        <note />
      </trans-unit>
      <trans-unit id="tcAttributeIsNotValidForLanguageElement">
        <source>This attribute is not valid for use on this language element</source>
        <target state="translated">이 특성은 이 언어 요소에 사용할 수 없습니다.</target>
        <note />
      </trans-unit>
      <trans-unit id="tcOptionalArgumentsCannotBeUsedInCustomAttribute">
        <source>Optional arguments cannot be used in custom attributes</source>
        <target state="translated">선택적 인수는 사용자 지정 특성에 사용할 수 없습니다.</target>
        <note />
      </trans-unit>
      <trans-unit id="tcPropertyCannotBeSet0">
        <source>This property cannot be set</source>
        <target state="translated">이 속성은 설정할 수 없습니다.</target>
        <note />
      </trans-unit>
      <trans-unit id="tcPropertyOrFieldNotFoundInAttribute">
        <source>This property or field was not found on this custom attribute type</source>
        <target state="translated">이 속성 또는 필드를 이 사용자 지정 특성 형식에서 찾을 수 없습니다.</target>
        <note />
      </trans-unit>
      <trans-unit id="tcCustomAttributeMustBeReferenceType">
        <source>A custom attribute must be a reference type</source>
        <target state="translated">사용자 지정 특성은 참조 형식이어야 합니다.</target>
        <note />
      </trans-unit>
      <trans-unit id="tcCustomAttributeArgumentMismatch">
        <source>The number of args for a custom attribute does not match the expected number of args for the attribute constructor</source>
        <target state="translated">사용자 지정 특성에 대한 인수 수가 특성 생성자에 필요한 인수 수와 일치하지 않습니다.</target>
        <note />
      </trans-unit>
      <trans-unit id="tcCustomAttributeMustInvokeConstructor">
        <source>A custom attribute must invoke an object constructor</source>
        <target state="translated">사용자 지정 특성은 개체 생성자를 호출해야 합니다.</target>
        <note />
      </trans-unit>
      <trans-unit id="tcAttributeExpressionsMustBeConstructorCalls">
        <source>Attribute expressions must be calls to object constructors</source>
        <target state="translated">특성 식은 개체 생성자에 대한 호출이어야 합니다.</target>
        <note />
      </trans-unit>
      <trans-unit id="tcUnsupportedAttribute">
        <source>This attribute cannot be used in this version of F#</source>
        <target state="translated">이 특성은 이 버전의 F#에서 사용할 수 없습니다.</target>
        <note />
      </trans-unit>
      <trans-unit id="tcInvalidInlineSpecification">
        <source>Invalid inline specification</source>
        <target state="translated">인라인 지정이 잘못되었습니다.</target>
        <note />
      </trans-unit>
      <trans-unit id="tcInvalidUseBinding">
        <source>'use' bindings must be of the form 'use &lt;var&gt; = &lt;expr&gt;'</source>
        <target state="translated">'use' 바인딩은 'use &lt;var&gt; = &lt;expr&gt;' 형식이어야 합니다.</target>
        <note />
      </trans-unit>
      <trans-unit id="tcAbstractMembersIllegalInAugmentation">
        <source>Abstract members are not permitted in an augmentation - they must be defined as part of the type itself</source>
        <target state="translated">추상 멤버는 확대에서 허용되지 않으며 형식 자체의 일부로 정의해야 합니다.</target>
        <note />
      </trans-unit>
      <trans-unit id="tcMethodOverridesIllegalHere">
        <source>Method overrides and interface implementations are not permitted here</source>
        <target state="translated">메서드 재정의 및 인터페이스 구현은 여기에 허용되지 않습니다.</target>
        <note />
      </trans-unit>
      <trans-unit id="tcNoMemberFoundForOverride">
        <source>No abstract or interface member was found that corresponds to this override</source>
        <target state="translated">이 재정의에 해당하는 추상 또는 인터페이스 멤버를 찾을 수 없습니다.</target>
        <note />
      </trans-unit>
      <trans-unit id="tcOverrideArityMismatch">
        <source>This override takes a different number of arguments to the corresponding abstract member. The following abstract members were found:{0}</source>
        <target state="translated">이 재정의는 해당하는 추상 멤버와 다른 수의 인수를 사용합니다. 다음 추상 멤버를 찾았습니다. {0}</target>
        <note />
      </trans-unit>
      <trans-unit id="tcDefaultImplementationAlreadyExists">
        <source>This method already has a default implementation</source>
        <target state="translated">이 메서드에 이미 기본 구현이 있습니다.</target>
        <note />
      </trans-unit>
      <trans-unit id="tcDefaultAmbiguous">
        <source>The method implemented by this default is ambiguous</source>
        <target state="translated">이 기본값으로 구현된 메서드가 모호합니다.</target>
        <note />
      </trans-unit>
      <trans-unit id="tcNoPropertyFoundForOverride">
        <source>No abstract property was found that corresponds to this override</source>
        <target state="translated">이 재정의에 해당하는 추상 속성을 찾을 수 없습니다.</target>
        <note />
      </trans-unit>
      <trans-unit id="tcAbstractPropertyMissingGetOrSet">
        <source>This property overrides or implements an abstract property but the abstract property doesn't have a corresponding {0}</source>
        <target state="translated">이 속성은 추상 속성을 재정의하거나 구현하지만 추상 속성에 해당하는 {0}이(가) 없습니다.</target>
        <note />
      </trans-unit>
      <trans-unit id="tcInvalidSignatureForSet">
        <source>Invalid signature for set member</source>
        <target state="translated">집합 멤버의 시그니처가 잘못되었습니다.</target>
        <note />
      </trans-unit>
      <trans-unit id="tcNewMemberHidesAbstractMember">
        <source>This new member hides the abstract member '{0}'. Rename the member or use 'override' instead.</source>
        <target state="translated">이 새 멤버는 추상 멤버 '{0}'을(를) 숨깁니다. 멤버의 이름을 바꾸거나 대신 'override'를 사용하세요.</target>
        <note />
      </trans-unit>
      <trans-unit id="tcNewMemberHidesAbstractMemberWithSuffix">
        <source>This new member hides the abstract member '{0}' once tuples, functions, units of measure and/or provided types are erased. Rename the member or use 'override' instead.</source>
        <target state="translated">이 새 멤버는 튜플, 함수, 측정 단위 및/또는 제공된 형식이 지워지면 추상 멤버 '{0}'을(를) 숨깁니다. 멤버의 이름을 바꾸거나 대신 'override'를 사용하세요.</target>
        <note />
      </trans-unit>
      <trans-unit id="tcStaticInitializersIllegalInInterface">
        <source>Interfaces cannot contain definitions of static initializers</source>
        <target state="translated">인터페이스에는 정적 이니셜라이저의 정의를 포함할 수 없습니다.</target>
        <note />
      </trans-unit>
      <trans-unit id="tcObjectConstructorsIllegalInInterface">
        <source>Interfaces cannot contain definitions of object constructors</source>
        <target state="translated">인터페이스에는 개체 생성자의 정의를 포함할 수 없습니다.</target>
        <note />
      </trans-unit>
      <trans-unit id="tcMemberOverridesIllegalInInterface">
        <source>Interfaces cannot contain definitions of member overrides</source>
        <target state="translated">인터페이스에는 멤버 재정의의 정의를 포함할 수 없습니다.</target>
        <note />
      </trans-unit>
      <trans-unit id="tcConcreteMembersIllegalInInterface">
        <source>Interfaces cannot contain definitions of concrete members. You may need to define a constructor on your type to indicate that the type is a class.</source>
        <target state="translated">인터페이스에는 구체적인 멤버의 정의를 포함할 수 없습니다. 사용자 형식에 대한 생성자를 정의하여 해당 형식이 클래스임을 나타내야 할 수 있습니다.</target>
        <note />
      </trans-unit>
      <trans-unit id="tcConstructorsDisallowedInExceptionAugmentation">
        <source>Constructors cannot be specified in exception augmentations</source>
        <target state="translated">생성자는 예외 확대에 지정할 수 없습니다.</target>
        <note />
      </trans-unit>
      <trans-unit id="tcStructsCannotHaveConstructorWithNoArguments">
        <source>Structs cannot have an object constructor with no arguments. This is a restriction imposed on all CLI languages as structs automatically support a default constructor.</source>
        <target state="translated">구조체에는 인수가 없는 개체 생성자를 지정할 수 없습니다. 이는 구조체가 기본 생성자를 자동으로 지원하기 때문에 모든 CLI 언어에 적용되는 제한입니다.</target>
        <note />
      </trans-unit>
      <trans-unit id="tcConstructorsIllegalForThisType">
        <source>Constructors cannot be defined for this type</source>
        <target state="translated">생성자는 이 형식에 대해 지정할 수 없습니다.</target>
        <note />
      </trans-unit>
      <trans-unit id="tcRecursiveBindingsWithMembersMustBeDirectAugmentation">
        <source>Recursive bindings that include member specifications can only occur as a direct augmentation of a type</source>
        <target state="translated">멤버 지정을 포함하는 재귀적 바인딩은 형식의 직접 확대로만 발생할 수 있습니다.</target>
        <note />
      </trans-unit>
      <trans-unit id="tcOnlySimplePatternsInLetRec">
        <source>Only simple variable patterns can be bound in 'let rec' constructs</source>
        <target state="translated">단순 변수 패턴만 'let rec' 구문에 바인딩할 수 있습니다.</target>
        <note />
      </trans-unit>
      <trans-unit id="tcOnlyRecordFieldsAndSimpleLetCanBeMutable">
        <source>Mutable 'let' bindings can't be recursive or defined in recursive modules or namespaces</source>
        <target state="translated">변경이 가능한 'let' 바인딩을 반복하거나 재귀 모듈 또는 네임스페이스에서 정의할 수 없습니다.</target>
        <note />
      </trans-unit>
      <trans-unit id="tcMemberIsNotSufficientlyGeneric">
        <source>This member is not sufficiently generic</source>
        <target state="translated">이 멤버는 충분히 일반적이지 않습니다.</target>
        <note />
      </trans-unit>
      <trans-unit id="tcLiteralAttributeRequiresConstantValue">
        <source>A declaration may only be the [&lt;Literal&gt;] attribute if a constant value is also given, e.g. 'val x: int = 1'</source>
<<<<<<< HEAD
        <target state="new">A declaration may only be the [&lt;Literal&gt;] attribute if a constant value is also given, e.g. 'val x: int = 1'</target>
=======
        <target state="translated">상수 값도 지정된 경우(예: 'val x: int = 1')에만 선언은 [&lt;Literal&gt;] 특성일 수 있습니다.</target>
>>>>>>> 97c3d7b4
        <note />
      </trans-unit>
      <trans-unit id="tcValueInSignatureRequiresLiteralAttribute">
        <source>A declaration may only be given a value in a signature if the declaration has the [&lt;Literal&gt;] attribute</source>
        <target state="translated">[&lt;Literal&gt;] 특성이 있는 경우에만 선언의 시그니처에 값을 지정할 수 있습니다.</target>
        <note />
      </trans-unit>
      <trans-unit id="tcThreadStaticAndContextStaticMustBeStatic">
        <source>Thread-static and context-static variables must be static and given the [&lt;DefaultValue&gt;] attribute to indicate that the value is initialized to the default value on each new thread</source>
        <target state="translated">Thread 정적 및 Context 정적 변수는 정적이어야 하며 값이 각 새 스레드에서 기본값으로 초기화됨을 나타내기 위해 [&lt;DefaultValue&gt;] 특성을 가져야 합니다.</target>
        <note />
      </trans-unit>
      <trans-unit id="tcVolatileFieldsMustBeMutable">
        <source>Volatile fields must be marked 'mutable' and cannot be thread-static</source>
        <target state="translated">volatile 필드는 'mutable'로 표시해야 하며 Thread 정적일 수 없습니다.</target>
        <note />
      </trans-unit>
      <trans-unit id="tcUninitializedValFieldsMustBeMutable">
        <source>Uninitialized 'val' fields must be mutable and marked with the '[&lt;DefaultValue&gt;]' attribute. Consider using a 'let' binding instead of a 'val' field.</source>
        <target state="translated">초기화되지 않은 'val' 필드는 변경할 수 있어야 하며 '[&lt;DefaultValue&gt;]' 특성으로 표시되어야 합니다. 'val' 필드 대신 'let' 바인딩을 사용해 보세요.</target>
        <note />
      </trans-unit>
      <trans-unit id="tcStaticValFieldsMustBeMutableAndPrivate">
        <source>Static 'val' fields in types must be mutable, private and marked with the '[&lt;DefaultValue&gt;]' attribute. They are initialized to the 'null' or 'zero' value for their type. Consider also using a 'static let mutable' binding in a class type.</source>
        <target state="translated">형식의 정적 'val' 필드는 변경할 수 있어야 하고 Private이어야 하며 '[&lt;DefaultValue&gt;]' 특성으로 표시되어야 합니다. 이러한 필드는 해당 형식에 맞게 'null' 또는 '0' 값으로 초기화됩니다. 클래스 형식에 'static let mutable' 바인딩도 사용해 보세요.</target>
        <note />
      </trans-unit>
      <trans-unit id="tcFieldRequiresName">
        <source>This field requires a name</source>
        <target state="translated">이 필드에는 이름이 필요합니다.</target>
        <note />
      </trans-unit>
      <trans-unit id="tcInvalidNamespaceModuleTypeUnionName">
        <source>Invalid namespace, module, type or union case name</source>
        <target state="translated">네임스페이스, 모듈, 형식 또는 공용 구조체 케이스 이름이 잘못되었습니다.</target>
        <note />
      </trans-unit>
      <trans-unit id="tcIllegalFormForExplicitTypeDeclaration">
        <source>Explicit type declarations for constructors must be of the form 'ty1 * ... * tyN -&gt; resTy'. Parentheses may be required around 'resTy'</source>
        <target state="translated">생성자에 대한 명시적 형식 선언의 형식은 'ty1 * ... * tyN -&gt; resTy'여야 합니다. 'resTy'를 괄호로 묶어야 할 수 있습니다.</target>
        <note />
      </trans-unit>
      <trans-unit id="tcReturnTypesForUnionMustBeSameAsType">
        <source>Return types of union cases must be identical to the type being defined, up to abbreviations</source>
        <target state="translated">공용 구조체 케이스의 반환 형식은 약어까지 정의 대상 형식과 동일해야 합니다.</target>
        <note />
      </trans-unit>
      <trans-unit id="tcInvalidEnumerationLiteral">
        <source>This is not a valid value for an enumeration literal</source>
        <target state="translated">열거형 리터럴에 대한 올바른 값이 아닙니다.</target>
        <note />
      </trans-unit>
      <trans-unit id="tcTypeIsNotInterfaceType1">
        <source>The type '{0}' is not an interface type</source>
        <target state="translated">'{0}' 형식은 인터페이스 형식이 아닙니다.</target>
        <note />
      </trans-unit>
      <trans-unit id="tcDuplicateSpecOfInterface">
        <source>Duplicate specification of an interface</source>
        <target state="translated">인터페이스가 중복 지정되었습니다.</target>
        <note />
      </trans-unit>
      <trans-unit id="tcFieldValIllegalHere">
        <source>A field/val declaration is not permitted here</source>
        <target state="translated">필드/val 선언은 여기에 허용되지 않습니다.</target>
        <note />
      </trans-unit>
      <trans-unit id="tcInheritIllegalHere">
        <source>A inheritance declaration is not permitted here</source>
        <target state="translated">상속 선언은 여기에 허용되지 않습니다.</target>
        <note />
      </trans-unit>
      <trans-unit id="tcModuleRequiresQualifiedAccess">
        <source>This declaration opens the module '{0}', which is marked as 'RequireQualifiedAccess'. Adjust your code to use qualified references to the elements of the module instead, e.g. 'List.map' instead of 'map'. This change will ensure that your code is robust as new constructs are added to libraries.</source>
        <target state="translated">이 선언은 'RequireQualifiedAccess'로 표시된 '{0}' 모듈을 엽니다. 대신 모듈의 요소에 대해 한정된 참조를 사용하도록 코드를 조정하십시오(예: 'map' 대신 'List.map'). 이렇게 변경하면 라이브러리에 새 구문이 추가될 때 코드가 견고성을 잃지 않게 됩니다.</target>
        <note />
      </trans-unit>
      <trans-unit id="tcOpenUsedWithPartiallyQualifiedPath">
        <source>This declaration opens the namespace or module '{0}' through a partially qualified path. Adjust this code to use the full path of the namespace. This change will make your code more robust as new constructs are added to the F# and CLI libraries.</source>
        <target state="translated">이 선언은 부분적으로 정규화된 경로를 통해 '{0}' 네임스페이스 또는 모듈을 엽니다. 네임스페이스의 전체 경로가 사용되도록 이 코드를 조정하세요. 이렇게 변경하면 F# 및 CLI 라이브러리에 새 구문이 추가될 때 코드가 더 견고해집니다.</target>
        <note />
      </trans-unit>
      <trans-unit id="tcLocalClassBindingsCannotBeInline">
        <source>Local class bindings cannot be marked inline. Consider lifting the definition out of the class or else do not mark it as inline.</source>
        <target state="translated">지역 클래스 바인딩은 inline으로 표시할 수 없습니다. 정의를 클래스 밖으로 이동하거나 inline으로 표시하지 마세요.</target>
        <note />
      </trans-unit>
      <trans-unit id="tcTypeAbbreviationsMayNotHaveMembers">
        <source>Type abbreviations cannot have members</source>
        <target state="translated">형식 약어에는 멤버를 지정할 수 없습니다.</target>
        <note />
      </trans-unit>
      <trans-unit id="tcTypeAbbreviationsCheckedAtCompileTime">
        <source>As of F# 4.1, the accessibility of type abbreviations is checked at compile-time. Consider changing the accessibility of the type abbreviation. Ignoring this warning might lead to runtime errors.</source>
        <target state="translated">F# 4.1부터 형식 약어의 액세스 가능성은 컴파일 시간에 확인합니다. 형식 약어의 액세스 가능성을 변경하세요. 이 경고를 무시하면 런타임 오류가 발생할 수 있습니다.</target>
        <note />
      </trans-unit>
      <trans-unit id="tcEnumerationsMayNotHaveMembers">
        <source>Enumerations cannot have members</source>
        <target state="translated">열거형에는 멤버를 지정할 수 없습니다.</target>
        <note />
      </trans-unit>
      <trans-unit id="tcMeasureDeclarationsRequireStaticMembers">
        <source>Measure declarations may have only static members</source>
        <target state="translated">측정값 선언에는 정적 멤버만 있을 수 있습니다.</target>
        <note />
      </trans-unit>
      <trans-unit id="tcStructsMayNotContainDoBindings">
        <source>Structs cannot contain 'do' bindings because the default constructor for structs would not execute these bindings</source>
        <target state="translated">구조체의 기본 생성자는 이러한 바인딩을 실행하지 않으므로 구조체에는 'do' 바인딩을 포함할 수 없습니다.</target>
        <note />
      </trans-unit>
      <trans-unit id="tcStructsMayNotContainLetBindings">
        <source>Structs cannot contain value definitions because the default constructor for structs will not execute these bindings. Consider adding additional arguments to the primary constructor for the type.</source>
        <target state="translated">구조체의 기본 생성자는 이러한 바인딩을 실행하지 않으므로 구조체에는 값 정의를 포함할 수 없습니다. 형식의 주 생성자에 인수를 더 추가하세요.</target>
        <note />
      </trans-unit>
      <trans-unit id="tcStaticLetBindingsRequireClassesWithImplicitConstructors">
        <source>Static value definitions may only be used in types with a primary constructor. Consider adding arguments to the type definition, e.g. 'type X(args) = ...'.</source>
        <target state="translated">정적 값 정의는 기본 생성자가 포함된 형식에서만 사용할 수 있습니다. 'type X(args) = ...'와 같이 형식 정의에 인수를 추가해 보세요.</target>
        <note />
      </trans-unit>
      <trans-unit id="tcMeasureDeclarationsRequireStaticMembersNotConstructors">
        <source>Measure declarations may have only static members: constructors are not available</source>
        <target state="translated">측정값 선언에는 정적 멤버만 있을 수 있습니다. 생성자는 사용할 수 없습니다.</target>
        <note />
      </trans-unit>
      <trans-unit id="tcMemberAndLocalClassBindingHaveSameName">
        <source>A member and a local class binding both have the name '{0}'</source>
        <target state="translated">멤버와 지역 클래스 바인딩 모두에 이름 '{0}'이(가) 있습니다.</target>
        <note />
      </trans-unit>
      <trans-unit id="tcTypeAbbreviationsCannotHaveInterfaceDeclaration">
        <source>Type abbreviations cannot have interface declarations</source>
        <target state="translated">형식 약어에는 인터페이스 선언을 지정할 수 없습니다.</target>
        <note />
      </trans-unit>
      <trans-unit id="tcEnumerationsCannotHaveInterfaceDeclaration">
        <source>Enumerations cannot have interface declarations</source>
        <target state="translated">열거형에는 인터페이스 선언을 지정할 수 없습니다.</target>
        <note />
      </trans-unit>
      <trans-unit id="tcTypeIsNotInterfaceType0">
        <source>This type is not an interface type</source>
        <target state="translated">이 형식은 인터페이스 형식이 아닙니다.</target>
        <note />
      </trans-unit>
      <trans-unit id="tcAllImplementedInterfacesShouldBeDeclared">
        <source>All implemented interfaces should be declared on the initial declaration of the type</source>
        <target state="translated">구현된 모든 인터페이스는 초기 형식 선언 시 선언해야 합니다.</target>
        <note />
      </trans-unit>
      <trans-unit id="tcDefaultImplementationForInterfaceHasAlreadyBeenAdded">
        <source>A default implementation of this interface has already been added because the explicit implementation of the interface was not specified at the definition of the type</source>
        <target state="translated">형식을 정의할 때 인터페이스의 명시적 구현이 지정되지 않았으므로 이 인터페이스의 기본 구현이 이미 추가되었습니다.</target>
        <note />
      </trans-unit>
      <trans-unit id="tcMemberNotPermittedInInterfaceImplementation">
        <source>This member is not permitted in an interface implementation</source>
        <target state="translated">이 멤버는 인터페이스 구현에서 허용되지 않습니다.</target>
        <note />
      </trans-unit>
      <trans-unit id="tcDeclarationElementNotPermittedInAugmentation">
        <source>This declaration element is not permitted in an augmentation</source>
        <target state="translated">이 선언 요소는 확대에서 허용되지 않습니다.</target>
        <note />
      </trans-unit>
      <trans-unit id="tcTypesCannotContainNestedTypes">
        <source>Types cannot contain nested type definitions</source>
        <target state="translated">형식에는 중첩 형식 정의를 포함할 수 없습니다.</target>
        <note />
      </trans-unit>
      <trans-unit id="tcTypeExceptionOrModule">
        <source>type, exception or module</source>
        <target state="translated">형식, 예외 또는 모듈입니다.</target>
        <note />
      </trans-unit>
      <trans-unit id="tcTypeOrModule">
        <source>type or module</source>
        <target state="translated">형식 또는 모듈입니다.</target>
        <note />
      </trans-unit>
      <trans-unit id="tcImplementsIStructuralEquatableExplicitly">
        <source>The struct, record or union type '{0}' implements the interface 'System.IStructuralEquatable' explicitly. Apply the 'CustomEquality' attribute to the type.</source>
        <target state="translated">구조체, 레코드 또는 공용 구조체 형식 '{0}'은(는) 'System.IStructuralEquatable' 인터페이스를 명시적으로 구현합니다. 형식에 'CustomEquality' 특성을 적용하세요.</target>
        <note />
      </trans-unit>
      <trans-unit id="tcImplementsIEquatableExplicitly">
        <source>The struct, record or union type '{0}' implements the interface 'System.IEquatable&lt;_&gt;' explicitly. Apply the 'CustomEquality' attribute to the type and provide a consistent implementation of the non-generic override 'System.Object.Equals(obj)'.</source>
        <target state="translated">구조체, 레코드 또는 공용 구조체 형식 '{0}'은(는) 'System.IEquatable&lt;_&gt;' 인터페이스를 명시적으로 구현합니다. 형식에 'CustomEquality' 특성을 적용하고 제네릭이 아닌 재정의 'System.Object.Equals(obj)'에 대한 일관된 구현을 제공하세요.</target>
        <note />
      </trans-unit>
      <trans-unit id="tcExplicitTypeSpecificationCannotBeUsedForExceptionConstructors">
        <source>Explicit type specifications cannot be used for exception constructors</source>
        <target state="translated">명시적 형식 지정은 예외 생성자에 대해 사용할 수 없습니다.</target>
        <note />
      </trans-unit>
      <trans-unit id="tcExceptionAbbreviationsShouldNotHaveArgumentList">
        <source>Exception abbreviations should not have argument lists</source>
        <target state="translated">예외 약어에는 인수 목록을 지정하면 안 됩니다.</target>
        <note />
      </trans-unit>
      <trans-unit id="tcAbbreviationsFordotNetExceptionsCannotTakeArguments">
        <source>Abbreviations for Common IL exceptions cannot take arguments</source>
        <target state="translated">공통 IL 예외에 대한 약어에는 인수를 사용할 수 없습니다.</target>
        <note />
      </trans-unit>
      <trans-unit id="tcExceptionAbbreviationsMustReferToValidExceptions">
        <source>Exception abbreviations must refer to existing exceptions or F# types deriving from System.Exception</source>
        <target state="translated">예외 약어는 기존 예외 또는 System.Exception에서 파생되는 F# 형식을 참조해야 합니다.</target>
        <note />
      </trans-unit>
      <trans-unit id="tcAbbreviationsFordotNetExceptionsMustHaveMatchingObjectConstructor">
        <source>Abbreviations for Common IL exception types must have a matching object constructor</source>
        <target state="translated">공통 IL 예외 형식에 대한 약어에는 일치하는 개체 생성자가 있어야 합니다.</target>
        <note />
      </trans-unit>
      <trans-unit id="tcNotAnException">
        <source>Not an exception</source>
        <target state="translated">예외가 아닙니다.</target>
        <note />
      </trans-unit>
      <trans-unit id="tcInvalidModuleName">
        <source>Invalid module name</source>
        <target state="translated">모듈 이름이 잘못되었습니다.</target>
        <note />
      </trans-unit>
      <trans-unit id="tcInvalidTypeExtension">
        <source>Invalid type extension</source>
        <target state="translated">형식 확장이 잘못되었습니다.</target>
        <note />
      </trans-unit>
      <trans-unit id="tcAttributesOfTypeSpecifyMultipleKindsForType">
        <source>The attributes of this type specify multiple kinds for the type</source>
        <target state="translated">이 형식의 특성은 형식에 대한 많은 종류를 지정합니다.</target>
        <note />
      </trans-unit>
      <trans-unit id="tcKindOfTypeSpecifiedDoesNotMatchDefinition">
        <source>The kind of the type specified by its attributes does not match the kind implied by its definition</source>
        <target state="translated">해당 특성으로 지정된 형식의 종류가 해당 정의에 의해 암시된 종류와 일치하지 않습니다.</target>
        <note />
      </trans-unit>
      <trans-unit id="tcMeasureDefinitionsCannotHaveTypeParameters">
        <source>Measure definitions cannot have type parameters</source>
        <target state="translated">측정값 정의에는 형식 매개 변수를 지정할 수 없습니다.</target>
        <note />
      </trans-unit>
      <trans-unit id="tcTypeRequiresDefinition">
        <source>This type requires a definition</source>
        <target state="translated">이 형식을 사용하려면 정의가 필요합니다.</target>
        <note />
      </trans-unit>
      <trans-unit id="tcTypeAbbreviationHasTypeParametersMissingOnType">
        <source>This type abbreviation has one or more declared type parameters that do not appear in the type being abbreviated. Type abbreviations must use all declared type parameters in the type being abbreviated. Consider removing one or more type parameters, or use a concrete type definition that wraps an underlying type, such as 'type C&lt;'a&gt; = C of ...'.</source>
        <target state="translated">이 형식 약어에는 간략화되는 형식에 나타나지 않는 하나 이상의 선언된 형식 매개 변수가 있습니다. 형식 약어는 간략화되는 형식에 있는 모든 선언된 형식 매개 변수를 사용해야 합니다. 하나 이상의 형식 매개 변수를 제거하거나 내부 형식을 래핑하는 구체적인 형식 정의(예: 'type C&lt;'a&gt; = C of ...'.)를 사용하세요.</target>
        <note />
      </trans-unit>
      <trans-unit id="tcStructsInterfacesEnumsDelegatesMayNotInheritFromOtherTypes">
        <source>Structs, interfaces, enums and delegates cannot inherit from other types</source>
        <target state="translated">구조체, 인터페이스, 열거형 및 대리자는 다른 형식에서 상속될 수 없습니다.</target>
        <note />
      </trans-unit>
      <trans-unit id="tcTypesCannotInheritFromMultipleConcreteTypes">
        <source>Types cannot inherit from multiple concrete types</source>
        <target state="translated">형식은 여러 구체적인 형식에서 상속될 수 없습니다.</target>
        <note />
      </trans-unit>
      <trans-unit id="tcRecordsUnionsAbbreviationsStructsMayNotHaveAllowNullLiteralAttribute">
        <source>Records, union, abbreviations and struct types cannot have the 'AllowNullLiteral' attribute</source>
        <target state="translated">레코드, 공용 구조체, 약어 및 구조체 형식에는 'AllowNullLiteral' 특성을 지정할 수 없습니다.</target>
        <note />
      </trans-unit>
      <trans-unit id="tcAllowNullTypesMayOnlyInheritFromAllowNullTypes">
        <source>Types with the 'AllowNullLiteral' attribute may only inherit from or implement types which also allow the use of the null literal</source>
        <target state="translated">'AllowNullLiteral' 특성이 지정된 형식은 null 리터럴도 사용할 수 있는 형식을 구현하거나 이 형식에서 상속되어야 합니다.</target>
        <note />
      </trans-unit>
      <trans-unit id="tcGenericTypesCannotHaveStructLayout">
        <source>Generic types cannot be given the 'StructLayout' attribute</source>
        <target state="translated">제네릭 형식에는 'StructLayout' 특성을 지정할 수 없습니다.</target>
        <note />
      </trans-unit>
      <trans-unit id="tcOnlyStructsCanHaveStructLayout">
        <source>Only structs and classes without primary constructors may be given the 'StructLayout' attribute</source>
        <target state="translated">기본 생성자가 없는 구조체 및 클래스에만 'StructLayout' 특성을 지정할 수 있습니다.</target>
        <note />
      </trans-unit>
      <trans-unit id="tcRepresentationOfTypeHiddenBySignature">
        <source>The representation of this type is hidden by the signature. It must be given an attribute such as [&lt;Sealed&gt;], [&lt;Class&gt;] or [&lt;Interface&gt;] to indicate the characteristics of the type.</source>
        <target state="translated">이 형식의 표현은 시그니처에 의해 숨겨져 있습니다. 형식의 특징을 나타내기 위해 이 형식에는 [&lt;Sealed&gt;], [&lt;Class&gt;] 또는 [&lt;Interface&gt;]와 같은 특성을 지정해야 합니다.</target>
        <note />
      </trans-unit>
      <trans-unit id="tcOnlyClassesCanHaveAbstract">
        <source>Only classes may be given the 'AbstractClass' attribute</source>
        <target state="translated">클래스에만 'AbstractClass' 특성을 지정할 수 있습니다.</target>
        <note />
      </trans-unit>
      <trans-unit id="tcOnlyTypesRepresentingUnitsOfMeasureCanHaveMeasure">
        <source>Only types representing units-of-measure may be given the 'Measure' attribute</source>
        <target state="translated">측정 단위를 나타내는 형식에만 'Measure' 특성을 지정할 수 있습니다.</target>
        <note />
      </trans-unit>
      <trans-unit id="tcOverridesCannotHaveVisibilityDeclarations">
        <source>Accessibility modifiers are not permitted on overrides or interface implementations</source>
        <target state="translated">액세스 가능성 한정자는 재정의 또는 인터페이스 구현에서 허용되지 않습니다.</target>
        <note />
      </trans-unit>
      <trans-unit id="tcTypesAreAlwaysSealedDU">
        <source>Discriminated union types are always sealed</source>
        <target state="translated">구분된 공용 구조체 형식은 항상 봉인됩니다.</target>
        <note />
      </trans-unit>
      <trans-unit id="tcTypesAreAlwaysSealedRecord">
        <source>Record types are always sealed</source>
        <target state="translated">레코드 형식은 항상 봉인됩니다.</target>
        <note />
      </trans-unit>
      <trans-unit id="tcTypesAreAlwaysSealedAssemblyCode">
        <source>Assembly code types are always sealed</source>
        <target state="translated">어셈블리 코드 형식은 항상 봉인됩니다.</target>
        <note />
      </trans-unit>
      <trans-unit id="tcTypesAreAlwaysSealedStruct">
        <source>Struct types are always sealed</source>
        <target state="translated">구조체 형식은 항상 봉인됩니다.</target>
        <note />
      </trans-unit>
      <trans-unit id="tcTypesAreAlwaysSealedDelegate">
        <source>Delegate types are always sealed</source>
        <target state="translated">대리자 형식은 항상 봉인됩니다.</target>
        <note />
      </trans-unit>
      <trans-unit id="tcTypesAreAlwaysSealedEnum">
        <source>Enum types are always sealed</source>
        <target state="translated">열거형 형식은 항상 봉인됩니다.</target>
        <note />
      </trans-unit>
      <trans-unit id="tcInterfaceTypesAndDelegatesCannotContainFields">
        <source>Interface types and delegate types cannot contain fields</source>
        <target state="translated">인터페이스 형식 및 대리자 형식에는 필드를 포함할 수 없습니다.</target>
        <note />
      </trans-unit>
      <trans-unit id="tcAbbreviatedTypesCannotBeSealed">
        <source>Abbreviated types cannot be given the 'Sealed' attribute</source>
        <target state="translated">간략화된 형식에는 'Sealed' 특성을 지정할 수 없습니다.</target>
        <note />
      </trans-unit>
      <trans-unit id="tcCannotInheritFromSealedType">
        <source>Cannot inherit a sealed type</source>
        <target state="translated">봉인된 형식을 상속할 수 없습니다.</target>
        <note />
      </trans-unit>
      <trans-unit id="tcCannotInheritFromInterfaceType">
        <source>Cannot inherit from interface type. Use interface ... with instead.</source>
        <target state="translated">인터페이스 형식에서 상속할 수 없습니다. 대신 interface ... with를 사용하세요.</target>
        <note />
      </trans-unit>
      <trans-unit id="tcStructTypesCannotContainAbstractMembers">
        <source>Struct types cannot contain abstract members</source>
        <target state="translated">구조체 형식에는 추상 멤버를 포함할 수 없습니다.</target>
        <note />
      </trans-unit>
      <trans-unit id="tcInterfaceTypesCannotBeSealed">
        <source>Interface types cannot be sealed</source>
        <target state="translated">인터페이스 형식은 봉인할 수 없습니다.</target>
        <note />
      </trans-unit>
      <trans-unit id="tcInvalidDelegateSpecification">
        <source>Delegate specifications must be of the form 'typ -&gt; typ'</source>
        <target state="translated">대리자 지정의 형식은 'typ -&gt; typ'여야 합니다.</target>
        <note />
      </trans-unit>
      <trans-unit id="tcDelegatesCannotBeCurried">
        <source>Delegate specifications must not be curried types. Use 'typ * ... * typ -&gt; typ' for multi-argument delegates, and 'typ -&gt; (typ -&gt; typ)' for delegates returning function values.</source>
        <target state="translated">대리자 지정은 커리된 형식이어서는 안 됩니다. 다중 인수 대리자의 경우 'typ * ... * typ -&gt; typ', 함수 값을 반환하는 대리자의 경우 'typ -&gt; (typ -&gt; typ)'를 사용하세요.</target>
        <note />
      </trans-unit>
      <trans-unit id="tcInvalidTypeForLiteralEnumeration">
        <source>Literal enumerations must have type int, uint, int16, uint16, int64, uint64, byte, sbyte or char</source>
        <target state="translated">리터럴 열거형의 형식은 int, uint, int16, uint16, int64, uint64, byte, sbyte 또는 char이어야 합니다.</target>
        <note />
      </trans-unit>
      <trans-unit id="tcTypeDefinitionIsCyclic">
        <source>This type definition involves an immediate cyclic reference through an abbreviation</source>
        <target state="translated">이 형식 정의에는 약어를 통해 직접 순환 참조가 사용됩니다.</target>
        <note />
      </trans-unit>
      <trans-unit id="tcTypeDefinitionIsCyclicThroughInheritance">
        <source>This type definition involves an immediate cyclic reference through a struct field or inheritance relation</source>
        <target state="translated">이 형식 정의에는 구조체 필드 또는 상속 관계를 통해 직접 순환 참조가 사용됩니다.</target>
        <note />
      </trans-unit>
      <trans-unit id="tcReservedSyntaxForAugmentation">
        <source>The syntax 'type X with ...' is reserved for augmentations. Types whose representations are hidden but which have members are now declared in signatures using 'type X = ...'. You may also need to add the '[&lt;Sealed&gt;] attribute to the type definition in the signature</source>
        <target state="translated">구문은 확대를 위해 예약되었습니다. 표현이 숨겨져 있지만 멤버를 가지고 있는 형식은 이제 'type X = ...'를 사용하여 시그니처에 선언됩니다. 시그니처에 있는 형식 정의에 '[&lt;Sealed&gt;] 특성을 추가해야 할 수도 있습니다.</target>
        <note />
      </trans-unit>
      <trans-unit id="tcMembersThatExtendInterfaceMustBePlacedInSeparateModule">
        <source>Members that extend interface, delegate or enum types must be placed in a module separate to the definition of the type. This module must either have the AutoOpen attribute or be opened explicitly by client code to bring the extension members into scope.</source>
        <target state="translated">인터페이스, 대리자 또는 열거형 형식을 확장하는 멤버는 형식의 정의와 별도로 모듈에 배치해야 합니다. 이 모듈은 확장 멤버를 범위 내로 가져오기 위해 AutoOpen 특성을 가지거나 클라이언트 코드를 통해 명시적으로 열어야 합니다.</target>
        <note />
      </trans-unit>
      <trans-unit id="tcDeclaredTypeParametersForExtensionDoNotMatchOriginal">
        <source>One or more of the declared type parameters for this type extension have a missing or wrong type constraint not matching the original type constraints on '{0}'</source>
        <target state="translated">이 형식 확장에 대해 선언된 하나 이상의 형식 매개 변수에 형식 제약 조건이 없거나 잘못되어 '{0}'의 원본 형식 제약 조건과 일치하지 않습니다.</target>
        <note />
      </trans-unit>
      <trans-unit id="tcTypeDefinitionsWithImplicitConstructionMustHaveOneInherit">
        <source>Type definitions may only have one 'inherit' specification and it must be the first declaration</source>
        <target state="translated">형식 정의에는 하나의 'inherit' 지정만 있을 수 있으며 이것이 첫 번째 선언이어야 합니다.</target>
        <note />
      </trans-unit>
      <trans-unit id="tcTypeDefinitionsWithImplicitConstructionMustHaveLocalBindingsBeforeMembers">
        <source>'let' and 'do' bindings must come before member and interface definitions in type definitions</source>
        <target state="translated">'let' 및 'do' 바인딩은 형식 정의에서 멤버 및 인터페이스 정의 앞에 와야 합니다.</target>
        <note />
      </trans-unit>
      <trans-unit id="tcInheritDeclarationMissingArguments">
        <source>This 'inherit' declaration specifies the inherited type but no arguments. Consider supplying arguments, e.g. 'inherit BaseType(args)'.</source>
        <target state="translated">이 'inherit' 선언은 상속된 형식을 지정하지만 인수는 지정하지 않습니다. 인수를 제공하십시오(예: 'inherit BaseType(args)').</target>
        <note />
      </trans-unit>
      <trans-unit id="tcInheritConstructionCallNotPartOfImplicitSequence">
        <source>This 'inherit' declaration has arguments, but is not in a type with a primary constructor. Consider adding arguments to your type definition, e.g. 'type X(args) = ...'.</source>
        <target state="translated">이 'inherit' 선언은 인수를 포함하지만 기본 생성자가 포함된 형식이 아닙니다. 'type X(args) = ...'와 같이 형식 정의에 인수를 추가해 보세요.</target>
        <note />
      </trans-unit>
      <trans-unit id="tcLetAndDoRequiresImplicitConstructionSequence">
        <source>This definition may only be used in a type with a primary constructor. Consider adding arguments to your type definition, e.g. 'type X(args) = ...'.</source>
        <target state="translated">이 정의는 기본 생성자가 포함된 형식에서만 사용할 수 있습니다. 'type X(args) = ...'와 같이 형식 정의에 인수를 추가해 보세요.</target>
        <note />
      </trans-unit>
      <trans-unit id="tcTypeAbbreviationsCannotHaveAugmentations">
        <source>Type abbreviations cannot have augmentations</source>
        <target state="translated">형식 약어에는 확대를 지정할 수 없습니다.</target>
        <note />
      </trans-unit>
      <trans-unit id="tcModuleAbbreviationForNamespace">
        <source>The path '{0}' is a namespace. A module abbreviation may not abbreviate a namespace.</source>
        <target state="translated">'{0}' 경로가 네임스페이스입니다. 모듈 약어가 네임스페이스의 약어가 아닐 수 있습니다.</target>
        <note />
      </trans-unit>
      <trans-unit id="tcTypeUsedInInvalidWay">
        <source>The type '{0}' is used in an invalid way. A value prior to '{1}' has an inferred type involving '{2}', which is an invalid forward reference.</source>
        <target state="translated">{0}' 형식이 잘못된 방식으로 사용되었습니다. '{1}' 앞에 있는 값에 '{2}'을(를) 사용하는 유추 형식이 있습니다. 이는 잘못된 전방 참조입니다.</target>
        <note />
      </trans-unit>
      <trans-unit id="tcMemberUsedInInvalidWay">
        <source>The member '{0}' is used in an invalid way. A use of '{1}' has been inferred prior to the definition of '{2}', which is an invalid forward reference.</source>
        <target state="translated">{0}' 멤버가 잘못된 방식으로 사용되었습니다. '{2}'이(가) 정의되기 전에 '{1}'의 사용이 유추되었습니다. 이는 잘못된 전방 참조입니다.</target>
        <note />
      </trans-unit>
      <trans-unit id="tcAttributeAutoOpenWasIgnored">
        <source>The attribute 'AutoOpen(\"{0}\")' in the assembly '{1}' did not refer to a valid module or namespace in that assembly and has been ignored</source>
        <target state="translated">{1}' 어셈블리의 특성 'AutoOpen(\"{0}\")'이 해당 어셈블리의 올바른 모듈 또는 네임스페이스를 참조하지 않아 무시되었습니다.</target>
        <note />
      </trans-unit>
      <trans-unit id="ilUndefinedValue">
        <source>Undefined value '{0}'</source>
        <target state="translated">정의되지 않은 값 '{0}'입니다.</target>
        <note />
      </trans-unit>
      <trans-unit id="ilLabelNotFound">
        <source>Label {0} not found</source>
        <target state="translated">{0} 레이블을 찾을 수 없습니다.</target>
        <note />
      </trans-unit>
      <trans-unit id="ilIncorrectNumberOfTypeArguments">
        <source>Incorrect number of type arguments to local call</source>
        <target state="translated">로컬 호출에 대한 형식 인수 수가 잘못되었습니다.</target>
        <note />
      </trans-unit>
      <trans-unit id="ilDynamicInvocationNotSupported">
        <source>Dynamic invocation of {0} is not supported</source>
        <target state="translated">{0}을(를) 동적으로 호출하는 작업은 지원되지 않습니다.</target>
        <note />
      </trans-unit>
      <trans-unit id="ilAddressOfLiteralFieldIsInvalid">
        <source>Taking the address of a literal field is invalid</source>
        <target state="translated">리터럴 필드의 주소를 사용하는 것은 올바르지 않습니다.</target>
        <note />
      </trans-unit>
      <trans-unit id="ilAddressOfValueHereIsInvalid">
        <source>This operation involves taking the address of a value '{0}' represented using a local variable or other special representation. This is invalid.</source>
        <target state="translated">이 작업을 수행하려면 지역 변수 또는 기타 특수 표현을 사용하여 표시된 값 '{0}'의 주소를 사용해야 합니다. 이는 올바르지 않습니다.</target>
        <note />
      </trans-unit>
      <trans-unit id="ilCustomMarshallersCannotBeUsedInFSharp">
        <source>Custom marshallers cannot be specified in F# code. Consider using a C# helper function.</source>
        <target state="translated">사용자 지정 마샬러는 F# 코드에 지정할 수 없습니다. C# 도우미 함수를 사용하세요.</target>
        <note />
      </trans-unit>
      <trans-unit id="ilMarshalAsAttributeCannotBeDecoded">
        <source>The MarshalAs attribute could not be decoded</source>
        <target state="translated">MarshalAs 특성을 디코딩할 수 없습니다.</target>
        <note />
      </trans-unit>
      <trans-unit id="ilSignatureForExternalFunctionContainsTypeParameters">
        <source>The signature for this external function contains type parameters. Constrain the argument and return types to indicate the types of the corresponding C function.</source>
        <target state="translated">이 외부 함수의 시그니처에 형식 매개 변수가 포함되어 있습니다. 인수 및 반환 형식을 제한하여 해당하는 C 함수의 형식을 나타내세요.</target>
        <note />
      </trans-unit>
      <trans-unit id="ilDllImportAttributeCouldNotBeDecoded">
        <source>The DllImport attribute could not be decoded</source>
        <target state="translated">DllImport 특성을 디코딩할 수 없습니다.</target>
        <note />
      </trans-unit>
      <trans-unit id="ilLiteralFieldsCannotBeSet">
        <source>Literal fields cannot be set</source>
        <target state="translated">리터럴 필드를 설정할 수 없습니다.</target>
        <note />
      </trans-unit>
      <trans-unit id="ilStaticMethodIsNotLambda">
        <source>GenSetStorage: {0} was represented as a static method but was not an appropriate lambda expression</source>
        <target state="translated">GenSetStorage: {0}이(가) 정적 메서드로 표시되었지만 적절한 람다 식이 아니었습니다.</target>
        <note />
      </trans-unit>
      <trans-unit id="ilMutableVariablesCannotEscapeMethod">
        <source>Mutable variables cannot escape their method</source>
        <target state="translated">변경할 수 있는 변수는 해당 메서드를 벗어날 수 없습니다.</target>
        <note />
      </trans-unit>
      <trans-unit id="ilUnexpectedUnrealizedValue">
        <source>Compiler error: unexpected unrealized value</source>
        <target state="translated">컴파일러 오류: 예기치 않은 구현되지 않은 값이 있습니다.</target>
        <note />
      </trans-unit>
      <trans-unit id="ilMainModuleEmpty">
        <source>Main module of program is empty: nothing will happen when it is run</source>
        <target state="translated">프로그램의 주 모듈이 비어 있습니다. 프로그램 실행 시 아무 작업도 수행되지 않습니다.</target>
        <note />
      </trans-unit>
      <trans-unit id="ilTypeCannotBeUsedForLiteralField">
        <source>This type cannot be used for a literal field</source>
        <target state="translated">이 형식은 리터럴 필드에 사용할 수 없습니다.</target>
        <note />
      </trans-unit>
      <trans-unit id="ilUnexpectedGetSetAnnotation">
        <source>Unexpected GetSet annotation on a property</source>
        <target state="translated">속성에 예기치 않은 GetSet 주석이 있습니다.</target>
        <note />
      </trans-unit>
      <trans-unit id="ilFieldOffsetAttributeCouldNotBeDecoded">
        <source>The FieldOffset attribute could not be decoded</source>
        <target state="translated">FieldOffset 특성을 디코딩할 수 없습니다.</target>
        <note />
      </trans-unit>
      <trans-unit id="ilStructLayoutAttributeCouldNotBeDecoded">
        <source>The StructLayout attribute could not be decoded</source>
        <target state="translated">StructLayout 특성을 디코딩할 수 없습니다.</target>
        <note />
      </trans-unit>
      <trans-unit id="ilDefaultAugmentationAttributeCouldNotBeDecoded">
        <source>The DefaultAugmentation attribute could not be decoded</source>
        <target state="translated">DefaultAugmentation 특성을 디코딩할 수 없습니다.</target>
        <note />
      </trans-unit>
      <trans-unit id="ilReflectedDefinitionsCannotUseSliceOperator">
        <source>Reflected definitions cannot contain uses of the prefix splice operator '%'</source>
        <target state="translated">반영된 정의에는 접두사 스플라이스 연산자 '%'을(를) 포함할 수 없습니다.</target>
        <note />
      </trans-unit>
      <trans-unit id="optsProblemWithCodepage">
        <source>Problem with codepage '{0}': {1}</source>
        <target state="translated">코드 페이지 '{0}'에 문제가 있습니다. {1}</target>
        <note />
      </trans-unit>
      <trans-unit id="optsCopyright">
        <source>Copyright (c) Microsoft Corporation. All Rights Reserved.</source>
        <target state="translated">Copyright (C) Microsoft Corporation. All rights reserved.</target>
        <note />
      </trans-unit>
      <trans-unit id="optsCopyrightCommunity">
        <source>Freely distributed under the MIT Open Source License.  https://github.com/Microsoft/visualfsharp/blob/master/License.txt</source>
        <target state="translated">MIT 오픈 소스 라이선스에 따라 무료로 배포되었습니다. https://github.com/Microsoft/visualfsharp/blob/master/License.txt</target>
        <note />
      </trans-unit>
      <trans-unit id="optsNameOfOutputFile">
        <source>Name of the output file (Short form: -o)</source>
        <target state="translated">출력 파일의 이름입니다(약식: -o).</target>
        <note />
      </trans-unit>
      <trans-unit id="optsBuildConsole">
        <source>Build a console executable</source>
        <target state="translated">콘솔 실행 파일을 빌드합니다.</target>
        <note />
      </trans-unit>
      <trans-unit id="optsBuildWindows">
        <source>Build a Windows executable</source>
        <target state="translated">Windows 실행 파일을 빌드합니다.</target>
        <note />
      </trans-unit>
      <trans-unit id="optsBuildLibrary">
        <source>Build a library (Short form: -a)</source>
        <target state="translated">라이브러리를 빌드합니다(약식: -a).</target>
        <note />
      </trans-unit>
      <trans-unit id="optsBuildModule">
        <source>Build a module that can be added to another assembly</source>
        <target state="translated">다른 어셈블리에 추가될 수 있는 모듈을 빌드합니다.</target>
        <note />
      </trans-unit>
      <trans-unit id="optsDelaySign">
        <source>Delay-sign the assembly using only the public portion of the strong name key</source>
        <target state="translated">강력한 이름 키의 공개 부분만 사용하여 어셈블리 서명을 연기합니다.</target>
        <note />
      </trans-unit>
      <trans-unit id="optsPublicSign">
        <source>Public-sign the assembly using only the public portion of the strong name key, and mark the assembly as signed</source>
        <target state="translated">강력한 이름 키의 공개 부분만 사용하여 어셈블리를 공개 서명하고, 어셈블리를 서명됨으로 표시합니다.</target>
        <note />
      </trans-unit>
      <trans-unit id="optsWriteXml">
        <source>Write the xmldoc of the assembly to the given file</source>
        <target state="translated">지정한 파일에 어셈블리의 xmldoc를 씁니다.</target>
        <note />
      </trans-unit>
      <trans-unit id="optsStrongKeyFile">
        <source>Specify a strong name key file</source>
        <target state="translated">강력한 이름의 키 파일을 지정합니다.</target>
        <note />
      </trans-unit>
      <trans-unit id="optsStrongKeyContainer">
        <source>Specify a strong name key container</source>
        <target state="translated">강력한 이름의 키 컨테이너를 지정합니다.</target>
        <note />
      </trans-unit>
      <trans-unit id="optsPlatform">
        <source>Limit which platforms this code can run on: x86, Itanium, x64, anycpu32bitpreferred, or anycpu. The default is anycpu.</source>
        <target state="translated">이 코드를 실행할 수 있는 플랫폼을 x86, Itanium, x64, anycpu32bitpreferred 또는 anycpu로 제한합니다. 기본값은 anycpu입니다.</target>
        <note />
      </trans-unit>
      <trans-unit id="optsNoOpt">
        <source>Only include optimization information essential for implementing inlined constructs. Inhibits cross-module inlining but improves binary compatibility.</source>
        <target state="translated">인라인 구문을 구현하는 데 반드시 필요한 최적화 정보만 포함합니다. 크로스 모듈 인라인 처리가 금지되지만 이진 호환성은 개선됩니다.</target>
        <note />
      </trans-unit>
      <trans-unit id="optsNoInterface">
        <source>Don't add a resource to the generated assembly containing F#-specific metadata</source>
        <target state="translated">F# 관련 메타데이터를 포함하는 생성 어셈블리에 리소스를 추가하지 마세요.</target>
        <note />
      </trans-unit>
      <trans-unit id="optsSig">
        <source>Print the inferred interface of the assembly to a file</source>
        <target state="translated">어셈블리의 유추된 인터페이스를 파일에 출력합니다.</target>
        <note />
      </trans-unit>
      <trans-unit id="optsReference">
        <source>Reference an assembly (Short form: -r)</source>
        <target state="translated">어셈블리를 참조합니다(약식: -r).</target>
        <note />
      </trans-unit>
      <trans-unit id="optsWin32res">
        <source>Specify a Win32 resource file (.res)</source>
        <target state="translated">Win32 리소스 파일(.res)을 지정합니다.</target>
        <note />
      </trans-unit>
      <trans-unit id="optsWin32manifest">
        <source>Specify a Win32 manifest file</source>
        <target state="translated">Win32 매니페스트 파일을 지정합니다.</target>
        <note />
      </trans-unit>
      <trans-unit id="optsNowin32manifest">
        <source>Do not include the default Win32 manifest</source>
        <target state="translated">기본 Win32 매니페스트를 포함하지 마세요.</target>
        <note />
      </trans-unit>
      <trans-unit id="optsEmbedAllSource">
        <source>Embed all source files in the portable PDB file</source>
        <target state="translated">이식 가능한 PDB 파일에 모든 소스 파일 포함</target>
        <note />
      </trans-unit>
      <trans-unit id="optsEmbedSource">
        <source>Embed specific source files in the portable PDB file</source>
        <target state="translated">이식 가능한 PDB 파일에 특정 소스 파일을 포함합니다.</target>
        <note />
      </trans-unit>
      <trans-unit id="optsSourceLink">
        <source>Source link information file to embed in the portable PDB file</source>
        <target state="translated">이식 가능한 PDB 파일에 포함할 소스 링크 정보 파일</target>
        <note />
      </trans-unit>
      <trans-unit id="optsEmbeddedSourceRequirePortablePDBs">
        <source>--embed switch only supported when emitting a Portable PDB (--debug:portable or --debug:embedded)</source>
        <target state="translated">--embed 스위치는 이식 가능한 PDB를 내보낼 때만 지원됩니다(--debug:portable 또는 --debug:embedded).</target>
        <note />
      </trans-unit>
      <trans-unit id="optsSourceLinkRequirePortablePDBs">
        <source>--sourcelink switch only supported when emitting a Portable PDB (--debug:portable or --debug:embedded)</source>
        <target state="translated">--sourcelink 스위치는 이식 가능한 PDB를 내보낼 때만 지원됩니다(--debug:portable 또는 --debug:embedded).</target>
        <note />
      </trans-unit>
      <trans-unit id="srcFileTooLarge">
        <source>Source file is too large to embed in a portable PDB</source>
        <target state="translated">소스 파일이 너무 커서 이식 가능한 PDB에 포함할 수 없습니다.</target>
        <note />
      </trans-unit>
      <trans-unit id="optsResource">
        <source>Embed the specified managed resource</source>
        <target state="translated">지정한 관리되는 리소스를 포함합니다.</target>
        <note />
      </trans-unit>
      <trans-unit id="optsLinkresource">
        <source>Link the specified resource to this assembly where the resinfo format is &lt;file&gt;[,&lt;string name&gt;[,public|private]]</source>
        <target state="translated">resinfo 형식이 &lt;file&gt;[,&lt;string name&gt;[,public|private]]인 경우 지정한 리소스를 이 어셈블리에 연결합니다.</target>
        <note />
      </trans-unit>
      <trans-unit id="optsDebugPM">
        <source>Emit debug information (Short form: -g)</source>
        <target state="translated">디버그 정보를 내보냅니다(약식: -g).</target>
        <note />
      </trans-unit>
      <trans-unit id="optsDebug">
        <source>Specify debugging type: full, portable, embedded, pdbonly. ('{0}' is the default if no debuggging type specified and enables attaching a debugger to a running program, 'portable' is a cross-platform format, 'embedded' is a cross-platform format embedded into the output file).</source>
        <target state="translated">디버깅 형식(full, portable, embedded, pdbonly)을 지정합니다. '{0}'은(는) 디버깅 형식을 지정하지 않은 경우 기본값이며 디버거를 실행 중인 프로그램에 연결할 수 있습니다. 'portable'은 플랫폼 간 형식이고, 'embedded'는 출력 파일에 포함된 플랫폼 간 형식입니다.</target>
        <note />
      </trans-unit>
      <trans-unit id="optsOptimize">
        <source>Enable optimizations (Short form: -O)</source>
        <target state="translated">최적화를 사용합니다(약식: -O).</target>
        <note />
      </trans-unit>
      <trans-unit id="optsTailcalls">
        <source>Enable or disable tailcalls</source>
        <target state="translated">마무리 호출을 사용하거나 사용하지 않습니다.</target>
        <note />
      </trans-unit>
      <trans-unit id="optsDeterministic">
        <source>Produce a deterministic assembly (including module version GUID and timestamp)</source>
        <target state="translated">결정적 어셈블리(모듈 버전 GUID 및 타임스탬프 포함) 생성</target>
        <note />
      </trans-unit>
      <trans-unit id="optsCrossoptimize">
        <source>Enable or disable cross-module optimizations</source>
        <target state="translated">크로스 모듈을 최적화하거나 최적화하지 않습니다.</target>
        <note />
      </trans-unit>
      <trans-unit id="optsWarnaserrorPM">
        <source>Report all warnings as errors</source>
        <target state="translated">모든 경고를 오류로 보고합니다.</target>
        <note />
      </trans-unit>
      <trans-unit id="optsWarnaserror">
        <source>Report specific warnings as errors</source>
        <target state="translated">특정 경고를 오류로 보고합니다.</target>
        <note />
      </trans-unit>
      <trans-unit id="optsWarn">
        <source>Set a warning level (0-5)</source>
        <target state="translated">경고 수준(0-5)을 설정합니다.</target>
        <note />
      </trans-unit>
      <trans-unit id="optsNowarn">
        <source>Disable specific warning messages</source>
        <target state="translated">특정 경고 메시지를 사용하지 않습니다.</target>
        <note />
      </trans-unit>
      <trans-unit id="optsWarnOn">
        <source>Enable specific warnings that may be off by default</source>
        <target state="translated">특정 경고 사용(기본적으로 해제됨)</target>
        <note />
      </trans-unit>
      <trans-unit id="optsChecked">
        <source>Generate overflow checks</source>
        <target state="translated">오버플로 검사를 생성합니다.</target>
        <note />
      </trans-unit>
      <trans-unit id="optsDefine">
        <source>Define conditional compilation symbols (Short form: -d)</source>
        <target state="translated">조건부 컴파일 기호를 정의합니다(약식: -d).</target>
        <note />
      </trans-unit>
      <trans-unit id="optsMlcompatibility">
        <source>Ignore ML compatibility warnings</source>
        <target state="translated">ML 호환성 경고를 무시합니다.</target>
        <note />
      </trans-unit>
      <trans-unit id="optsNologo">
        <source>Suppress compiler copyright message</source>
        <target state="translated">컴파일러 저작권 메시지를 표시하지 않습니다.</target>
        <note />
      </trans-unit>
      <trans-unit id="optsHelp">
        <source>Display this usage message (Short form: -?)</source>
        <target state="translated">이 사용법 메시지를 표시합니다(약식: -?).</target>
        <note />
      </trans-unit>
      <trans-unit id="optsResponseFile">
        <source>Read response file for more options</source>
        <target state="translated">추가 옵션을 보려면 지시 파일을 읽으세요.</target>
        <note />
      </trans-unit>
      <trans-unit id="optsCodepage">
        <source>Specify the codepage used to read source files</source>
        <target state="translated">소스 파일을 읽는 데 사용되는 코드 페이지를 지정합니다.</target>
        <note />
      </trans-unit>
      <trans-unit id="optsUtf8output">
        <source>Output messages in UTF-8 encoding</source>
        <target state="translated">UTF-8 인코딩으로 메시지를 출력합니다.</target>
        <note />
      </trans-unit>
      <trans-unit id="optsFullpaths">
        <source>Output messages with fully qualified paths</source>
        <target state="translated">정규화된 경로를 사용하여 메시지를 출력합니다.</target>
        <note />
      </trans-unit>
      <trans-unit id="optsLib">
        <source>Specify a directory for the include path which is used to resolve source files and assemblies (Short form: -I)</source>
        <target state="translated">소스 파일 및 어셈블리를 확인하는 데 사용되는 포함 경로의 디렉터리를 지정합니다(약식: -I).</target>
        <note />
      </trans-unit>
      <trans-unit id="optsBaseaddress">
        <source>Base address for the library to be built</source>
        <target state="translated">빌드할 라이브러리의 기준 주소</target>
        <note />
      </trans-unit>
      <trans-unit id="optsNoframework">
        <source>Do not reference the default CLI assemblies by default</source>
        <target state="translated">기본 CLI 어셈블리를 기본적으로 참조하지 마세요.</target>
        <note />
      </trans-unit>
      <trans-unit id="optsStandalone">
        <source>Statically link the F# library and all referenced DLLs that depend on it into the assembly being generated</source>
        <target state="translated">F# 라이브러리 및 이 라이브러리에 종속된 모든 참조 DLL을 생성되는 어셈블리에 정적으로 링크합니다.</target>
        <note />
      </trans-unit>
      <trans-unit id="optsStaticlink">
        <source>Statically link the given assembly and all referenced DLLs that depend on this assembly. Use an assembly name e.g. mylib, not a DLL name.</source>
        <target state="translated">지정한 어셈블리 및 이 어셈블리에 종속된 모든 참조 DLL을 정적으로 링크합니다. DLL 이름이 아니라 어셈블리 이름을 사용하십시오(예: mylib).</target>
        <note />
      </trans-unit>
      <trans-unit id="optsResident">
        <source>Use a resident background compilation service to improve compiler startup times.</source>
        <target state="translated">컴파일러 시작 시간을 단축하기 위해 상주 백그라운드 컴파일 서비스를 사용합니다.</target>
        <note />
      </trans-unit>
      <trans-unit id="optsPdb">
        <source>Name the output debug file</source>
        <target state="translated">출력 디버그 파일의 이름입니다.</target>
        <note />
      </trans-unit>
      <trans-unit id="optsSimpleresolution">
        <source>Resolve assembly references using directory-based rules rather than MSBuild resolution</source>
        <target state="translated">MSBuild 확인이 아니라 디렉터리 기반의 규칙을 사용하여 어셈블리 참조를 확인합니다.</target>
        <note />
      </trans-unit>
      <trans-unit id="optsUnrecognizedTarget">
        <source>Unrecognized target '{0}', expected 'exe', 'winexe', 'library' or 'module'</source>
        <target state="translated">인식할 수 없는 대상 '{0}'입니다. 'exe', 'winexe', 'library' 또는 'module'이 필요합니다.</target>
        <note />
      </trans-unit>
      <trans-unit id="optsUnrecognizedDebugType">
        <source>Unrecognized debug type '{0}', expected 'pdbonly' or 'full'</source>
        <target state="translated">인식할 수 없는 디버그 형식 '{0}'입니다. 'pdbonly' 또는 'full'이 필요합니다.</target>
        <note />
      </trans-unit>
      <trans-unit id="optsInvalidWarningLevel">
        <source>Invalid warning level '{0}'</source>
        <target state="translated">경고 수준 '{0}'이(가) 잘못되었습니다.</target>
        <note />
      </trans-unit>
      <trans-unit id="optsShortFormOf">
        <source>Short form of '{0}'</source>
        <target state="translated">'{0}'의 약식입니다.</target>
        <note />
      </trans-unit>
      <trans-unit id="optsClirootDeprecatedMsg">
        <source>The command-line option '--cliroot' has been deprecated. Use an explicit reference to a specific copy of mscorlib.dll instead.</source>
        <target state="translated">명령줄 옵션 '--cliroot'는 사용되지 않습니다. mscorlib.dll의 특정 복사본에 대한 명시적 참조를 대신 사용하세요.</target>
        <note />
      </trans-unit>
      <trans-unit id="optsClirootDescription">
        <source>Use to override where the compiler looks for mscorlib.dll and framework components</source>
        <target state="translated">컴파일러가 mscorlib.dll 및 프레임워크 구성 요소를 찾는 위치를 재정의하는 데 사용합니다.</target>
        <note />
      </trans-unit>
      <trans-unit id="optsHelpBannerOutputFiles">
        <source>- OUTPUT FILES -</source>
        <target state="translated">- 출력 파일 -</target>
        <note />
      </trans-unit>
      <trans-unit id="optsHelpBannerInputFiles">
        <source>- INPUT FILES -</source>
        <target state="translated">- 입력 파일 -</target>
        <note />
      </trans-unit>
      <trans-unit id="optsHelpBannerResources">
        <source>- RESOURCES -</source>
        <target state="translated">- 리소스 -</target>
        <note />
      </trans-unit>
      <trans-unit id="optsHelpBannerCodeGen">
        <source>- CODE GENERATION -</source>
        <target state="translated">- 코드 생성 -</target>
        <note />
      </trans-unit>
      <trans-unit id="optsHelpBannerAdvanced">
        <source>- ADVANCED -</source>
        <target state="translated">- 고급 -</target>
        <note />
      </trans-unit>
      <trans-unit id="optsHelpBannerMisc">
        <source>- MISCELLANEOUS -</source>
        <target state="translated">- 기타 -</target>
        <note />
      </trans-unit>
      <trans-unit id="optsHelpBannerLanguage">
        <source>- LANGUAGE -</source>
        <target state="translated">- 언어 -</target>
        <note />
      </trans-unit>
      <trans-unit id="optsHelpBannerErrsAndWarns">
        <source>- ERRORS AND WARNINGS -</source>
        <target state="translated">- 오류 및 경고 -</target>
        <note />
      </trans-unit>
      <trans-unit id="optsUnknownArgumentToTheTestSwitch">
        <source>Unknown --test argument: '{0}'</source>
        <target state="translated">알 수 없는 --test 인수입니다. '{0}'</target>
        <note />
      </trans-unit>
      <trans-unit id="optsUnknownPlatform">
        <source>Unrecognized platform '{0}', valid values are 'x86', 'x64', 'Itanium', 'anycpu32bitpreferred', and 'anycpu'</source>
        <target state="translated">인식할 수 없는 플랫폼 '{0}'입니다. 올바른 값은 'x86', 'x64', 'Itanium', 'anycpu32bitpreferred' 및 'anycpu'입니다.</target>
        <note />
      </trans-unit>
      <trans-unit id="optsInternalNoDescription">
        <source>The command-line option '{0}' is for test purposes only</source>
        <target state="translated">명령줄 옵션 '{0}'은(는) 테스트를 위해서만 사용됩니다.</target>
        <note />
      </trans-unit>
      <trans-unit id="optsDCLONoDescription">
        <source>The command-line option '{0}' has been deprecated</source>
        <target state="translated">명령줄 옵션 '{0}'은(는) 사용되지 않습니다.</target>
        <note />
      </trans-unit>
      <trans-unit id="optsDCLODeprecatedSuggestAlternative">
        <source>The command-line option '{0}' has been deprecated. Use '{1}' instead.</source>
        <target state="translated">명령줄 옵션 '{0}'은(는) 사용되지 않습니다. 대신 '{1}'을(를) 사용하세요.</target>
        <note />
      </trans-unit>
      <trans-unit id="optsDCLOHtmlDoc">
        <source>The command-line option '{0}' has been deprecated. HTML document generation is now part of the F# Power Pack, via the tool FsHtmlDoc.exe.</source>
        <target state="translated">명령줄 옵션 '{0}'은(는) 사용되지 않습니다. HTML 문서 생성은 이제 FsHtmlDoc.exe를 통해 F# Power Pack에 포함됩니다.</target>
        <note />
      </trans-unit>
      <trans-unit id="optsConsoleColors">
        <source>Output warning and error messages in color</source>
        <target state="translated">경고 및 오류 메시지를 색으로 구분하여 출력</target>
        <note />
      </trans-unit>
      <trans-unit id="optsUseHighEntropyVA">
        <source>Enable high-entropy ASLR</source>
        <target state="translated">높은 엔트로피 ASLR 사용</target>
        <note />
      </trans-unit>
      <trans-unit id="optsSubSystemVersion">
        <source>Specify subsystem version of this assembly</source>
        <target state="translated">이 어셈블리의 하위 시스템 버전을 지정하세요.</target>
        <note />
      </trans-unit>
      <trans-unit id="optsTargetProfile">
        <source>Specify target framework profile of this assembly. Valid values are mscorlib, netcore or netstandard. Default - mscorlib</source>
        <target state="translated">이 어셈블리의 대상 프레임워크 프로필을 지정하세요. 올바른 값은 mscorlib, netcore 또는 netstandard입니다. 기본값은 - mscorlib입니다.</target>
        <note />
      </trans-unit>
      <trans-unit id="optsEmitDebugInfoInQuotations">
        <source>Emit debug information in quotations</source>
        <target state="translated">인용구의 디버그 정보를 내보냅니다.</target>
        <note />
      </trans-unit>
      <trans-unit id="optsPreferredUiLang">
        <source>Specify the preferred output language culture name (e.g. es-ES, ja-JP)</source>
        <target state="translated">기본 출력 언어 문화권 이름 지정(예: es-ES, ja-JP)</target>
        <note />
      </trans-unit>
      <trans-unit id="optsNoCopyFsharpCore">
        <source>Don't copy FSharp.Core.dll along the produced binaries</source>
        <target state="translated">FSharp.Core.dll을 생성된 바이너리와 함께 복사하지 않음</target>
        <note />
      </trans-unit>
      <trans-unit id="optsInvalidSubSystemVersion">
        <source>Invalid version '{0}' for '--subsystemversion'. The version must be 4.00 or greater.</source>
        <target state="translated">'--subsystemversion'의 버전 '{0}'이(가) 잘못되었습니다. 버전은 4.00 이상이어야 합니다.</target>
        <note />
      </trans-unit>
      <trans-unit id="optsInvalidTargetProfile">
        <source>Invalid value '{0}' for '--targetprofile', valid values are 'mscorlib', 'netcore' or 'netstandard'.</source>
        <target state="translated">'--targetprofile'에 대한 값 '{0}'이(가) 잘못되었습니다. 올바른 값은 'mscorlib', 'netcore' 또는 'netstandard'입니다.</target>
        <note />
      </trans-unit>
      <trans-unit id="typeInfoFullName">
        <source>Full name</source>
        <target state="translated">전체 이름</target>
        <note />
      </trans-unit>
      <trans-unit id="typeInfoOtherOverloads">
        <source>and {0} other overloads</source>
        <target state="translated">및 기타 오버로드 {0}개</target>
        <note />
      </trans-unit>
      <trans-unit id="typeInfoUnionCase">
        <source>union case</source>
        <target state="translated">공용 구조체 케이스</target>
        <note />
      </trans-unit>
      <trans-unit id="typeInfoActivePatternResult">
        <source>active pattern result</source>
        <target state="translated">활성 패턴 결과</target>
        <note />
      </trans-unit>
      <trans-unit id="typeInfoActiveRecognizer">
        <source>active recognizer</source>
        <target state="translated">활성 인식기</target>
        <note />
      </trans-unit>
      <trans-unit id="typeInfoField">
        <source>field</source>
        <target state="translated">필드</target>
        <note />
      </trans-unit>
      <trans-unit id="typeInfoEvent">
        <source>event</source>
        <target state="translated">이벤트</target>
        <note />
      </trans-unit>
      <trans-unit id="typeInfoProperty">
        <source>property</source>
        <target state="translated">속성</target>
        <note />
      </trans-unit>
      <trans-unit id="typeInfoExtension">
        <source>extension</source>
        <target state="translated">확장</target>
        <note />
      </trans-unit>
      <trans-unit id="typeInfoCustomOperation">
        <source>custom operation</source>
        <target state="translated">사용자 지정 연산</target>
        <note />
      </trans-unit>
      <trans-unit id="typeInfoArgument">
        <source>argument</source>
        <target state="translated">인수</target>
        <note />
      </trans-unit>
      <trans-unit id="typeInfoPatternVariable">
        <source>patvar</source>
        <target state="translated">patvar</target>
        <note />
      </trans-unit>
      <trans-unit id="typeInfoNamespace">
        <source>namespace</source>
        <target state="translated">네임스페이스</target>
        <note />
      </trans-unit>
      <trans-unit id="typeInfoModule">
        <source>module</source>
        <target state="translated">모듈</target>
        <note />
      </trans-unit>
      <trans-unit id="typeInfoNamespaceOrModule">
        <source>namespace/module</source>
        <target state="translated">네임스페이스/모듈</target>
        <note />
      </trans-unit>
      <trans-unit id="typeInfoFromFirst">
        <source>from {0}</source>
        <target state="translated">소스: {0}</target>
        <note />
      </trans-unit>
      <trans-unit id="typeInfoFromNext">
        <source>also from {0}</source>
        <target state="translated">공동 소스: {0}</target>
        <note />
      </trans-unit>
      <trans-unit id="typeInfoGeneratedProperty">
        <source>generated property</source>
        <target state="translated">생성된 속성</target>
        <note />
      </trans-unit>
      <trans-unit id="typeInfoGeneratedType">
        <source>generated type</source>
        <target state="translated">생성된 형식</target>
        <note />
      </trans-unit>
      <trans-unit id="assemblyResolutionFoundByAssemblyFoldersKey">
        <source>Found by AssemblyFolders registry key</source>
        <target state="translated">AssemblyFolders 레지스트리 키로 찾았습니다.</target>
        <note />
      </trans-unit>
      <trans-unit id="assemblyResolutionFoundByAssemblyFoldersExKey">
        <source>Found by AssemblyFoldersEx registry key</source>
        <target state="translated">AssemblyFoldersEx 레지스트리 키로 찾았습니다.</target>
        <note />
      </trans-unit>
      <trans-unit id="assemblyResolutionNetFramework">
        <source>.NET Framework</source>
        <target state="translated">.NET Framework</target>
        <note />
      </trans-unit>
      <trans-unit id="assemblyResolutionGAC">
        <source>Global Assembly Cache</source>
        <target state="translated">전역 어셈블리 캐시</target>
        <note />
      </trans-unit>
      <trans-unit id="recursiveClassHierarchy">
        <source>Recursive class hierarchy in type '{0}'</source>
        <target state="translated">'{0}' 형식에 재귀적 클래스 계층 구조가 있습니다.</target>
        <note />
      </trans-unit>
      <trans-unit id="InvalidRecursiveReferenceToAbstractSlot">
        <source>Invalid recursive reference to an abstract slot</source>
        <target state="translated">추상 슬롯에 대한 재귀 참조가 잘못되었습니다.</target>
        <note />
      </trans-unit>
      <trans-unit id="eventHasNonStandardType">
        <source>The event '{0}' has a non-standard type. If this event is declared in another CLI language, you may need to access this event using the explicit {1} and {2} methods for the event. If this event is declared in F#, make the type of the event an instantiation of either 'IDelegateEvent&lt;_&gt;' or 'IEvent&lt;_,_&gt;'.</source>
        <target state="translated">'{0}' 이벤트에 비표준 형식이 있습니다. 이 이벤트가 다른 CLI 언어로 선언된 경우 이벤트에 대한 명시적 {1} 및 {2} 메서드를 사용하여 이 이벤트에 액세스해야 할 수 있습니다. 이 이벤트가 F#으로 선언된 경우에는 이벤트의 형식을 'IDelegateEvent&lt;_&gt;' 또는 'IEvent&lt;_,_&gt;'의 인스턴스로 만드세요.</target>
        <note />
      </trans-unit>
      <trans-unit id="typeIsNotAccessible">
        <source>The type '{0}' is not accessible from this code location</source>
        <target state="translated">'{0}' 형식은 이 코드 위치에서 액세스할 수 없습니다.</target>
        <note />
      </trans-unit>
      <trans-unit id="unionCasesAreNotAccessible">
        <source>The union cases or fields of the type '{0}' are not accessible from this code location</source>
        <target state="translated">'{0}' 형식의 공용 구조체 케이스 또는 필드는 이 코드 위치에서 액세스할 수 없습니다.</target>
        <note />
      </trans-unit>
      <trans-unit id="valueIsNotAccessible">
        <source>The value '{0}' is not accessible from this code location</source>
        <target state="translated">값 '{0}'은(는) 이 코드 위치에서 액세스할 수 없습니다.</target>
        <note />
      </trans-unit>
      <trans-unit id="unionCaseIsNotAccessible">
        <source>The union case '{0}' is not accessible from this code location</source>
        <target state="translated">공용 구조체 케이스 '{0}'은(는) 이 코드 위치에서 액세스할 수 없습니다.</target>
        <note />
      </trans-unit>
      <trans-unit id="fieldIsNotAccessible">
        <source>The record, struct or class field '{0}' is not accessible from this code location</source>
        <target state="translated">레코드, 구조체 또는 클래스 필드 '{0}'은(는) 이 코드 위치에서 액세스할 수 없습니다.</target>
        <note />
      </trans-unit>
      <trans-unit id="structOrClassFieldIsNotAccessible">
        <source>The struct or class field '{0}' is not accessible from this code location</source>
        <target state="translated">구조체 또는 클래스 필드 '{0}'은(는) 이 코드 위치에서 액세스할 수 없습니다.</target>
        <note />
      </trans-unit>
      <trans-unit id="experimentalConstruct">
        <source>This construct is experimental</source>
        <target state="translated">이 구문은 실험적입니다.</target>
        <note />
      </trans-unit>
      <trans-unit id="noInvokeMethodsFound">
        <source>No Invoke methods found for delegate type</source>
        <target state="translated">대리자 형식에 대해 Invoke 메서드를 찾지 못했습니다.</target>
        <note />
      </trans-unit>
      <trans-unit id="moreThanOneInvokeMethodFound">
        <source>More than one Invoke method found for delegate type</source>
        <target state="translated">대리자 형식에 대해 둘 이상의 Invoke 메서드를 찾았습니다.</target>
        <note />
      </trans-unit>
      <trans-unit id="delegatesNotAllowedToHaveCurriedSignatures">
        <source>Delegates are not allowed to have curried signatures</source>
        <target state="translated">대리자는 커리된 시그니처를 가질 수 없습니다.</target>
        <note />
      </trans-unit>
      <trans-unit id="tlrUnexpectedTExpr">
        <source>Unexpected Expr.TyChoose</source>
        <target state="translated">예기치 않은 Expr.TyChoose입니다.</target>
        <note />
      </trans-unit>
      <trans-unit id="tlrLambdaLiftingOptimizationsNotApplied">
        <source>Note: Lambda-lifting optimizations have not been applied because of the use of this local constrained generic function as a first class value. Adding type constraints may resolve this condition.</source>
        <target state="translated">참고: 로컬 제약 조건이 있는 이 제네릭 함수를 첫 번째 클래스 값으로 사용했으므로 람다 리프팅 최적화가 적용되지 않았습니다. 형식 제약 조건을 추가하면 이 상황이 해결될 수 있습니다.</target>
        <note />
      </trans-unit>
      <trans-unit id="lexhlpIdentifiersContainingAtSymbolReserved">
        <source>Identifiers containing '@' are reserved for use in F# code generation</source>
        <target state="translated">'@'을 포함하는 식별자는 F# 코드 생성에 사용할 수 있도록 예약되었습니다.</target>
        <note />
      </trans-unit>
      <trans-unit id="lexhlpIdentifierReserved">
        <source>The identifier '{0}' is reserved for future use by F#</source>
        <target state="translated">'{0}' 식별자는 F#에서 나중에 사용할 수 있도록 예약되었습니다.</target>
        <note />
      </trans-unit>
      <trans-unit id="patcMissingVariable">
        <source>Missing variable '{0}'</source>
        <target state="translated">'{0}' 변수가 없습니다.</target>
        <note />
      </trans-unit>
      <trans-unit id="patcPartialActivePatternsGenerateOneResult">
        <source>Partial active patterns may only generate one result</source>
        <target state="translated">부분 활성 패턴은 하나의 결과만 생성할 수 있습니다.</target>
        <note />
      </trans-unit>
      <trans-unit id="impTypeRequiredUnavailable">
        <source>The type '{0}' is required here and is unavailable. You must add a reference to assembly '{1}'.</source>
        <target state="translated">{0}' 형식이 여기에 필요하지만 사용할 수 없습니다. '{1}' 어셈블리에 대한 참조를 추가해야 합니다.</target>
        <note />
      </trans-unit>
      <trans-unit id="impReferencedTypeCouldNotBeFoundInAssembly">
        <source>A reference to the type '{0}' in assembly '{1}' was found, but the type could not be found in that assembly</source>
        <target state="translated">{1}' 어셈블리에서 '{0}' 형식에 대한 참조를 찾았지만 이 어셈블리에서 해당 형식을 찾을 수 없습니다.</target>
        <note />
      </trans-unit>
      <trans-unit id="impNotEnoughTypeParamsInScopeWhileImporting">
        <source>Internal error or badly formed metadata: not enough type parameters were in scope while importing</source>
        <target state="translated">내부 오류 또는 잘못된 형식의 메타데이터: 가져오기 작업을 수행하는 동안 범위 내의 형식 매개 변수가 부족했습니다.</target>
        <note />
      </trans-unit>
      <trans-unit id="impReferenceToDllRequiredByAssembly">
        <source>A reference to the DLL {0} is required by assembly {1}. The imported type {2} is located in the first assembly and could not be resolved.</source>
        <target state="translated">{1} 어셈블리에 {0} DLL에 대한 참조가 필요합니다. 가져온 형식 {2}은(는) 첫 번째 어셈블리에 있으며 확인할 수 없습니다.</target>
        <note />
      </trans-unit>
      <trans-unit id="impImportedAssemblyUsesNotPublicType">
        <source>An imported assembly uses the type '{0}' but that type is not public</source>
        <target state="translated">가져온 어셈블리가 '{0}' 형식을 사용하지만 해당 형식이 public이 아닙니다.</target>
        <note />
      </trans-unit>
      <trans-unit id="optValueMarkedInlineButIncomplete">
        <source>The value '{0}' was marked inline but its implementation makes use of an internal or private function which is not sufficiently accessible</source>
        <target state="translated">값 '{0}'이(가) inline으로 표시되었지만 해당 구현이 충분히 액세스할 수 없는 내부 또는 개인 함수를 사용합니다.</target>
        <note />
      </trans-unit>
      <trans-unit id="optValueMarkedInlineButWasNotBoundInTheOptEnv">
        <source>The value '{0}' was marked inline but was not bound in the optimization environment</source>
        <target state="translated">값 '{0}'이(가) inline으로 표시되었지만 최적화 환경에 바인딩되지 않았습니다.</target>
        <note />
      </trans-unit>
      <trans-unit id="optLocalValueNotFoundDuringOptimization">
        <source>Local value {0} not found during optimization</source>
        <target state="translated">최적화하는 동안 로컬 값 {0}을(를) 찾을 수 없습니다.</target>
        <note />
      </trans-unit>
      <trans-unit id="optValueMarkedInlineHasUnexpectedValue">
        <source>A value marked as 'inline' has an unexpected value</source>
        <target state="translated">'inline'으로 표시된 값에 예기치 않은 값이 있습니다.</target>
        <note />
      </trans-unit>
      <trans-unit id="optValueMarkedInlineCouldNotBeInlined">
        <source>A value marked as 'inline' could not be inlined</source>
        <target state="translated">'inline'으로 표시된 값은 인라인할 수 없습니다.</target>
        <note />
      </trans-unit>
      <trans-unit id="optFailedToInlineValue">
        <source>Failed to inline the value '{0}' marked 'inline', perhaps because a recursive value was marked 'inline'</source>
        <target state="translated">'inline'으로 표시된 값 '{0}'을(를) 인라인하지 못했습니다. 재귀 값이 'inline'으로 표시된 것 같습니다.</target>
        <note />
      </trans-unit>
      <trans-unit id="optRecursiveValValue">
        <source>Recursive ValValue {0}</source>
        <target state="translated">재귀 ValValue {0}입니다.</target>
        <note />
      </trans-unit>
      <trans-unit id="lexfltIncorrentIndentationOfIn">
        <source>The indentation of this 'in' token is incorrect with respect to the corresponding 'let'</source>
        <target state="translated">이 'in' 토큰의 들여쓰기가 해당하는 'let'과 관련하여 올바르지 않습니다.</target>
        <note />
      </trans-unit>
      <trans-unit id="lexfltTokenIsOffsideOfContextStartedEarlier">
        <source>Possible incorrect indentation: this token is offside of context started at position {0}. Try indenting this token further or using standard formatting conventions.</source>
        <target state="translated">들여쓰기가 잘못되었을 수 있습니다. 이 토큰은 {0} 위치에서 시작된 컨텍스트를 벗어납니다. 이 토큰을 더 들여쓰거나 표준 서식 규칙을 사용하세요.</target>
        <note />
      </trans-unit>
      <trans-unit id="lexfltSeparatorTokensOfPatternMatchMisaligned">
        <source>The '|' tokens separating rules of this pattern match are misaligned by one column. Consider realigning your code or using further indentation.</source>
        <target state="translated">이 패턴 일치의 규칙을 구분하는 '|' 토큰의 한 열이 잘못 맞춤되어 있습니다. 코드를 다시 맞추거나 들여쓰기를 더 사용하세요.</target>
        <note />
      </trans-unit>
      <trans-unit id="nrInvalidModuleExprType">
        <source>Invalid module/expression/type</source>
        <target state="translated">모듈/식/형식이 잘못되었습니다.</target>
        <note />
      </trans-unit>
      <trans-unit id="nrTypeInstantiationNeededToDisambiguateTypesWithSameName">
        <source>Multiple types exist called '{0}', taking different numbers of generic parameters. Provide a type instantiation to disambiguate the type resolution, e.g. '{1}'.</source>
        <target state="translated">{0}'(이)라는 형식이 여러 개 있으며 이러한 형식에 서로 다른 수의 제네릭 매개 변수가 사용되고 있습니다. 형식 확인을 구분하기 위한 형식 인스턴스를 제공하십시오(예: '{1}').</target>
        <note />
      </trans-unit>
      <trans-unit id="nrTypeInstantiationIsMissingAndCouldNotBeInferred">
        <source>The instantiation of the generic type '{0}' is missing and can't be inferred from the arguments or return type of this member. Consider providing a type instantiation when accessing this type, e.g. '{1}'.</source>
        <target state="translated">제네릭 형식 '{0}'의 인스턴스가 없으며 이 멤버의 반환 형식 또는 인수로부터 해당 인스턴스를 유추할 수 없습니다. 이 형식에 액세스할 때 형식 인스턴스를 제공하십시오(예: '{1}').</target>
        <note />
      </trans-unit>
      <trans-unit id="nrGlobalUsedOnlyAsFirstName">
        <source>'global' may only be used as the first name in a qualified path</source>
        <target state="translated">'global'은 정규화된 경로에서 첫 번째 이름으로만 사용할 수 있습니다.</target>
        <note />
      </trans-unit>
      <trans-unit id="nrIsNotConstructorOrLiteral">
        <source>This is not a constructor or literal, or a constructor is being used incorrectly</source>
        <target state="translated">생성자 또는 리터럴이 아니거나 생성자가 잘못된 방식으로 사용되고 있습니다.</target>
        <note />
      </trans-unit>
      <trans-unit id="nrUnexpectedEmptyLongId">
        <source>Unexpected empty long identifier</source>
        <target state="translated">예기치 않은 빈 긴 식별자입니다.</target>
        <note />
      </trans-unit>
      <trans-unit id="nrRecordDoesNotContainSuchLabel">
        <source>The record type '{0}' does not contain a label '{1}'.</source>
        <target state="translated">레코드 종류 '{0}'에 '{1}' 레이블이 포함되어 있지 않습니다.</target>
        <note />
      </trans-unit>
      <trans-unit id="nrInvalidFieldLabel">
        <source>Invalid field label</source>
        <target state="translated">필드 레이블이 잘못되었습니다.</target>
        <note />
      </trans-unit>
      <trans-unit id="nrInvalidExpression">
        <source>Invalid expression '{0}'</source>
        <target state="translated">'{0}' 식이 잘못되었습니다.</target>
        <note />
      </trans-unit>
      <trans-unit id="nrNoConstructorsAvailableForType">
        <source>No constructors are available for the type '{0}'</source>
        <target state="translated">'{0}' 형식에 대해 사용할 수 있는 생성자가 없습니다.</target>
        <note />
      </trans-unit>
      <trans-unit id="nrUnionTypeNeedsQualifiedAccess">
        <source>The union type for union case '{0}' was defined with the RequireQualifiedAccessAttribute. Include the name of the union type ('{1}') in the name you are using.</source>
        <target state="translated">공용 구조체 케이스 '{0}'에 대한 공용 구조체 형식은 RequireQualifiedAccessAttribute로 정의됩니다. 사용 중인 이름에 공용 구조체 형식('{1}') 이름을 포함하세요.</target>
        <note />
      </trans-unit>
      <trans-unit id="nrRecordTypeNeedsQualifiedAccess">
        <source>The record type for the record field '{0}' was defined with the RequireQualifiedAccessAttribute. Include the name of the record type ('{1}') in the name you are using.</source>
        <target state="translated">레코드 필드 '{0}'에 대한 레코드 타입은 RequireQualifiedAccessAttribute로 정의됩니다. 사용 중인 이름에 레코드 타입('{1}') 이름을 포함하세요.</target>
        <note />
      </trans-unit>
      <trans-unit id="ilwriteErrorCreatingPdb">
        <source>Unexpected error creating debug information file '{0}'</source>
        <target state="translated">디버그 정보 파일 '{0}'을(를) 만드는 동안 예기치 않은 오류가 발생했습니다.</target>
        <note />
      </trans-unit>
      <trans-unit id="lexOutsideIntegerRange">
        <source>This number is outside the allowable range for this integer type</source>
        <target state="translated">이 숫자는 이 정수 형식에 대해 허용 가능한 범위를 벗어납니다.</target>
        <note />
      </trans-unit>
      <trans-unit id="lexCharNotAllowedInOperatorNames">
        <source>'{0}' is not permitted as a character in operator names and is reserved for future use</source>
        <target state="translated">'{0}'은(는) 연산자 이름에서 허용되는 문자가 아니며 나중에 사용할 수 있도록 예약되었습니다.</target>
        <note />
      </trans-unit>
      <trans-unit id="lexUnexpectedChar">
        <source>Unexpected character '{0}'</source>
        <target state="translated">예기치 않은 '{0}' 문자입니다.</target>
        <note />
      </trans-unit>
      <trans-unit id="lexByteArrayCannotEncode">
        <source>This byte array literal contains characters that do not encode as a single byte</source>
        <target state="translated">이 바이트 배열 리터럴에는 단일 바이트로 인코딩되지 않는 문자가 포함되어 있습니다.</target>
        <note />
      </trans-unit>
      <trans-unit id="lexIdentEndInMarkReserved">
        <source>Identifiers followed by '{0}' are reserved for future use</source>
        <target state="translated">식별자 다음에 '{0}'이(가) 있는 형식은 나중에 사용할 수 있도록 예약되었습니다.</target>
        <note />
      </trans-unit>
      <trans-unit id="lexOutsideEightBitSigned">
        <source>This number is outside the allowable range for 8-bit signed integers</source>
        <target state="translated">이 숫자는 부호 있는 8비트 정수에 대해 허용 가능한 범위를 벗어납니다.</target>
        <note />
      </trans-unit>
      <trans-unit id="lexOutsideEightBitSignedHex">
        <source>This number is outside the allowable range for hexadecimal 8-bit signed integers</source>
        <target state="translated">이 숫자는 부호 있는 16진수 8비트 정수에 대해 허용 가능한 범위를 벗어납니다.</target>
        <note />
      </trans-unit>
      <trans-unit id="lexOutsideEightBitUnsigned">
        <source>This number is outside the allowable range for 8-bit unsigned integers</source>
        <target state="translated">이 숫자는 부호 없는 8비트 정수에 대해 허용 가능한 범위를 벗어납니다.</target>
        <note />
      </trans-unit>
      <trans-unit id="lexOutsideSixteenBitSigned">
        <source>This number is outside the allowable range for 16-bit signed integers</source>
        <target state="translated">이 숫자는 부호 있는 16비트 정수에 대해 허용 가능한 범위를 벗어납니다.</target>
        <note />
      </trans-unit>
      <trans-unit id="lexOutsideSixteenBitUnsigned">
        <source>This number is outside the allowable range for 16-bit unsigned integers</source>
        <target state="translated">이 숫자는 부호 없는 16비트 정수에 대해 허용 가능한 범위를 벗어납니다.</target>
        <note />
      </trans-unit>
      <trans-unit id="lexOutsideThirtyTwoBitSigned">
        <source>This number is outside the allowable range for 32-bit signed integers</source>
        <target state="translated">이 숫자는 부호 있는 32비트 정수에 대해 허용 가능한 범위를 벗어납니다.</target>
        <note />
      </trans-unit>
      <trans-unit id="lexOutsideThirtyTwoBitUnsigned">
        <source>This number is outside the allowable range for 32-bit unsigned integers</source>
        <target state="translated">이 숫자는 부호 없는 32비트 정수에 대해 허용 가능한 범위를 벗어납니다.</target>
        <note />
      </trans-unit>
      <trans-unit id="lexOutsideSixtyFourBitSigned">
        <source>This number is outside the allowable range for 64-bit signed integers</source>
        <target state="translated">이 숫자는 부호 있는 64비트 정수에 대해 허용 가능한 범위를 벗어납니다.</target>
        <note />
      </trans-unit>
      <trans-unit id="lexOutsideSixtyFourBitUnsigned">
        <source>This number is outside the allowable range for 64-bit unsigned integers</source>
        <target state="translated">이 숫자는 부호 없는 64비트 정수에 대해 허용 가능한 범위를 벗어납니다.</target>
        <note />
      </trans-unit>
      <trans-unit id="lexOutsideNativeSigned">
        <source>This number is outside the allowable range for signed native integers</source>
        <target state="translated">이 숫자는 부호 있는 원시 정수에 대해 허용 가능한 범위를 벗어납니다.</target>
        <note />
      </trans-unit>
      <trans-unit id="lexOutsideNativeUnsigned">
        <source>This number is outside the allowable range for unsigned native integers</source>
        <target state="translated">이 숫자는 부호 없는 원시 정수에 대해 허용 가능한 범위를 벗어납니다.</target>
        <note />
      </trans-unit>
      <trans-unit id="lexInvalidFloat">
        <source>Invalid floating point number</source>
        <target state="translated">부동 소수점 수가 잘못되었습니다.</target>
        <note />
      </trans-unit>
      <trans-unit id="lexOusideDecimal">
        <source>This number is outside the allowable range for decimal literals</source>
        <target state="translated">이 숫자는 10진 리터럴에 대해 허용 가능한 범위를 벗어납니다.</target>
        <note />
      </trans-unit>
      <trans-unit id="lexOusideThirtyTwoBitFloat">
        <source>This number is outside the allowable range for 32-bit floats</source>
        <target state="translated">이 숫자는 32비트 부동 수에 대해 허용 가능한 범위를 벗어납니다.</target>
        <note />
      </trans-unit>
      <trans-unit id="lexInvalidNumericLiteral">
        <source>This is not a valid numeric literal. Valid numeric literals include 1, 0x1, 0o1, 0b1, 1l (int), 1u (uint32), 1L (int64), 1UL (uint64), 1s (int16), 1y (sbyte), 1uy (byte), 1.0 (float), 1.0f (float32), 1.0m (decimal), 1I (BigInteger).</source>
        <target state="translated">유효한 숫자 리터럴이 아닙니다. 유효한 숫자 리터럴로는 1, 0x1, 0o1, 0b1, 1l(int), 1u(uint32), 1L(int64), 1UL(uint64), 1s(int16), 1y(sbyte), 1uy(byte), 1.0(float), 1.0f(float32), 1.0m(decimal), 1I(BigInteger) 등이 있습니다.</target>
        <note />
      </trans-unit>
      <trans-unit id="lexInvalidByteLiteral">
        <source>This is not a valid byte literal</source>
        <target state="translated">올바른 바이트 리터럴이 아닙니다.</target>
        <note />
      </trans-unit>
      <trans-unit id="lexInvalidCharLiteral">
        <source>This is not a valid character literal</source>
        <target state="translated">올바른 문자 리터럴이 아닙니다.</target>
        <note />
      </trans-unit>
      <trans-unit id="lexThisUnicodeOnlyInStringLiterals">
        <source>This Unicode encoding is only valid in string literals</source>
        <target state="translated">이 유니코드 인코딩은 문자열 리터럴에서만 올바릅니다.</target>
        <note />
      </trans-unit>
      <trans-unit id="lexTokenReserved">
        <source>This token is reserved for future use</source>
        <target state="translated">이 토큰은 나중에 사용할 수 있도록 예약되었습니다.</target>
        <note />
      </trans-unit>
      <trans-unit id="lexTabsNotAllowed">
        <source>TABs are not allowed in F# code unless the #indent \"off\" option is used</source>
        <target state="translated">#indent \"off\" 옵션을 사용하지 않는 한 TAB은 F# 코드에서 허용되지 않습니다.</target>
        <note />
      </trans-unit>
      <trans-unit id="lexInvalidLineNumber">
        <source>Invalid line number: '{0}'</source>
        <target state="translated">줄 번호가 잘못되었습니다. '{0}'</target>
        <note />
      </trans-unit>
      <trans-unit id="lexHashIfMustBeFirst">
        <source>#if directive must appear as the first non-whitespace character on a line</source>
        <target state="translated">#if 지시문은 줄에서 공백이 아닌 첫 번째 문자로 나타나야 합니다.</target>
        <note />
      </trans-unit>
      <trans-unit id="lexHashElseNoMatchingIf">
        <source>#else has no matching #if</source>
        <target state="translated">#else와 짝이 맞는 #if가 없습니다.</target>
        <note />
      </trans-unit>
      <trans-unit id="lexHashEndifRequiredForElse">
        <source>#endif required for #else</source>
        <target state="translated">#endif에 #else가 필요합니다.</target>
        <note />
      </trans-unit>
      <trans-unit id="lexHashElseMustBeFirst">
        <source>#else directive must appear as the first non-whitespace character on a line</source>
        <target state="translated">#else 지시문은 줄에서 공백이 아닌 첫 번째 문자로 나타나야 합니다.</target>
        <note />
      </trans-unit>
      <trans-unit id="lexHashEndingNoMatchingIf">
        <source>#endif has no matching #if</source>
        <target state="translated">#endif와 짝이 맞는 #if가 없습니다.</target>
        <note />
      </trans-unit>
      <trans-unit id="lexHashEndifMustBeFirst">
        <source>#endif directive must appear as the first non-whitespace character on a line</source>
        <target state="translated">#endif 지시문은 줄에서 공백이 아닌 첫 번째 문자로 나타나야 합니다.</target>
        <note />
      </trans-unit>
      <trans-unit id="lexHashIfMustHaveIdent">
        <source>#if directive should be immediately followed by an identifier</source>
        <target state="translated">#if 바로 다음에는 식별자가 있어야 합니다.</target>
        <note />
      </trans-unit>
      <trans-unit id="lexWrongNestedHashEndif">
        <source>Syntax error. Wrong nested #endif, unexpected tokens before it.</source>
        <target state="translated">구문 오류입니다. 잘못된 중첩 #endif가 있으며 이 앞에 예기치 않은 토큰이 있습니다.</target>
        <note />
      </trans-unit>
      <trans-unit id="lexHashBangMustBeFirstInFile">
        <source>#! may only appear as the first line at the start of a file.</source>
        <target state="translated">#!는 파일 시작의 첫 번째 줄에만 나타날 수 있습니다.</target>
        <note />
      </trans-unit>
      <trans-unit id="pplexExpectedSingleLineComment">
        <source>Expected single line comment or end of line</source>
        <target state="translated">한 줄로 된 주석이나 줄 끝이 필요합니다.</target>
        <note />
      </trans-unit>
      <trans-unit id="memberOperatorDefinitionWithNoArguments">
        <source>Infix operator member '{0}' has no arguments. Expected a tuple of 2 arguments, e.g. static member (+) (x,y) = ...</source>
        <target state="translated">중위 연산자 멤버 '{0}'에 인수가 없습니다. 2개 인수의 튜플이 필요합니다(예: 정적 멤버 (+) (x,y) = ...).</target>
        <note />
      </trans-unit>
      <trans-unit id="memberOperatorDefinitionWithNonPairArgument">
        <source>Infix operator member '{0}' has {1} initial argument(s). Expected a tuple of 2 arguments, e.g. static member (+) (x,y) = ...</source>
        <target state="translated">중위 연산자 멤버 '{0}'에 {1}개의 초기 인수가 있습니다. 2개 인수의 튜플이 필요합니다(예: 정적 멤버 (+) (x,y) = ...).</target>
        <note />
      </trans-unit>
      <trans-unit id="memberOperatorDefinitionWithCurriedArguments">
        <source>Infix operator member '{0}' has extra curried arguments. Expected a tuple of 2 arguments, e.g. static member (+) (x,y) = ...</source>
        <target state="translated">중위 연산자 멤버 '{0}'에 커리된 추가 인수가 있습니다. 2개 인수의 튜플이 필요합니다(예: 정적 멤버 (+) (x,y) = ...).</target>
        <note />
      </trans-unit>
      <trans-unit id="tcFSharpCoreRequiresExplicit">
        <source>All record, union and struct types in FSharp.Core.dll must be explicitly labelled with 'StructuralComparison' or 'NoComparison'</source>
        <target state="translated">FSharp.Core.dll의 레코드, 공용 구조체 및 구조체 형식에는 'StructuralComparison' 또는 'NoComparison'을 사용하여 명시적으로 레이블을 지정해야 합니다.</target>
        <note />
      </trans-unit>
      <trans-unit id="tcStructuralComparisonNotSatisfied1">
        <source>The struct, record or union type '{0}' has the 'StructuralComparison' attribute but the type parameter '{1}' does not satisfy the 'comparison' constraint. Consider adding the 'comparison' constraint to the type parameter</source>
        <target state="translated">구조체, 레코드 또는 공용 구조체 형식 '{0}'에 'StructuralComparison' 특성이 있지만 형식 매개 변수 '{1}'이(가) 'comparison' 제약 조건을 만족하지 않습니다. 형식 매개 변수에 'comparison' 제약 조건을 추가하세요.</target>
        <note />
      </trans-unit>
      <trans-unit id="tcStructuralComparisonNotSatisfied2">
        <source>The struct, record or union type '{0}' has the 'StructuralComparison' attribute but the component type '{1}' does not satisfy the 'comparison' constraint</source>
        <target state="translated">구조체, 레코드 또는 공용 구조체 형식 '{0}'에 'StructuralComparison' 특성이 있지만 구성 요소 형식 '{1}'이(가) 'comparison' 제약 조건을 만족하지 않습니다.</target>
        <note />
      </trans-unit>
      <trans-unit id="tcNoComparisonNeeded1">
        <source>The struct, record or union type '{0}' is not structurally comparable because the type parameter {1} does not satisfy the 'comparison' constraint. Consider adding the 'NoComparison' attribute to the type '{2}' to clarify that the type is not comparable</source>
        <target state="translated">형식 매개 변수 {1}이(가) 'comparison' 제약 조건을 만족하지 않으므로 구조체, 레코드 또는 공용 구조체 형식 '{0}'을(를) 구조적으로 비교할 수 없습니다. '{2}' 형식에 'NoComparison' 특성을 추가하여 해당 형식을 비교할 수 없음을 명확히 하세요.</target>
        <note />
      </trans-unit>
      <trans-unit id="tcNoComparisonNeeded2">
        <source>The struct, record or union type '{0}' is not structurally comparable because the type '{1}' does not satisfy the 'comparison' constraint. Consider adding the 'NoComparison' attribute to the type '{2}' to clarify that the type is not comparable</source>
        <target state="translated">{1}' 형식이 'comparison' 제약 조건을 만족하지 않으므로 구조체, 레코드 또는 공용 구조체 형식 '{0}'을(를) 구조적으로 비교할 수 없습니다. '{2}' 형식에 'NoComparison' 특성을 추가하여 해당 형식을 비교할 수 없음을 명확히 하세요.</target>
        <note />
      </trans-unit>
      <trans-unit id="tcNoEqualityNeeded1">
        <source>The struct, record or union type '{0}' does not support structural equality because the type parameter {1} does not satisfy the 'equality' constraint. Consider adding the 'NoEquality' attribute to the type '{2}' to clarify that the type does not support structural equality</source>
        <target state="translated">형식 매개 변수 {1}이(가) 'equality' 제약 조건을 만족하지 않으므로 구조체, 레코드 또는 공용 구조체 형식 '{0}'이(가) 구조적 같음을 지원하지 않습니다. '{2}' 형식에 'NoEquality' 특성을 추가하여 해당 형식이 구조적 같음을 지원하지 않음을 명확히 하세요.</target>
        <note />
      </trans-unit>
      <trans-unit id="tcNoEqualityNeeded2">
        <source>The struct, record or union type '{0}' does not support structural equality because the type '{1}' does not satisfy the 'equality' constraint. Consider adding the 'NoEquality' attribute to the type '{2}' to clarify that the type does not support structural equality</source>
        <target state="translated">{1}' 형식이 'equality' 제약 조건을 만족하지 않으므로 구조체, 레코드 또는 공용 구조체 형식 '{0}'이(가) 구조적 같음을 지원하지 않습니다. '{2}' 형식에 'NoEquality' 특성을 추가하여 해당 형식이 구조적 같음을 지원하지 않음을 명확히 하세요.</target>
        <note />
      </trans-unit>
      <trans-unit id="tcStructuralEqualityNotSatisfied1">
        <source>The struct, record or union type '{0}' has the 'StructuralEquality' attribute but the type parameter '{1}' does not satisfy the 'equality' constraint. Consider adding the 'equality' constraint to the type parameter</source>
        <target state="translated">구조체, 레코드 또는 공용 구조체 형식 '{0}'에 'StructuralEquality' 특성이 있지만 형식 매개 변수 '{1}'이(가) 'equality' 제약 조건을 만족하지 않습니다. 형식 매개 변수에 'equality' 제약 조건을 추가하세요.</target>
        <note />
      </trans-unit>
      <trans-unit id="tcStructuralEqualityNotSatisfied2">
        <source>The struct, record or union type '{0}' has the 'StructuralEquality' attribute but the component type '{1}' does not satisfy the 'equality' constraint</source>
        <target state="translated">구조체, 레코드 또는 공용 구조체 형식 '{0}'에 'StructuralEquality' 특성이 있지만 구성 요소 형식 '{1}'이(가) 'equality' 제약 조건을 만족하지 않습니다.</target>
        <note />
      </trans-unit>
      <trans-unit id="tcStructsMustDeclareTypesOfImplicitCtorArgsExplicitly">
        <source>Each argument of the primary constructor for a struct must be given a type, for example 'type S(x1:int, x2: int) = ...'. These arguments determine the fields of the struct.</source>
        <target state="translated">구조체의 주 생성자에 대한 각 인수에는 형식을 지정해야 합니다(예: 'type S(x1:int, x2: int) = ...'). 이러한 인수는 구조체의 필드를 결정합니다.</target>
        <note />
      </trans-unit>
      <trans-unit id="chkUnusedValue">
        <source>The value '{0}' is unused</source>
        <target state="translated">값 '{0}'을(를) 사용하지 않습니다.</target>
        <note />
      </trans-unit>
      <trans-unit id="chkUnusedThisVariable">
        <source>The recursive object reference '{0}' is unused. The presence of a recursive object reference adds runtime initialization checks to members in this and derived types. Consider removing this recursive object reference.</source>
        <target state="translated">재귀적 개체 참조 '{0}'을(를) 사용하지 않습니다. 재귀적 개체 참조가 있으면 이 형식 및 파생 형식의 멤버에 대한 런타임 초기화 검사가 추가됩니다. 이 재귀적 개체 참조를 제거하세요.</target>
        <note />
      </trans-unit>
      <trans-unit id="parsGetterAtMostOneArgument">
        <source>A getter property may have at most one argument group</source>
        <target state="translated">getter 속성에는 인수 그룹이 최대 하나만 있을 수 있습니다.</target>
        <note />
      </trans-unit>
      <trans-unit id="parsSetterAtMostTwoArguments">
        <source>A setter property may have at most two argument groups</source>
        <target state="translated">setter 속성에는 최대 2개의 인수 그룹이 있을 수 있습니다.</target>
        <note />
      </trans-unit>
      <trans-unit id="parsInvalidProperty">
        <source>Invalid property getter or setter</source>
        <target state="translated">속성 getter 또는 setter가 잘못되었습니다.</target>
        <note />
      </trans-unit>
      <trans-unit id="parsIndexerPropertyRequiresAtLeastOneArgument">
        <source>An indexer property must be given at least one argument</source>
        <target state="translated">인덱서 속성에는 하나 이상의 인수가 지정되어야 합니다.</target>
        <note />
      </trans-unit>
      <trans-unit id="tastInvalidAddressOfMutableAcrossAssemblyBoundary">
        <source>This operation accesses a mutable top-level value defined in another assembly in an unsupported way. The value cannot be accessed through its address. Consider copying the expression to a mutable local, e.g. 'let mutable x = ...', and if necessary assigning the value back after the completion of the operation</source>
        <target state="translated">이 작업은 다른 어셈블리에 정의된 변경할 수 있는 최상위 값에 지원되지 않는 방식으로 액세스합니다. 이 값은 해당 주소를 통해 액세스할 수 없습니다. 식을 변경할 수 있는 로컬 변수로 복사하고(예: 'let mutable x = ...') 필요한 경우 작업이 완료된 후에 값을 다시 할당하세요.</target>
        <note />
      </trans-unit>
      <trans-unit id="parsNonAdjacentTypars">
        <source>Remove spaces between the type name and type parameter, e.g. \"type C&lt;'T&gt;\", not type \"C   &lt;'T&gt;\". Type parameters must be placed directly adjacent to the type name.</source>
        <target state="translated">형식 이름과 형식 매개 변수 사이의 공백을 제거하세요(예: type \"C   &lt;'T&gt;\"가 아니라 \"type C&lt;'T&gt;\"). 형식 매개 변수는 형식 이름 바로 옆에 배치해야 합니다.</target>
        <note />
      </trans-unit>
      <trans-unit id="parsNonAdjacentTyargs">
        <source>Remove spaces between the type name and type parameter, e.g. \"C&lt;'T&gt;\", not \"C &lt;'T&gt;\". Type parameters must be placed directly adjacent to the type name.</source>
        <target state="translated">형식 이름과 형식 매개 변수 사이의 공백을 제거하세요(예: \"C &lt;'T&gt;\"가 아니라 \"C&lt;'T&gt;\"). 형식 매개 변수는 형식 이름 바로 옆에 배치해야 합니다.</target>
        <note />
      </trans-unit>
      <trans-unit id="parsNonAtomicType">
        <source>The use of the type syntax 'int C' and 'C  &lt;int&gt;' is not permitted here. Consider adjusting this type to be written in the form 'C&lt;int&gt;'</source>
        <target state="translated">형식 구문 'int C' 및 'C  &lt;int&gt;'는 여기에 허용되지 않습니다. 이 형식이 'C&lt;int&gt;' 형식으로 작성되도록 조정하세요.</target>
        <note />
      </trans-unit>
      <trans-unit id="tastUndefinedItemRefModuleNamespace">
        <source>The module/namespace '{0}' from compilation unit '{1}' did not contain the module/namespace '{2}'</source>
        <target state="translated">컴파일 단위 '{1}'의 '{0}' 모듈/네임스페이스에 '{2}' 모듈/네임스페이스가 없습니다.</target>
        <note />
      </trans-unit>
      <trans-unit id="tastUndefinedItemRefVal">
        <source>The module/namespace '{0}' from compilation unit '{1}' did not contain the val '{2}'</source>
        <target state="translated">컴파일 단위 '{1}'의 '{0}' 모듈/네임스페이스에 val '{2}'이(가) 없습니다.</target>
        <note />
      </trans-unit>
      <trans-unit id="tastUndefinedItemRefModuleNamespaceType">
        <source>The module/namespace '{0}' from compilation unit '{1}' did not contain the namespace, module or type '{2}'</source>
        <target state="translated">컴파일 단위 '{1}'의 '{0}' 모듈/네임스페이스에 '{2}' 네임스페이스, 모듈 또는 형식이 없습니다.</target>
        <note />
      </trans-unit>
      <trans-unit id="tcInvalidUseNullAsTrueValue">
        <source>The 'UseNullAsTrueValue' attribute flag may only be used with union types that have one nullary case and at least one non-nullary case</source>
        <target state="translated">'UseNullAsTrueValue' 특성 플래그는 하나의 nullary 케이스와 하나 이상의 nullary가 아닌 케이스를 포함하는 공용 구조체 형식에만 사용할 수 있습니다.</target>
        <note />
      </trans-unit>
      <trans-unit id="tcParameterInferredByref">
        <source>The parameter '{0}' was inferred to have byref type. Parameters of byref type must be given an explicit type annotation, e.g. 'x1: byref&lt;int&gt;'. When used, a byref parameter is implicitly dereferenced.</source>
        <target state="translated">'{0}' 매개 변수가 byref 형식으로 유추되었습니다. byref 형식의 매개 변수에는 명시적인 형식 주석(예: 'x1: byref&lt;int&gt;')이 지정되어야 합니다. byref 매개 변수는 사용될 경우 암시적으로 역참조됩니다.</target>
        <note />
      </trans-unit>
      <trans-unit id="tcNonUniformMemberUse">
        <source>The generic member '{0}' has been used at a non-uniform instantiation prior to this program point. Consider reordering the members so this member occurs first. Alternatively, specify the full type of the member explicitly, including argument types, return type and any additional generic parameters and constraints.</source>
        <target state="translated">제네릭 멤버 '{0}'이(가) 이 프로그램 지점 전의 비균일 인스턴스화에 사용되었습니다. 이 멤버가 처음에 오도록 멤버들을 다시 정렬해 보세요. 또는, 인수 형식, 반환 형식 및 추가 제네릭 매개 변수와 제약 조건을 포함한 멤버의 전체 형식을 명시적으로 지정하세요.</target>
        <note />
      </trans-unit>
      <trans-unit id="tcAttribArgsDiffer">
        <source>The attribute '{0}' appears in both the implementation and the signature, but the attribute arguments differ. Only the attribute from the signature will be included in the compiled code.</source>
        <target state="translated">'{0}' 특성이 구현과 시그니처 모두에 나타나지만 특성 인수가 다릅니다. 컴파일된 코드에는 시그니처에 있는 특성만 포함됩니다.</target>
        <note />
      </trans-unit>
      <trans-unit id="tcCannotCallAbstractBaseMember">
        <source>Cannot call an abstract base member: '{0}'</source>
        <target state="translated">추상 기본 멤버를 호출할 수 없습니다. '{0}'</target>
        <note />
      </trans-unit>
      <trans-unit id="typrelCannotResolveAmbiguityInUnmanaged">
        <source>Could not resolve the ambiguity in the use of a generic construct with an 'unmanaged' constraint at or near this position</source>
        <target state="translated">이 위치 또는 이 위치 근처에서 'unmanaged' 제약 조건을 사용하여 제네릭 구문 사용의 모호성을 해결할 수 없습니다.</target>
        <note />
      </trans-unit>
      <trans-unit id="mlCompatMessage">
        <source>This construct is for ML compatibility. {0}. You can disable this warning by using '--mlcompatibility' or '--nowarn:62'.</source>
        <target state="translated">이 구문은 ML 호환성을 위해 사용됩니다. {0}. 이 경고가 나타나지 않게 하려면 '--mlcompatibility' 또는 '--nowarn:62'를 사용합니다.</target>
        <note />
      </trans-unit>
      <trans-unit id="ilFieldDoesNotHaveValidOffsetForStructureLayout">
        <source>The type '{0}' has been marked as having an Explicit layout, but the field '{1}' has not been marked with the 'FieldOffset' attribute</source>
        <target state="translated">{0}' 형식이 명시적 레이아웃을 포함한다고 표시되어 있지만 '{1}' 필드가 'FieldOffset' 특성으로 표시되어 있지 않습니다.</target>
        <note />
      </trans-unit>
      <trans-unit id="tcInterfacesShouldUseInheritNotInterface">
        <source>Interfaces inherited by other interfaces should be declared using 'inherit ...' instead of 'interface ...'</source>
        <target state="translated">다른 인터페이스에서 상속된 인터페이스는 'interface ...' 대신 'inherit ...'를 사용하여 선언해야 합니다.</target>
        <note />
      </trans-unit>
      <trans-unit id="parsInvalidPrefixOperator">
        <source>Invalid prefix operator</source>
        <target state="translated">잘못된 전위 연산자</target>
        <note />
      </trans-unit>
      <trans-unit id="parsInvalidPrefixOperatorDefinition">
        <source>Invalid operator definition. Prefix operator definitions must use a valid prefix operator name.</source>
        <target state="translated">잘못된 연산자 정의입니다. 전위 연산자 정의에서는 유효한 전위 연산자 이름을 사용해야 합니다.</target>
        <note />
      </trans-unit>
      <trans-unit id="buildCompilingExtensionIsForML">
        <source>The file extensions '.ml' and '.mli' are for ML compatibility</source>
        <target state="translated">파일 확장명 '.ml' 및 '.mli'는 ML 호환성을 위한 것입니다.</target>
        <note />
      </trans-unit>
      <trans-unit id="lexIndentOffForML">
        <source>Consider using a file with extension '.ml' or '.mli' instead</source>
        <target state="translated">대신 확장명이 '.ml' 또는 '.mli'인 파일을 사용해 보세요.</target>
        <note />
      </trans-unit>
      <trans-unit id="activePatternIdentIsNotFunctionTyped">
        <source>Active pattern '{0}' is not a function</source>
        <target state="translated">활성 패턴 '{0}'이(가) 함수가 아닙니다.</target>
        <note />
      </trans-unit>
      <trans-unit id="activePatternChoiceHasFreeTypars">
        <source>Active pattern '{0}' has a result type containing type variables that are not determined by the input. The common cause is a when a result case is not mentioned, e.g. 'let (|A|B|) (x:int) = A x'. This can be fixed with a type constraint, e.g. 'let (|A|B|) (x:int) : Choice&lt;int,unit&gt; = A x'</source>
        <target state="translated">활성 패턴 '{0}'에 입력으로 확인되지 않는 형식 변수가 포함된 결과 형식이 있습니다. 이는 일반적으로 결과 케이스가 지정되지 않은 경우 발생합니다(예 'let (|A|B|) (x:int) = A x'). 이 문제는 형식 제약 조건을 지정하여 해결할 수 있습니다(예: 'let (|A|B|) (x:int) : Choice&lt;int,unit&gt; = A x').</target>
        <note />
      </trans-unit>
      <trans-unit id="ilFieldHasOffsetForSequentialLayout">
        <source>The FieldOffset attribute can only be placed on members of types marked with the StructLayout(LayoutKind.Explicit)</source>
        <target state="translated">FieldOffset 특성은 StructLayout(LayoutKind.Explicit)으로 표시된 형식의 멤버에만 배치할 수 있습니다.</target>
        <note />
      </trans-unit>
      <trans-unit id="tcOptionalArgsMustComeAfterNonOptionalArgs">
        <source>Optional arguments must come at the end of the argument list, after any non-optional arguments</source>
        <target state="translated">선택적 인수는 비선택적 인수 다음의 인수 목록 끝에 와야 합니다.</target>
        <note />
      </trans-unit>
      <trans-unit id="tcConditionalAttributeUsage">
        <source>Attribute 'System.Diagnostics.ConditionalAttribute' is only valid on methods or attribute classes</source>
        <target state="translated">'System.Diagnostics.ConditionalAttribute' 특성은 메서드 또는 특성 클래스에만 사용할 수 있습니다.</target>
        <note />
      </trans-unit>
      <trans-unit id="tcMemberOperatorDefinitionInExtrinsic">
        <source>Extension members cannot provide operator overloads.  Consider defining the operator as part of the type definition instead.</source>
        <target state="translated">확장 멤버가 연산자 오버로드를 제공할 수 없습니다.  대신 연산자를 형식 정의의 일부분으로 정의하세요.</target>
        <note />
      </trans-unit>
      <trans-unit id="ilwriteMDBFileNameCannotBeChangedWarning">
        <source>The name of the MDB file must be &lt;assembly-file-name&gt;.mdb. The --pdb option will be ignored.</source>
        <target state="translated">MDB 파일의 이름은 &lt;어셈블리 파일 이름&gt;.mdb여야 합니다. --pdb 옵션은 무시됩니다.</target>
        <note />
      </trans-unit>
      <trans-unit id="ilwriteMDBMemberMissing">
        <source>MDB generation failed. Could not find compatible member {0}</source>
        <target state="translated">MDB를 생성하지 못했습니다. 호환 멤버 {0}을(를) 찾을 수 없습니다.</target>
        <note />
      </trans-unit>
      <trans-unit id="ilwriteErrorCreatingMdb">
        <source>Cannot generate MDB debug information. Failed to load the 'MonoSymbolWriter' type from the 'Mono.CompilerServices.SymbolWriter.dll' assembly.</source>
        <target state="translated">MDB 디버그 정보를 생성할 수 없습니다. 'Mono.CompilerServices.SymbolWriter.dll' 어셈블리에서 'MonoSymbolWriter' 형식을 로드하지 못했습니다.</target>
        <note />
      </trans-unit>
      <trans-unit id="tcUnionCaseNameConflictsWithGeneratedType">
        <source>The union case named '{0}' conflicts with the generated type '{1}'</source>
        <target state="translated">이름이 '{0}'인 공용 구조체가 생성된 형식 '{1}'과(와) 충돌합니다.</target>
        <note />
      </trans-unit>
      <trans-unit id="chkNoReflectedDefinitionOnStructMember">
        <source>ReflectedDefinitionAttribute may not be applied to an instance member on a struct type, because the instance member takes an implicit 'this' byref parameter</source>
        <target state="translated">ReflectedDefinitionAttribute를 구조체 형식 인스턴스 멤버에 적용할 수 없습니다. 해당 인스턴스 멤버가 암시적 'this' byref 매개 변수를 사용합니다.</target>
        <note />
      </trans-unit>
      <trans-unit id="tcDllImportNotAllowed">
        <source>DLLImport bindings must be static members in a class or function definitions in a module</source>
        <target state="translated">DLLImport 바인딩은 모듈의 클래스 또는 함수 정의에서 정적 멤버여야 합니다.</target>
        <note />
      </trans-unit>
      <trans-unit id="buildExpectedSigdataFile">
        <source>FSharp.Core.sigdata not found alongside FSharp.Core. File expected in {0}. Consider upgrading to a more recent version of FSharp.Core, where this file is no longer be required.</source>
        <target state="translated">FSharp.Core에서 FSharp.Core.sigdata를 찾을 수 없습니다. 파일이 {0}에 있어야 합니다. 이 파일이 더 이상 필요하지 않은 최신 버전의 FSharp.Core로의 업그레이드를 고려해 보세요.</target>
        <note />
      </trans-unit>
      <trans-unit id="buildExpectedFileAlongSideFSharpCore">
        <source>File '{0}' not found alongside FSharp.Core. File expected in {1}. Consider upgrading to a more recent version of FSharp.Core, where this file is no longer be required.</source>
        <target state="translated">FSharp.Core에서 '{0}' 파일을 찾을 수 없습니다. 파일이 {1}에 있어야 합니다. 이 파일이 더 이상 필요하지 않은 최신 버전의 FSharp.Core로의 업그레이드를 고려해 보세요.</target>
        <note />
      </trans-unit>
      <trans-unit id="buildUnexpectedFileNameCharacter">
        <source>Filename '{0}' contains invalid character '{1}'</source>
        <target state="translated">파일 이름 '{0}'에 잘못된 문자('{1}')가 있습니다.</target>
        <note />
      </trans-unit>
      <trans-unit id="tcInvalidUseBangBinding">
        <source>'use!' bindings must be of the form 'use! &lt;var&gt; = &lt;expr&gt;'</source>
        <target state="translated">'use!' 바인딩은 'use! &lt;var&gt; = &lt;expr&gt;' 형식이어야 합니다.</target>
        <note />
      </trans-unit>
      <trans-unit id="crefNoInnerGenericsInQuotations">
        <source>Inner generic functions are not permitted in quoted expressions. Consider adding some type constraints until this function is no longer generic.</source>
        <target state="translated">내부 제네릭 함수는 따옴표 붙은 식에 허용되지 않습니다. 이 함수가 더 이상 제네릭 형식이 아닐 때까지 형식 제약 조건을 추가하세요.</target>
        <note />
      </trans-unit>
      <trans-unit id="tcEnumTypeCannotBeEnumerated">
        <source>The type '{0}' is not a valid enumerator type , i.e. does not have a 'MoveNext()' method returning a bool, and a 'Current' property</source>
        <target state="translated">'{0}' 형식은 올바른 열거자 형식이 아닙니다(예: 부울을 반환하는 'MoveNext()' 메서드와 'Current' 속성이 포함되어 있지 않음).</target>
        <note />
      </trans-unit>
      <trans-unit id="parsEofInTripleQuoteString">
        <source>End of file in triple-quote string begun at or before here</source>
        <target state="translated">3중 따옴표 문자열의 파일 끝이 여기나 그 앞에서 시작됩니다.</target>
        <note />
      </trans-unit>
      <trans-unit id="parsEofInTripleQuoteStringInComment">
        <source>End of file in triple-quote string embedded in comment begun at or before here</source>
        <target state="translated">주석에 포함된 3중 따옴표 문자열의 파일 끝이 여기나 그 앞에서 시작됩니다.</target>
        <note />
      </trans-unit>
      <trans-unit id="tcTypeTestLosesMeasures">
        <source>This type test or downcast will ignore the unit-of-measure '{0}'</source>
        <target state="translated">이 형식 테스트 또는 다운캐스트는 '{0}' 측정 단위를 무시합니다.</target>
        <note />
      </trans-unit>
      <trans-unit id="parsMissingTypeArgs">
        <source>Expected type argument or static argument</source>
        <target state="translated">형식 인수 또는 정적 인수가 필요합니다.</target>
        <note />
      </trans-unit>
      <trans-unit id="parsMissingGreaterThan">
        <source>Unmatched '&lt;'. Expected closing '&gt;'</source>
        <target state="translated">'&lt;'의 짝이 맞지 않습니다. 닫는 '&gt;'가 필요합니다.</target>
        <note />
      </trans-unit>
      <trans-unit id="parsUnexpectedQuotationOperatorInTypeAliasDidYouMeanVerbatimString">
        <source>Unexpected quotation operator '&lt;@' in type definition. If you intend to pass a verbatim string as a static argument to a type provider, put a space between the '&lt;' and '@' characters.</source>
        <target state="translated">형식 정의에 예기치 않은 인용구 연산자 '&lt;@'가 있습니다. 축자 문자열을 정적 인수로 형식 공급자에 전달하려면 '&lt;'와 '@' 문자 사이에 공백을 추가하세요.</target>
        <note />
      </trans-unit>
      <trans-unit id="parsErrorParsingAsOperatorName">
        <source>Attempted to parse this as an operator name, but failed</source>
        <target state="translated">이 항목을 연산자 이름으로 구문 분석하려고 했지만 실패했습니다.</target>
        <note />
      </trans-unit>
      <trans-unit id="lexInvalidUnicodeLiteral">
        <source>\U{0} is not a valid Unicode character escape sequence</source>
        <target state="translated">\U{0}은(는) 유효한 유니코드 문자 이스케이프 시퀀스가 아닙니다.</target>
        <note />
      </trans-unit>
      <trans-unit id="tcCallerInfoWrongType">
        <source>'{0}' must be applied to an argument of type '{1}', but has been applied to an argument of type '{2}'</source>
        <target state="translated">'{0}'은(는) '{1}' 형식의 인수에 적용되어야 하지만 '{2}' 형식의 인수에 적용되었습니다.</target>
        <note />
      </trans-unit>
      <trans-unit id="tcCallerInfoNotOptional">
        <source>'{0}' can only be applied to optional arguments</source>
        <target state="translated">'{0}'은(는) 선택적 인수에만 적용할 수 있습니다.</target>
        <note />
      </trans-unit>
      <trans-unit id="toolLocationHelperUnsupportedFrameworkVersion">
        <source>The specified .NET Framework version '{0}' is not supported. Please specify a value from the enumeration Microsoft.Build.Utilities.TargetDotNetFrameworkVersion.</source>
        <target state="translated">지정한 .NET Framework 버전 "{0}"은(는) 지원되지 않습니다. Microsoft.Build.Utilities.TargetDotNetFrameworkVersion 열거형의 값을 지정하세요.</target>
        <note />
      </trans-unit>
      <trans-unit id="ilSignInvalidMagicValue">
        <source>Invalid Magic value in CLR Header</source>
        <target state="translated">CLR 헤더의 잘못된 매직 값</target>
        <note />
      </trans-unit>
      <trans-unit id="ilSignBadImageFormat">
        <source>Bad image format</source>
        <target state="translated">잘못된 이미지 형식</target>
        <note />
      </trans-unit>
      <trans-unit id="ilSignPrivateKeyExpected">
        <source>Private key expected</source>
        <target state="translated">개인 키가 필요합니다.</target>
        <note />
      </trans-unit>
      <trans-unit id="ilSignRsaKeyExpected">
        <source>RSA key expected</source>
        <target state="translated">RSA 키가 필요합니다.</target>
        <note />
      </trans-unit>
      <trans-unit id="ilSignInvalidBitLen">
        <source>Invalid bit Length</source>
        <target state="translated">잘못된 비트 길이</target>
        <note />
      </trans-unit>
      <trans-unit id="ilSignInvalidRSAParams">
        <source>Invalid RSAParameters structure - '{{0}}' expected</source>
        <target state="translated">잘못된 RSAParameters 구조 - '{{0}}'이(가) 필요합니다.</target>
        <note />
      </trans-unit>
      <trans-unit id="ilSignInvalidAlgId">
        <source>Invalid algId - 'Exponent' expected</source>
        <target state="translated">잘못된 algId - '지수'가 필요합니다.</target>
        <note />
      </trans-unit>
      <trans-unit id="ilSignInvalidSignatureSize">
        <source>Invalid signature size</source>
        <target state="translated">잘못된 서명 크기</target>
        <note />
      </trans-unit>
      <trans-unit id="ilSignNoSignatureDirectory">
        <source>No signature directory</source>
        <target state="translated">서명 디렉터리가 없습니다.</target>
        <note />
      </trans-unit>
      <trans-unit id="ilSignInvalidPKBlob">
        <source>Invalid Public Key blob</source>
        <target state="translated">잘못된 공개 키 Blob</target>
        <note />
      </trans-unit>
      <trans-unit id="fscTooManyErrors">
        <source>Exiting - too many errors</source>
        <target state="translated">끝내는 중 - 오류가 너무 많습니다.</target>
        <note />
      </trans-unit>
      <trans-unit id="docfileNoXmlSuffix">
        <source>The documentation file has no .xml suffix</source>
        <target state="translated">문서 파일에 .xml 접미사가 없습니다.</target>
        <note />
      </trans-unit>
      <trans-unit id="fscNoImplementationFiles">
        <source>No implementation files specified</source>
        <target state="translated">지정된 구현 파일이 없습니다.</target>
        <note />
      </trans-unit>
      <trans-unit id="fscBadAssemblyVersion">
        <source>The attribute {0} specified version '{1}', but this value is invalid and has been ignored</source>
        <target state="translated">특성 {0}이(가) 버전 '{1}'을(를) 지정했지만, 이 값이 잘못되어 무시되었습니다.</target>
        <note />
      </trans-unit>
      <trans-unit id="fscTwoResourceManifests">
        <source>Conflicting options specified: 'win32manifest' and 'win32res'. Only one of these can be used.</source>
        <target state="translated">지정된 옵션 'win32manifest'와 'win32res'가 충돌합니다. 둘 중 하나만 사용할 수 있습니다.</target>
        <note />
      </trans-unit>
      <trans-unit id="fscQuotationLiteralsStaticLinking">
        <source>The code in assembly '{0}' makes uses of quotation literals. Static linking may not include components that make use of quotation literals unless all assemblies are compiled with at least F# 4.0.</source>
        <target state="translated">어셈블리 '{0}'의 코드에서 따옴표로 묶인 리터럴을 사용합니다. 정적 링크에서는 모든 어셈블리가 최소 F# 4.0으로 컴파일된 경우가 아니라면 따옴표로 묶인 리터럴을 사용하는 구성 요소를 포함할 수 없습니다.</target>
        <note />
      </trans-unit>
      <trans-unit id="fscQuotationLiteralsStaticLinking0">
        <source>Code in this assembly makes uses of quotation literals. Static linking may not include components that make use of quotation literals unless all assemblies are compiled with at least F# 4.0.</source>
        <target state="translated">이 어셈블리의 코드에서 따옴표로 묶인 리터럴을 사용합니다. 정적 링크에서는 모든 어셈블리가 최소 F# 4.0으로 컴파일된 경우가 아니라면 따옴표로 묶인 리터럴을 사용하는 구성 요소를 포함할 수 없습니다.</target>
        <note />
      </trans-unit>
      <trans-unit id="fscStaticLinkingNoEXE">
        <source>Static linking may not include a .EXE</source>
        <target state="translated">정적 링크에는 .EXE를 포함할 수 없습니다.</target>
        <note />
      </trans-unit>
      <trans-unit id="fscStaticLinkingNoMixedDLL">
        <source>Static linking may not include a mixed managed/unmanaged DLL</source>
        <target state="translated">정적 링크에는 관리되는/관리되지 않는 형식이 혼합된 DLL을 포함할 수 없습니다.</target>
        <note />
      </trans-unit>
      <trans-unit id="fscIgnoringMixedWhenLinking">
        <source>Ignoring mixed managed/unmanaged assembly '{0}' during static linking</source>
        <target state="translated">정적 링크 중에 관리되는/관리되지 않는 어셈블리가 혼합된 '{0}'을(를) 무시합니다.</target>
        <note />
      </trans-unit>
      <trans-unit id="fscAssumeStaticLinkContainsNoDependencies">
        <source>Assembly '{0}' was referenced transitively and the assembly could not be resolved automatically. Static linking will assume this DLL has no dependencies on the F# library or other statically linked DLLs. Consider adding an explicit reference to this DLL.</source>
        <target state="translated">어셈블리 '{0}'이(가) 타동적으로 참조되었으며 어셈블리를 자동으로 확인할 수 없습니다. 정적 링크에서는 이 DLL에 F# 라이브러리나 다른 정적 링크 DLL에 대한 종속성이 없다고 가정합니다. 이 DLL에 대한 명시적 참조를 추가하는 것이 좋습니다.</target>
        <note />
      </trans-unit>
      <trans-unit id="fscAssemblyNotFoundInDependencySet">
        <source>Assembly '{0}' not found in dependency set of target binary. Statically linked roots should be specified using an assembly name, without a DLL or EXE extension. If this assembly was referenced explicitly then it is possible the assembly was not actually required by the generated binary, in which case it should not be statically linked.</source>
        <target state="translated">대상 이진 파일의 종속성 집합에서 어셈블리 '{0}'을(를) 찾지 못했습니다. 정적으로 링크된 루트는 DLL 또는 EXE 확장명이 없는 상태로 어셈블리 이름을 사용하여 지정해야 합니다. 이 어셈블리가 명시적으로 참조된 경우 생성된 이진 파일에서 실제로 필요하지 않을 수 있습니다. 이런 경우에는 정적으로 링크하지 마세요.</target>
        <note />
      </trans-unit>
      <trans-unit id="fscKeyFileCouldNotBeOpened">
        <source>The key file '{0}' could not be opened</source>
        <target state="translated">키 파일 '{0}'을(를) 열 수 없습니다.</target>
        <note />
      </trans-unit>
      <trans-unit id="fscProblemWritingBinary">
        <source>A problem occurred writing the binary '{0}': {1}</source>
        <target state="translated">이진 파일 '{0}'을(를) 쓰는 동안 오류가 발생했습니다. {1}</target>
        <note />
      </trans-unit>
      <trans-unit id="fscAssemblyVersionAttributeIgnored">
        <source>The 'AssemblyVersionAttribute' has been ignored because a version was given using a command line option</source>
        <target state="translated">명령줄 옵션을 사용하여 버전을 지정했기 때문에 'AssemblyVersionAttribute'가 무시되었습니다.</target>
        <note />
      </trans-unit>
      <trans-unit id="fscAssemblyCultureAttributeError">
        <source>Error emitting 'System.Reflection.AssemblyCultureAttribute' attribute -- 'Executables cannot be satellite assemblies, Culture should always be empty'</source>
        <target state="translated">'System.Reflection.AssemblyCultureAttribute' 특성을 내보내는 동안 오류 발생 -- '실행 파일은 위성 어셈블리일 수 없습니다. 문화권은 항상 비어 있어야 합니다.'</target>
        <note />
      </trans-unit>
      <trans-unit id="fscDelaySignWarning">
        <source>Option '--delaysign' overrides attribute 'System.Reflection.AssemblyDelaySignAttribute' given in a source file or added module</source>
        <target state="translated">'--delaysign' 옵션은 소스 파일이나 추가 모듈에 지정된 'System.Reflection.AssemblyDelaySignAttribute' 특성을 재정의합니다.</target>
        <note />
      </trans-unit>
      <trans-unit id="fscKeyFileWarning">
        <source>Option '--keyfile' overrides attribute 'System.Reflection.AssemblyKeyFileAttribute' given in a source file or added module</source>
        <target state="translated">'--keyfile' 옵션은 소스 파일 또는 추가 모듈에 지정된 'System.Reflection.AssemblyKeyFileAttribute' 특성을 재정의합니다.</target>
        <note />
      </trans-unit>
      <trans-unit id="fscKeyNameWarning">
        <source>Option '--keycontainer' overrides attribute 'System.Reflection.AssemblyNameAttribute' given in a source file or added module</source>
        <target state="translated">'--keycontainer' 옵션은 소스 파일이나 추가 모듈에 지정된 'System.Reflection.AssemblyNameAttribute' 특성을 재정의합니다.</target>
        <note />
      </trans-unit>
      <trans-unit id="fscReferenceOnCommandLine">
        <source>The assembly '{0}' is listed on the command line. Assemblies should be referenced using a command line flag such as '-r'.</source>
        <target state="translated">'{0}' 어셈블리가 명령줄에 나열되어 있습니다. '-r'과 같은 명령줄 플래그를 사용하여 어셈블리를 참조해야 합니다.</target>
        <note />
      </trans-unit>
      <trans-unit id="fscRemotingError">
        <source>The resident compilation service was not used because a problem occured in communicating with the server.</source>
        <target state="translated">서버와 통신하는 동안 문제가 발생하여 상주 컴파일 서비스를 사용하지 않았습니다.</target>
        <note />
      </trans-unit>
      <trans-unit id="pathIsInvalid">
        <source>Problem with filename '{0}': Illegal characters in path.</source>
        <target state="translated">파일 이름 '{0}'에 문제가 있습니다. 경로에 잘못된 문자가 있습니다.</target>
        <note />
      </trans-unit>
      <trans-unit id="fscResxSourceFileDeprecated">
        <source>Passing a .resx file ({0}) as a source file to the compiler is deprecated. Use resgen.exe to transform the .resx file into a .resources file to pass as a --resource option. If you are using MSBuild, this can be done via an &lt;EmbeddedResource&gt; item in the .fsproj project file.</source>
        <target state="translated">더 이상 .resx 파일({0})이 컴파일러에 소스 파일로 전달되지 않습니다. resgen.exe를 사용하여 .resx 파일을 .resources 파일로 변환해 --resource 옵션으로 전달하세요. MSBuild를 사용하는 경우 .fsproj 프로젝트 파일의 &lt;EmbeddedResource&gt; 항목을 통해 이 작업을 수행할 수 있습니다.</target>
        <note />
      </trans-unit>
      <trans-unit id="fscStaticLinkingNoProfileMismatches">
        <source>Static linking may not be used on an assembly referencing mscorlib (e.g. a .NET Framework assembly) when generating an assembly that references System.Runtime (e.g. a .NET Core or Portable assembly).</source>
        <target state="translated">System.Runtime을 참조하는 어셈블리(예: .NET Core 또는 이식 가능한 어셈블리)를 생성할 때 mscorlib를 참조하는 어셈블리(예: .NET Framework 어셈블리)에서 정적 링크를 사용할 수 없습니다.</target>
        <note />
      </trans-unit>
      <trans-unit id="fscAssemblyWildcardAndDeterminism">
        <source>An {0} specified version '{1}', but this value is a wildcard, and you have requested a deterministic build, these are in conflict.</source>
        <target state="translated">{0}이(가) '{1}' 버전을 지정했지만, 이 값은 와일드카드인데 사용자가 결정적 빌드를 요청하여 문제가 발생했습니다.</target>
        <note />
      </trans-unit>
      <trans-unit id="fscDeterministicDebugRequiresPortablePdb">
        <source>Deterministic builds only support portable PDBs (--debug:portable or --debug:embedded)</source>
        <target state="translated">결정적 빌드는 이식 가능한 PDB만 지원합니다(--debug:portable 또는 --debug:embedded).</target>
        <note />
      </trans-unit>
      <trans-unit id="etIllegalCharactersInNamespaceName">
        <source>Character '{0}' is not allowed in provided namespace name '{1}'</source>
        <target state="translated">제공된 네임스페이스 이름 '{1}'에는 '{0}' 문자를 사용할 수 없습니다.</target>
        <note />
      </trans-unit>
      <trans-unit id="etNullOrEmptyMemberName">
        <source>The provided type '{0}' returned a member with a null or empty member name</source>
        <target state="translated">제공된 '{0}' 형식에서 멤버 이름이 비어 있거나 null인 멤버를 반환했습니다.</target>
        <note />
      </trans-unit>
      <trans-unit id="etNullMember">
        <source>The provided type '{0}' returned a null member</source>
        <target state="translated">제공된 '{0}' 형식에서 null 멤버를 반환했습니다.</target>
        <note />
      </trans-unit>
      <trans-unit id="etNullMemberDeclaringType">
        <source>The provided type '{0}' member info '{1}' has null declaring type</source>
        <target state="translated">제공된 '{0}' 형식의 멤버 정보('{1}')에 null 선언 형식이 있습니다.</target>
        <note />
      </trans-unit>
      <trans-unit id="etNullMemberDeclaringTypeDifferentFromProvidedType">
        <source>The provided type '{0}' has member '{1}' which has declaring type '{2}'. Expected declaring type to be the same as provided type.</source>
        <target state="translated">제공된 '{0}' 형식에 포함된 멤버 '{1}'의 선언 형식이 '{2}'입니다. 제공된 형식과 같은 선언 형식이 필요합니다.</target>
        <note />
      </trans-unit>
      <trans-unit id="etHostingAssemblyFoundWithoutHosts">
        <source>Referenced assembly '{0}' has assembly level attribute '{1}' but no public type provider classes were found</source>
        <target state="translated">참조된 '{0}' 어셈블리에 어셈블리 수준 특성 '{1}'이(가) 있지만 공용 형식 공급자 클래스는 없습니다.</target>
        <note />
      </trans-unit>
      <trans-unit id="etEmptyNamespaceOfTypeNotAllowed">
        <source>Type '{0}' from type provider '{1}' has an empty namespace. Use 'null' for the global namespace.</source>
        <target state="translated">형식 공급자 '{1}' 의 형식 '{0}'에 빈 네임스페이스가 있습니다. 전역 네임스페이스에 대해 'null'을 사용하세요.</target>
        <note />
      </trans-unit>
      <trans-unit id="etEmptyNamespaceNotAllowed">
        <source>Empty namespace found from the type provider '{0}'. Use 'null' for the global namespace.</source>
        <target state="translated">형식 공급자 '{0}'에 빈 네임스페이스가 있습니다. 전역 네임스페이스에 대해 'null'을 사용하세요.</target>
        <note />
      </trans-unit>
      <trans-unit id="etMustNotBeGeneric">
        <source>Provided type '{0}' has 'IsGenericType' as true, but generic types are not supported.</source>
        <target state="translated">제공된 '{0}' 형식의 'IsGenericType'이 true인데 제네릭 형식이 지원되지 않습니다.</target>
        <note />
      </trans-unit>
      <trans-unit id="etMustNotBeAnArray">
        <source>Provided type '{0}' has 'IsArray' as true, but array types are not supported.</source>
        <target state="translated">제공된 '{0}' 형식의 'IsArray'가 true인데 배열 형식이 지원되지 않습니다.</target>
        <note />
      </trans-unit>
      <trans-unit id="etMethodHasRequirements">
        <source>Invalid member '{0}' on provided type '{1}'. Provided type members must be public, and not be generic, virtual, or abstract.</source>
        <target state="translated">제공된 '{1}' 형식에 잘못된 멤버('{0}')가 있습니다. 제공된 형식 멤버는 공용이어야 하며 제네릭, 가상 또는 추상 멤버여서는 안 됩니다.</target>
        <note />
      </trans-unit>
      <trans-unit id="etUnsupportedMemberKind">
        <source>Invalid member '{0}' on provided type '{1}'. Only properties, methods and constructors are allowed</source>
        <target state="translated">제공된 형식 '{1}'의 '{0}' 멤버가 잘못되었습니다. 속성, 메서드 및 생성자만 허용됩니다.</target>
        <note />
      </trans-unit>
      <trans-unit id="etPropertyCanReadButHasNoGetter">
        <source>Property '{0}' on provided type '{1}' has CanRead=true but there was no value from GetGetMethod()</source>
        <target state="translated">제공된 '{1}' 형식의 '{0}' 속성에서 CanRead=true인데 GetGetMethod()의 값이 없습니다.</target>
        <note />
      </trans-unit>
      <trans-unit id="etPropertyHasGetterButNoCanRead">
        <source>Property '{0}' on provided type '{1}' has CanRead=false but GetGetMethod() returned a method</source>
        <target state="translated">제공된 '{1}' 형식의 '{0}' 속성에서 CanRead=false인데 GetGetMethod()에서 메서드를 반환했습니다.</target>
        <note />
      </trans-unit>
      <trans-unit id="etPropertyCanWriteButHasNoSetter">
        <source>Property '{0}' on provided type '{1}' has CanWrite=true but there was no value from GetSetMethod()</source>
        <target state="translated">제공된 '{1}' 형식의 '{0}' 속성에서 CanWrite=true인데 GetSetMethod()의 값이 없습니다.</target>
        <note />
      </trans-unit>
      <trans-unit id="etPropertyHasSetterButNoCanWrite">
        <source>Property '{0}' on provided type '{1}' has CanWrite=false but GetSetMethod() returned a method</source>
        <target state="translated">제공된 '{1}' 형식의 '{0}' 속성에서 CanWrite=fa인데 GetSetMethod()에서 메서드를 반환했습니다.</target>
        <note />
      </trans-unit>
      <trans-unit id="etOneOrMoreErrorsSeenDuringExtensionTypeSetting">
        <source>One or more errors seen during provided type setup</source>
        <target state="translated">제공된 형식을 설정하는 동안 하나 이상의 오류가 확인되었습니다.</target>
        <note />
      </trans-unit>
      <trans-unit id="etUnexpectedExceptionFromProvidedTypeMember">
        <source>Unexpected exception from provided type '{0}' member '{1}': {2}</source>
        <target state="translated">제공된 형식 '{0}' 멤버 '{1}'에서 예기치 않은 예외가 발생했습니다. {2}</target>
        <note />
      </trans-unit>
      <trans-unit id="etUnsupportedConstantType">
        <source>Unsupported constant type '{0}'. Quotations provided by type providers can only contain simple constants. The implementation of the type provider may need to be adjusted by moving a value declared outside a provided quotation literal to be a 'let' binding inside the quotation literal.</source>
        <target state="translated">지원되지 않는 상수 형식 '{0}'입니다. 형식 공급자가 제공하는 인용에는 간단한 상수만 포함될 수 있습니다. 인용구 리터럴 내에서 'let' 바인딩이 되려면 선언된 값을 제공된 인용구 리터럴 밖으로 이동시켜 형식 공급자의 구현을 조정해야 합니다.</target>
        <note />
      </trans-unit>
      <trans-unit id="etUnsupportedProvidedExpression">
        <source>Unsupported expression '{0}' from type provider. If you are the author of this type provider, consider adjusting it to provide a different provided expression.</source>
        <target state="translated">형식 공급자의 '{0}' 식은 지원되지 않습니다. 이 형식 공급자의 작성자인 경우 제공된 다른 식을 제공하도록 조정하세요.</target>
        <note />
      </trans-unit>
      <trans-unit id="etProvidedTypeHasUnexpectedName">
        <source>Expected provided type named '{0}' but provided type has 'Name' with value '{1}'</source>
        <target state="translated">이름이 '{0}'인 제공된 형식이 필요한데 제공된 형식의 'Name' 값은 '{1}'입니다.</target>
        <note />
      </trans-unit>
      <trans-unit id="etEventNoAdd">
        <source>Event '{0}' on provided type '{1}' has no value from GetAddMethod()</source>
        <target state="translated">제공된 형식 '{1}'에 대한 이벤트 '{0}'에 GetAddMethod()의 값이 없습니다.</target>
        <note />
      </trans-unit>
      <trans-unit id="etEventNoRemove">
        <source>Event '{0}' on provided type '{1}' has no value from GetRemoveMethod()</source>
        <target state="translated">제공된 형식 '{1}'에 대한 이벤트 '{0}'에 GetRemoveMethod()의 값이 없습니다.</target>
        <note />
      </trans-unit>
      <trans-unit id="etProviderHasWrongDesignerAssembly">
        <source>Assembly attribute '{0}' refers to a designer assembly '{1}' which cannot be loaded from path '{2}'. The exception reported was: {3} - {4}</source>
        <target state="translated">어셈블리 특성 '{0}'은(는) '{2}' 경로에서 로드할 수 없는 디자이너 어셈블리 '{1}'을(를) 참조합니다. 보고된 예외: {3} - {4}</target>
        <note />
      </trans-unit>
      <trans-unit id="etProviderDoesNotHaveValidConstructor">
        <source>The type provider does not have a valid constructor. A constructor taking either no arguments or one argument of type 'TypeProviderConfig' was expected.</source>
        <target state="translated">형식 공급자에 올바른 생성자가 없습니다. 인수를 사용하지 않거나 'TypeProviderConfig' 형식의 인수 하나를 사용하는 생성자가 필요합니다.</target>
        <note />
      </trans-unit>
      <trans-unit id="etProviderError">
        <source>The type provider '{0}' reported an error: {1}</source>
        <target state="translated">{0}' 형식 공급자가 오류를 보고했습니다. {1}</target>
        <note />
      </trans-unit>
      <trans-unit id="etIncorrectParameterExpression">
        <source>The type provider '{0}' used an invalid parameter in the ParameterExpression: {1}</source>
        <target state="translated">{0}' 형식 공급자가 ParameterExpression에서 잘못된 매개 변수를 사용했습니다. {1}</target>
        <note />
      </trans-unit>
      <trans-unit id="etIncorrectProvidedMethod">
        <source>The type provider '{0}' provided a method with a name '{1}' and metadata token '{2}', which is not reported among its methods of its declaring type '{3}'</source>
        <target state="translated">{0}' 형식 공급자가 이름이 '{1}'이고 메타데이터 토큰이 '{2}'인 메서드를 제공했는데, 이는 해당 선언 형식 '{3}'의 메서드에서 보고되지 않습니다.</target>
        <note />
      </trans-unit>
      <trans-unit id="etIncorrectProvidedConstructor">
        <source>The type provider '{0}' provided a constructor which is not reported among the constructors of its declaring type '{1}'</source>
        <target state="translated">선언 형식('{1}')의 생성자로부터 보고되지 않은 생성자를 형식 공급자 '{0}'에서 제공했습니다.</target>
        <note />
      </trans-unit>
      <trans-unit id="etDirectReferenceToGeneratedTypeNotAllowed">
        <source>A direct reference to the generated type '{0}' is not permitted. Instead, use a type definition, e.g. 'type TypeAlias = &lt;path&gt;'. This indicates that a type provider adds generated types to your assembly.</source>
        <target state="translated">생성된 형식 '{0}'을(를) 직접 참조할 수는 없습니다. 대신 형식 정의를 사용하세요(예: 'type TypeAlias = &lt;path&gt;'). 이 정의는 형식 공급자가 생성된 형식을 어셈블리에 추가함을 나타냅니다.</target>
        <note />
      </trans-unit>
      <trans-unit id="etProvidedTypeHasUnexpectedPath">
        <source>Expected provided type with path '{0}' but provided type has path '{1}'</source>
        <target state="translated">경로가 '{0}'인 제공된 형식이 필요한데 제공된 형식의 경로는 '{1}'입니다.</target>
        <note />
      </trans-unit>
      <trans-unit id="etUnexpectedNullFromProvidedTypeMember">
        <source>Unexpected 'null' return value from provided type '{0}' member '{1}'</source>
        <target state="translated">제공된 형식 '{0}' 멤버 '{1}'에 예기치 않은 'null' 반환 값이 있습니다.</target>
        <note />
      </trans-unit>
      <trans-unit id="etUnexpectedExceptionFromProvidedMemberMember">
        <source>Unexpected exception from member '{0}' of provided type '{1}' member '{2}': {3}</source>
        <target state="translated">제공된 형식 '{1}' 멤버 '{2}'의 멤버 '{0}'에서 예기치 않은 예외가 발생했습니다. {3}</target>
        <note />
      </trans-unit>
      <trans-unit id="etNestedProvidedTypesDoNotTakeStaticArgumentsOrGenericParameters">
        <source>Nested provided types do not take static arguments or generic parameters</source>
        <target state="translated">제공된 중첩 형식은 정적 인수 또는 제네릭 매개 변수를 사용하지 않습니다.</target>
        <note />
      </trans-unit>
      <trans-unit id="etInvalidStaticArgument">
        <source>Invalid static argument to provided type. Expected an argument of kind '{0}'.</source>
        <target state="translated">제공된 형식에 대한 정적 인수가 잘못되었습니다. '{0}' 종류의 인수가 필요합니다.</target>
        <note />
      </trans-unit>
      <trans-unit id="etErrorApplyingStaticArgumentsToType">
        <source>An error occured applying the static arguments to a provided type</source>
        <target state="translated">제공된 형식에 정적 인수를 적용하는 동안 오류가 발생했습니다.</target>
        <note />
      </trans-unit>
      <trans-unit id="etUnknownStaticArgumentKind">
        <source>Unknown static argument kind '{0}' when resolving a reference to a provided type or method '{1}'</source>
        <target state="translated">제공된 형식 또는 메서드 '{1}'에 대한 참조를 확인할 때 알 수 없는 정적 인수 종류('{0}')가 발견되었습니다.</target>
        <note />
      </trans-unit>
      <trans-unit id="invalidNamespaceForProvidedType">
        <source>invalid namespace for provided type</source>
        <target state="translated">제공된 형식의 네임스페이스가 잘못되었습니다.</target>
        <note />
      </trans-unit>
      <trans-unit id="invalidFullNameForProvidedType">
        <source>invalid full name for provided type</source>
        <target state="translated">제공된 형식의 전체 이름이 잘못되었습니다.</target>
        <note />
      </trans-unit>
      <trans-unit id="etProviderReturnedNull">
        <source>The type provider returned 'null', which is not a valid return value from '{0}'</source>
        <target state="translated">형식 공급자가 'null'을 반환했습니다. 이 값은 '{0}'(으)로부터의 올바른 반환 값이 아닙니다.</target>
        <note />
      </trans-unit>
      <trans-unit id="etTypeProviderConstructorException">
        <source>The type provider constructor has thrown an exception: {0}</source>
        <target state="translated">형식 공급자 생성자에서 예외가 발생했습니다. {0}</target>
        <note />
      </trans-unit>
      <trans-unit id="etNullProvidedExpression">
        <source>Type provider '{0}' returned null from GetInvokerExpression.</source>
        <target state="translated">'{0}' 형식 공급자가 GetInvokerExpression에서 null을 반환했습니다.</target>
        <note />
      </trans-unit>
      <trans-unit id="etProvidedAppliedTypeHadWrongName">
        <source>The type provider '{0}' returned an invalid type from 'ApplyStaticArguments'. A type with name '{1}' was expected, but a type with name '{2}' was returned.</source>
        <target state="translated">형식 공급자 '{0}'이(가) 'ApplyStaticArguments'에서 잘못된 형식을 반환했습니다. 이름이 '{1}'인 형식이 필요한데 이름이 '{2}'인 형식이 반환되었습니다.</target>
        <note />
      </trans-unit>
      <trans-unit id="etProvidedAppliedMethodHadWrongName">
        <source>The type provider '{0}' returned an invalid method from 'ApplyStaticArgumentsForMethod'. A method with name '{1}' was expected, but a method with name '{2}' was returned.</source>
        <target state="translated">{0}' 형식 공급자가 잘못된 메서드를 'ApplyStaticArgumentsForMethod'에서 반환했습니다. '{1}'라는 메서드를 예상했지만 '{2}'라는 메서드가 반환되었습니다.</target>
        <note />
      </trans-unit>
      <trans-unit id="tcTypeTestLossy">
        <source>This type test or downcast will erase the provided type '{0}' to the type '{1}'</source>
        <target state="translated">이 형식 테스트 또는 다운캐스트는 제공된 '{0}' 형식을 '{1}' 형식으로 지웁니다.</target>
        <note />
      </trans-unit>
      <trans-unit id="tcTypeCastErased">
        <source>This downcast will erase the provided type '{0}' to the type '{1}'.</source>
        <target state="translated">이 다운캐스트는 제공된 '{0}' 형식을 '{1}' 형식으로 지웁니다.</target>
        <note />
      </trans-unit>
      <trans-unit id="tcTypeTestErased">
        <source>This type test with a provided type '{0}' is not allowed because this provided type will be erased to '{1}' at runtime.</source>
        <target state="translated">제공된 형식 '{0}'이(가) 포함된 이 형식 테스트는 허용되지 않습니다. 이 제공된 형식은 런타임에 '{1}'(으)로 지워집니다.</target>
        <note />
      </trans-unit>
      <trans-unit id="tcCannotInheritFromErasedType">
        <source>Cannot inherit from erased provided type</source>
        <target state="translated">지워진 제공된 형식에는 상속될 수 없습니다.</target>
        <note />
      </trans-unit>
      <trans-unit id="etInvalidTypeProviderAssemblyName">
        <source>Assembly '{0}' hase TypeProviderAssembly attribute with invalid value '{1}'. The value should be a valid assembly name</source>
        <target state="translated">{0}' 어셈블리에 포함된 TypeProviderAssembly 특성의 값('{1}')이 잘못되었습니다. 값은 올바른 어셈블리 이름이어야 합니다.</target>
        <note />
      </trans-unit>
      <trans-unit id="tcInvalidMemberNameCtor">
        <source>Invalid member name. Members may not have name '.ctor' or '.cctor'</source>
        <target state="translated">멤버 이름이 잘못되었습니다. 멤버 이름은 '.ctor' 또는 '.cctor'일 수 없습니다.</target>
        <note />
      </trans-unit>
      <trans-unit id="tcInferredGenericTypeGivesRiseToInconsistency">
        <source>The function or member '{0}' is used in a way that requires further type annotations at its definition to ensure consistency of inferred types. The inferred signature is '{1}'.</source>
        <target state="translated">{0}' 함수 또는 멤버는 유추된 형식의 일관성을 유지하기 위해 해당 정의에서 형식 주석을 더 추가해야 하는 방식으로 사용됩니다. 유추된 서명은 '{1}'입니다.</target>
        <note />
      </trans-unit>
      <trans-unit id="tcInvalidTypeArgumentCount">
        <source>The number of type arguments did not match: '{0}' given, '{1}' expected. This may be related to a previously reported error.</source>
        <target state="translated">형식 인수의 수가 일치하지 않습니다. '{0}'개가 제공되었는데 '{1}'개가 필요합니다. 이전에 보고된 오류와 관련된 현상일 수 있습니다.</target>
        <note />
      </trans-unit>
      <trans-unit id="tcCannotOverrideSealedMethod">
        <source>Cannot override inherited member '{0}' because it is sealed</source>
        <target state="translated">상속된 '{0}' 멤버는 봉인되어 있으므로 재정의할 수 없습니다.</target>
        <note />
      </trans-unit>
      <trans-unit id="etProviderErrorWithContext">
        <source>The type provider '{0}' reported an error in the context of provided type '{1}', member '{2}'. The error: {3}</source>
        <target state="translated">{0}' 형식 공급자가 제공된 형식 '{1}', 멤버 '{2}'의 컨텍스트에서 오류를 보고했습니다. 오류는 {3}입니다.</target>
        <note />
      </trans-unit>
      <trans-unit id="etProvidedTypeWithNameException">
        <source>An exception occurred when accessing the '{0}' of a provided type: {1}</source>
        <target state="translated">제공된 형식 {1}의 '{0}'에 액세스하는 동안 예외가 발생했습니다.</target>
        <note />
      </trans-unit>
      <trans-unit id="etProvidedTypeWithNullOrEmptyName">
        <source>The '{0}' of a provided type was null or empty.</source>
        <target state="translated">제공된 형식의 '{0}'이 null이거나 비어 있습니다.</target>
        <note />
      </trans-unit>
      <trans-unit id="etIllegalCharactersInTypeName">
        <source>Character '{0}' is not allowed in provided type name '{1}'</source>
        <target state="translated">제공된 형식 이름 '{1}'에는 '{0}' 문자를 사용할 수 없습니다.</target>
        <note />
      </trans-unit>
      <trans-unit id="tcJoinMustUseSimplePattern">
        <source>In queries, '{0}' must use a simple pattern</source>
        <target state="translated">쿼리에서 '{0}'은(는) 단순 패턴을 사용해야 합니다.</target>
        <note />
      </trans-unit>
      <trans-unit id="tcMissingCustomOperation">
        <source>A custom query operation for '{0}' is required but not specified</source>
        <target state="translated">'{0}'에 대한 사용자 지정 쿼리 연산이 필요한데 지정되지 않았습니다.</target>
        <note />
      </trans-unit>
      <trans-unit id="etBadUnnamedStaticArgs">
        <source>Named static arguments must come after all unnamed static arguments</source>
        <target state="translated">명명되지 않은 모든 정적 인수 뒤에는 명명된 정적 인수가 와야 합니다.</target>
        <note />
      </trans-unit>
      <trans-unit id="etStaticParameterRequiresAValue">
        <source>The static parameter '{0}' of the provided type or method '{1}' requires a value. Static parameters to type providers may be optionally specified using named arguments, e.g. '{2}&lt;{3}=...&gt;'.</source>
        <target state="translated">제공된 형식 또는 메서드 '{1}'의 정적 매개 변수 '{0}'에 값이 필요합니다. 명명된 인수(예: '{2}&lt;{3}=...&gt;')를 사용하여 형식 공급자에 대한 정적 매개 변수를 선택적으로 지정할 수 있습니다.</target>
        <note />
      </trans-unit>
      <trans-unit id="etNoStaticParameterWithName">
        <source>No static parameter exists with name '{0}'</source>
        <target state="translated">이름이 '{0}'인 정적 매개 변수가 없습니다.</target>
        <note />
      </trans-unit>
      <trans-unit id="etStaticParameterAlreadyHasValue">
        <source>The static parameter '{0}' has already been given a value</source>
        <target state="translated">정적 매개 변수 '{0}'에 이미 값이 제공되었습니다.</target>
        <note />
      </trans-unit>
      <trans-unit id="etMultipleStaticParameterWithName">
        <source>Multiple static parameters exist with name '{0}'</source>
        <target state="translated">이름이 '{0}'인 정적 매개 변수가 여러 개 있습니다.</target>
        <note />
      </trans-unit>
      <trans-unit id="tcCustomOperationMayNotBeUsedInConjunctionWithNonSimpleLetBindings">
        <source>A custom operation may not be used in conjunction with a non-value or recursive 'let' binding in another part of this computation expression</source>
        <target state="translated">사용자 지정 연산은 이 계산 식의 다른 부분에 있는 값이 아니거나 재귀적인 'let' 바인딩과 함께 사용할 수 없습니다.</target>
        <note />
      </trans-unit>
      <trans-unit id="tcCustomOperationMayNotBeUsedHere">
        <source>A custom operation may not be used in conjunction with 'use', 'try/with', 'try/finally', 'if/then/else' or 'match' operators within this computation expression</source>
        <target state="translated">이 계산 식 내에서 사용자 지정 연산을 'use', 'try/with', 'try/finally', 'if/then/else' or 'match' 연산자와 함께 사용할 수 없습니다.</target>
        <note />
      </trans-unit>
      <trans-unit id="tcCustomOperationMayNotBeOverloaded">
        <source>The custom operation '{0}' refers to a method which is overloaded. The implementations of custom operations may not be overloaded.</source>
        <target state="translated">사용자 지정 연산 '{0}'에서 오버로드된 메서드를 참조합니다. 사용자 지정 연산의 구현은 오버로드될 수 없습니다.</target>
        <note />
      </trans-unit>
      <trans-unit id="tcIfThenElseMayNotBeUsedWithinQueries">
        <source>An if/then/else expression may not be used within queries. Consider using either an if/then expression, or use a sequence expression instead.</source>
        <target state="translated">if/then/else 식은 쿼리 내에서 사용할 수 없습니다. 대신 if/then 식을 사용하거나 시퀀스 식을 사용해 보세요.</target>
        <note />
      </trans-unit>
      <trans-unit id="ilxgenUnexpectedArgumentToMethodHandleOfDuringCodegen">
        <source>Invalid argument to 'methodhandleof' during codegen</source>
        <target state="translated">코드 생성 중에 'methodhandleof'에 대한 잘못된 인수가 발견되었습니다.</target>
        <note />
      </trans-unit>
      <trans-unit id="etProvidedTypeReferenceMissingArgument">
        <source>A reference to a provided type was missing a value for the static parameter '{0}'. You may need to recompile one or more referenced assemblies.</source>
        <target state="translated">제공된 형식에 대한 참조에서 정적 매개 변수 '{0}'의 값이 누락되었습니다. 참조되는 어셈블리를 하나 이상 다시 컴파일해야 할 수 있습니다.</target>
        <note />
      </trans-unit>
      <trans-unit id="etProvidedTypeReferenceInvalidText">
        <source>A reference to a provided type had an invalid value '{0}' for a static parameter. You may need to recompile one or more referenced assemblies.</source>
        <target state="translated">제공된 형식에 대한 참조의 값('{0}')이 정적 매개 변수에 대해 잘못되었습니다. 참조되는 어셈블리를 하나 이상 다시 컴파일해야 할 수 있습니다.</target>
        <note />
      </trans-unit>
      <trans-unit id="tcCustomOperationNotUsedCorrectly">
        <source>'{0}' is not used correctly. This is a custom operation in this query or computation expression.</source>
        <target state="translated">'{0}'이(가) 잘못 사용되었습니다. 이 항목은 이 쿼리 또는 계산 식의 사용자 지정 연산입니다.</target>
        <note />
      </trans-unit>
      <trans-unit id="tcCustomOperationNotUsedCorrectly2">
        <source>'{0}' is not used correctly. Usage: {1}. This is a custom operation in this query or computation expression.</source>
        <target state="translated">'{0}'이(가) 잘못 사용되었습니다. 사용법: {1}. 이 항목은 이 쿼리 또는 계산 식의 사용자 지정 연산입니다.</target>
        <note />
      </trans-unit>
      <trans-unit id="customOperationTextLikeJoin">
        <source>{0} var in collection {1} (outerKey = innerKey). Note that parentheses are required after '{2}'</source>
        <target state="translated">{0} var in collection {1} (outerKey = innerKey). '{2}' 뒤에 괄호가 필요합니다.</target>
        <note />
      </trans-unit>
      <trans-unit id="customOperationTextLikeGroupJoin">
        <source>{0} var in collection {1} (outerKey = innerKey) into group. Note that parentheses are required after '{2}'</source>
        <target state="translated">그룹에 {0} var in collection {1} (outerKey = innerKey). '{2}' 다음에 괄호가 필요합니다.</target>
        <note />
      </trans-unit>
      <trans-unit id="customOperationTextLikeZip">
        <source>{0} var in collection</source>
        <target state="translated">{0} var in collection</target>
        <note />
      </trans-unit>
      <trans-unit id="tcBinaryOperatorRequiresVariable">
        <source>'{0}' must be followed by a variable name. Usage: {1}.</source>
        <target state="translated">'{0}' 뒤에는 변수 이름이 와야 합니다. 사용법: {1}.</target>
        <note />
      </trans-unit>
      <trans-unit id="tcOperatorIncorrectSyntax">
        <source>Incorrect syntax for '{0}'. Usage: {1}.</source>
        <target state="translated">{0}' 구문이 잘못되었습니다. 사용법: {1}.</target>
        <note />
      </trans-unit>
      <trans-unit id="tcBinaryOperatorRequiresBody">
        <source>'{0}' must come after a 'for' selection clause and be followed by the rest of the query. Syntax: ... {1} ...</source>
        <target state="translated">'{0}' 앞에는 'for' 선택 절이 와야 하고 뒤에는 나머지 쿼리 부분이 와야 합니다. 구문: ... {1} ...</target>
        <note />
      </trans-unit>
      <trans-unit id="tcCustomOperationHasIncorrectArgCount">
        <source>'{0}' is used with an incorrect number of arguments. This is a custom operation in this query or computation expression. Expected {1} argument(s), but given {2}.</source>
        <target state="translated">'{0}'에 사용된 인수의 수가 잘못되었습니다. 이 항목은 이 쿼리나 계산 식의 사용자 지정 연산입니다. {1}개의 인수가 필요한데 {2}개가 제공되었습니다.</target>
        <note />
      </trans-unit>
      <trans-unit id="parsExpectedExpressionAfterToken">
        <source>Expected an expression after this point</source>
        <target state="translated">이 지점 뒤에 식이 필요합니다.</target>
        <note />
      </trans-unit>
      <trans-unit id="parsExpectedTypeAfterToken">
        <source>Expected a type after this point</source>
        <target state="translated">이 지점 뒤에 형식이 필요합니다.</target>
        <note />
      </trans-unit>
      <trans-unit id="parsUnmatchedLBrackLess">
        <source>Unmatched '[&lt;'. Expected closing '&gt;]'</source>
        <target state="translated">'[&lt;'의 짝이 맞지 않습니다. 닫는 '&gt;]'가 필요합니다.</target>
        <note />
      </trans-unit>
      <trans-unit id="parsUnexpectedEndOfFileMatch">
        <source>Unexpected end of input in 'match' expression. Expected 'match &lt;expr&gt; with | &lt;pat&gt; -&gt; &lt;expr&gt; | &lt;pat&gt; -&gt; &lt;expr&gt; ...'.</source>
        <target state="translated">'match' 식에 예기치 않은 입력의 끝이 있습니다. 'match &lt;expr&gt; with | &lt;pat&gt; -&gt; &lt;expr&gt; | &lt;pat&gt; -&gt; &lt;expr&gt; ...'이 필요합니다.</target>
        <note />
      </trans-unit>
      <trans-unit id="parsUnexpectedEndOfFileTry">
        <source>Unexpected end of input in 'try' expression. Expected 'try &lt;expr&gt; with &lt;rules&gt;' or 'try &lt;expr&gt; finally &lt;expr&gt;'.</source>
        <target state="translated">'try' 식에 예기치 않은 입력의 끝이 있습니다. 'try &lt;expr&gt; with &lt;rules&gt;' 또는 'try &lt;expr&gt; finally &lt;expr&gt;'이 필요합니다.</target>
        <note />
      </trans-unit>
      <trans-unit id="parsUnexpectedEndOfFileWhile">
        <source>Unexpected end of input in 'while' expression. Expected 'while &lt;expr&gt; do &lt;expr&gt;'.</source>
        <target state="translated">'while' 식에 예기치 않은 입력의 끝이 있습니다. 'while &lt;expr&gt; do &lt;expr&gt;'이 필요합니다.</target>
        <note />
      </trans-unit>
      <trans-unit id="parsUnexpectedEndOfFileFor">
        <source>Unexpected end of input in 'for' expression. Expected 'for &lt;pat&gt; in &lt;expr&gt; do &lt;expr&gt;'.</source>
        <target state="translated">'for' 식에 예기치 않은 입력 끝이 있습니다. 'for &lt;pat&gt; in &lt;expr&gt; do &lt;expr&gt;'이 필요합니다.</target>
        <note />
      </trans-unit>
      <trans-unit id="parsUnexpectedEndOfFileWith">
        <source>Unexpected end of input in 'match' or 'try' expression</source>
        <target state="translated">'match' 또는 'try' 식에 예기치 않은 입력의 끝이 있습니다.</target>
        <note />
      </trans-unit>
      <trans-unit id="parsUnexpectedEndOfFileThen">
        <source>Unexpected end of input in 'then' branch of conditional expression. Expected 'if &lt;expr&gt; then &lt;expr&gt;' or 'if &lt;expr&gt; then &lt;expr&gt; else &lt;expr&gt;'.</source>
        <target state="translated">조건식의 'then' 분기에 예기치 않은 입력의 끝이 있습니다. 'if &lt;expr&gt; then &lt;expr&gt;' 또는 'if &lt;expr&gt; then &lt;expr&gt; else &lt;expr&gt;'이 필요합니다.</target>
        <note />
      </trans-unit>
      <trans-unit id="parsUnexpectedEndOfFileElse">
        <source>Unexpected end of input in 'else' branch of conditional expression. Expected 'if &lt;expr&gt; then &lt;expr&gt;' or 'if &lt;expr&gt; then &lt;expr&gt; else &lt;expr&gt;'.</source>
        <target state="translated">조건식의 'else' 분기에 예기치 않은 입력의 끝이 있습니다. 'if &lt;expr&gt; then &lt;expr&gt;' 또는 'if &lt;expr&gt; then &lt;expr&gt; else &lt;expr&gt;'이 필요합니다.</target>
        <note />
      </trans-unit>
      <trans-unit id="parsUnexpectedEndOfFileFunBody">
        <source>Unexpected end of input in body of lambda expression. Expected 'fun &lt;pat&gt; ... &lt;pat&gt; -&gt; &lt;expr&gt;'.</source>
        <target state="translated">람다 식 본문에 예기치 않은 입력의 끝이 있습니다. 'fun &lt;pat&gt; ... &lt;pat&gt; -&gt; &lt;expr&gt;'이 필요합니다.</target>
        <note />
      </trans-unit>
      <trans-unit id="parsUnexpectedEndOfFileTypeArgs">
        <source>Unexpected end of input in type arguments</source>
        <target state="translated">형식 인수에 예기치 않은 입력의 끝이 있습니다.</target>
        <note />
      </trans-unit>
      <trans-unit id="parsUnexpectedEndOfFileTypeSignature">
        <source>Unexpected end of input in type signature</source>
        <target state="translated">형식 서명에 예기치 않은 입력의 끝이 있습니다.</target>
        <note />
      </trans-unit>
      <trans-unit id="parsUnexpectedEndOfFileTypeDefinition">
        <source>Unexpected end of input in type definition</source>
        <target state="translated">형식 정의에 예기치 않은 입력의 끝이 있습니다.</target>
        <note />
      </trans-unit>
      <trans-unit id="parsUnexpectedEndOfFileObjectMembers">
        <source>Unexpected end of input in object members</source>
        <target state="translated">개체 멤버에 예기치 않은 입력의 끝이 있습니다.</target>
        <note />
      </trans-unit>
      <trans-unit id="parsUnexpectedEndOfFileDefinition">
        <source>Unexpected end of input in value, function or member definition</source>
        <target state="translated">값, 함수 또는 멤버 정의에 예기치 않은 입력의 끝이 있습니다.</target>
        <note />
      </trans-unit>
      <trans-unit id="parsUnexpectedEndOfFileExpression">
        <source>Unexpected end of input in expression</source>
        <target state="translated">식에 예기치 않은 입력의 끝이 있습니다.</target>
        <note />
      </trans-unit>
      <trans-unit id="parsExpectedNameAfterToken">
        <source>Unexpected end of type. Expected a name after this point.</source>
        <target state="translated">예기치 않은 형식의 끝입니다. 이 지점 뒤에 이름이 필요합니다.</target>
        <note />
      </trans-unit>
      <trans-unit id="parsUnmatchedLet">
        <source>Incomplete value or function definition. If this is in an expression, the body of the expression must be indented to the same column as the 'let' keyword.</source>
        <target state="translated">값 또는 함수 정의가 불완전합니다. 해당 항목이 식인 경우 식 본문을 'let' 키워드와 같은 열로 들여써야 합니다.</target>
        <note />
      </trans-unit>
      <trans-unit id="parsUnmatchedLetBang">
        <source>Incomplete value definition. If this is in an expression, the body of the expression must be indented to the same column as the 'let!' keyword.</source>
        <target state="translated">값 정의가 불완전합니다. 해당 항목이 식인 경우 식 본문을 'let!' 키워드와 같은 열로 들여써야 합니다.</target>
        <note />
      </trans-unit>
      <trans-unit id="parsUnmatchedUseBang">
        <source>Incomplete value definition. If this is in an expression, the body of the expression must be indented to the same column as the 'use!' keyword.</source>
        <target state="translated">값 정의가 불완전합니다. 해당 항목이 식인 경우 식 본문을 'use!' 키워드와 같은 열로 들여써야 합니다.</target>
        <note />
      </trans-unit>
      <trans-unit id="parsUnmatchedUse">
        <source>Incomplete value definition. If this is in an expression, the body of the expression must be indented to the same column as the 'use' keyword.</source>
        <target state="translated">값 정의가 불완전합니다. 해당 항목이 식인 경우 식 본문을 'use' 키워드와 같은 열로 들여써야 합니다.</target>
        <note />
      </trans-unit>
      <trans-unit id="parsWhileDoExpected">
        <source>Missing 'do' in 'while' expression. Expected 'while &lt;expr&gt; do &lt;expr&gt;'.</source>
        <target state="translated">'while' 식에서 'do'가 누락되었습니다. 'while &lt;expr&gt; do &lt;expr&gt;'이 필요합니다.</target>
        <note />
      </trans-unit>
      <trans-unit id="parsForDoExpected">
        <source>Missing 'do' in 'for' expression. Expected 'for &lt;pat&gt; in &lt;expr&gt; do &lt;expr&gt;'.</source>
        <target state="translated">'for' 식에서 'do'가 누락되었습니다. 'for &lt;pat&gt; in &lt;expr&gt; do &lt;expr&gt;'이 필요합니다.</target>
        <note />
      </trans-unit>
      <trans-unit id="tcInvalidRelationInJoin">
        <source>Invalid join relation in '{0}'. Expected 'expr &lt;op&gt; expr', where &lt;op&gt; is =, =?, ?= or ?=?.</source>
        <target state="translated">'{0}'의 조인 관계가 잘못되었습니다. 'expr &lt;op&gt; expr'이 필요합니다. 여기서 &lt;op&gt;는 =, =?, ?= 또는 ?=?입니다.</target>
        <note />
      </trans-unit>
      <trans-unit id="typeInfoCallsWord">
        <source>Calls</source>
        <target state="translated">호출</target>
        <note />
      </trans-unit>
      <trans-unit id="impInvalidNumberOfGenericArguments">
        <source>Invalid number of generic arguments to type '{0}' in provided type. Expected '{1}' arguments, given '{2}'.</source>
        <target state="translated">제공된 형식에서 '{0}' 형식에 대한 제네릭 인수의 수가 잘못되었습니다. '{1}'개의 인수가 필요한데 '{2}'개가 제공되었습니다.</target>
        <note />
      </trans-unit>
      <trans-unit id="impInvalidMeasureArgument1">
        <source>Invalid value '{0}' for unit-of-measure parameter '{1}'</source>
        <target state="translated">측정 단위 매개 변수 '{1}'의 값 '{0}'이(가) 잘못되었습니다.</target>
        <note />
      </trans-unit>
      <trans-unit id="impInvalidMeasureArgument2">
        <source>Invalid value unit-of-measure parameter '{0}'</source>
        <target state="translated">측정 단위 매개 변수 '{0}'의 값이 잘못되었습니다.</target>
        <note />
      </trans-unit>
      <trans-unit id="etPropertyNeedsCanWriteOrCanRead">
        <source>Property '{0}' on provided type '{1}' is neither readable nor writable as it has CanRead=false and CanWrite=false</source>
        <target state="translated">제공된 '{1}' 형식의 '{0}' 속성은 CanRead=false이고 CanWrite=false이므로 읽거나 쓸 수 없습니다.</target>
        <note />
      </trans-unit>
      <trans-unit id="tcIntoNeedsRestOfQuery">
        <source>A use of 'into' must be followed by the remainder of the computation</source>
        <target state="translated">'into'를 사용하는 경우 뒤에 나머지 계산 부분이 와야 합니다.</target>
        <note />
      </trans-unit>
      <trans-unit id="tcOperatorDoesntAcceptInto">
        <source>The operator '{0}' does not accept the use of 'into'</source>
        <target state="translated">'{0}' 연산자에서는 'into'를 사용할 수 없습니다.</target>
        <note />
      </trans-unit>
      <trans-unit id="tcCustomOperationInvalid">
        <source>The definition of the custom operator '{0}' does not use a valid combination of attribute flags</source>
        <target state="translated">사용자 지정 연산자 '{0}'의 정의에서 올바른 특성 플래그 조합을 사용하지 않습니다.</target>
        <note />
      </trans-unit>
      <trans-unit id="tcThisTypeMayNotHaveACLIMutableAttribute">
        <source>This type definition may not have the 'CLIMutable' attribute. Only record types may have this attribute.</source>
        <target state="translated">이 형식 정의는 'CLIMutable' 특성을 포함할 수 없습니다. 레코드 형식만 이 특성을 포함할 수 있습니다.</target>
        <note />
      </trans-unit>
      <trans-unit id="tcAutoPropertyRequiresImplicitConstructionSequence">
        <source>'member val' definitions are only permitted in types with a primary constructor. Consider adding arguments to your type definition, e.g. 'type X(args) = ...'.</source>
        <target state="translated">'member val' 정의는 기본 생성자가 포함된 형식에서만 허용됩니다. 'type X(args) = ...'와 같이 형식 정의에 인수를 추가해 보세요.</target>
        <note />
      </trans-unit>
      <trans-unit id="parsMutableOnAutoPropertyShouldBeGetSet">
        <source>Property definitions may not be declared mutable. To indicate that this property can be set, use 'member val PropertyName = expr with get,set'.</source>
        <target state="translated">속성 정의는 mutable로 선언할 수 없습니다. 이 속성을 설정할 수 있도록 표시하려면 'member val PropertyName = expr with get,set'을 사용하세요.</target>
        <note />
      </trans-unit>
      <trans-unit id="parsMutableOnAutoPropertyShouldBeGetSetNotJustSet">
        <source>To indicate that this property can be set, use 'member val PropertyName = expr with get,set'.</source>
        <target state="translated">이 속성을 설정할 수 있도록 표시하려면 'member val PropertyName = expr with get,set'을 사용하세요.</target>
        <note />
      </trans-unit>
      <trans-unit id="chkNoByrefsOfByrefs">
        <source>Type '{0}' is illegal because in byref&lt;T&gt;, T cannot contain byref types.</source>
        <target state="translated">'{0}' 형식은 byref&lt;T&gt;에서 안에 있을 수 없습니다. T는 byref 형식을 포함할 수 없기 때문입니다.</target>
        <note />
      </trans-unit>
      <trans-unit id="tastopsMaxArrayThirtyTwo">
        <source>F# supports array ranks between 1 and 32. The value {0} is not allowed.</source>
        <target state="translated">F#에서는 1에서 32까지의 배열 순위를 지원합니다. {0} 값은 사용할 수 없습니다.</target>
        <note />
      </trans-unit>
      <trans-unit id="tcNoIntegerForLoopInQuery">
        <source>In queries, use the form 'for x in n .. m do ...' for ranging over integers</source>
        <target state="translated">쿼리에서 정수 범위를 지정하려면 'for x in n .. m do ...' 형식을 사용하세요.</target>
        <note />
      </trans-unit>
      <trans-unit id="tcNoWhileInQuery">
        <source>'while' expressions may not be used in queries</source>
        <target state="translated">'while' 식은 쿼리에서 사용할 수 없습니다.</target>
        <note />
      </trans-unit>
      <trans-unit id="tcNoTryFinallyInQuery">
        <source>'try/finally' expressions may not be used in queries</source>
        <target state="translated">'try/finally' 식은 쿼리에서 사용할 수 없습니다.</target>
        <note />
      </trans-unit>
      <trans-unit id="tcUseMayNotBeUsedInQueries">
        <source>'use' expressions may not be used in queries</source>
        <target state="translated">'use' 식은 쿼리에서 사용할 수 없습니다.</target>
        <note />
      </trans-unit>
      <trans-unit id="tcBindMayNotBeUsedInQueries">
        <source>'let!', 'use!' and 'do!' expressions may not be used in queries</source>
        <target state="translated">'let!', 'use!' 및 'do!' 식은 쿼리에서 사용할 수 없습니다.</target>
        <note />
      </trans-unit>
      <trans-unit id="tcReturnMayNotBeUsedInQueries">
        <source>'return' and 'return!' may not be used in queries</source>
        <target state="translated">'return' 및 'return!'은 쿼리에서 사용할 수 없습니다.</target>
        <note />
      </trans-unit>
      <trans-unit id="tcUnrecognizedQueryOperator">
        <source>This is not a known query operator. Query operators are identifiers such as 'select', 'where', 'sortBy', 'thenBy', 'groupBy', 'groupValBy', 'join', 'groupJoin', 'sumBy' and 'averageBy', defined using corresponding methods on the 'QueryBuilder' type.</source>
        <target state="translated">알려진 쿼리 연산자가 아닙니다. 쿼리 연산자는 'select', 'where', 'sortBy', 'thenBy', 'groupBy', 'groupValBy', 'join', 'groupJoin', 'sumBy' 및 'averageBy' 등의 식별자로, 'QueryBuilder' 형식에서 해당하는 메서드를 사용하여 정의됩니다.</target>
        <note />
      </trans-unit>
      <trans-unit id="tcTryWithMayNotBeUsedInQueries">
        <source>'try/with' expressions may not be used in queries</source>
        <target state="translated">'try/with' 식은 쿼리에서 사용할 수 없습니다.</target>
        <note />
      </trans-unit>
      <trans-unit id="tcNonSimpleLetBindingInQuery">
        <source>This 'let' definition may not be used in a query. Only simple value definitions may be used in queries.</source>
        <target state="translated">이 'let' 정의는 쿼리에서 사용할 수 없습니다. 단순 값 정의만 쿼리에서 사용할 수 있습니다.</target>
        <note />
      </trans-unit>
      <trans-unit id="etTooManyStaticParameters">
        <source>Too many static parameters. Expected at most {0} parameters, but got {1} unnamed and {2} named parameters.</source>
        <target state="translated">정적 매개 변수가 너무 많습니다. 최대 {0}개의 매개 변수가 필요한데 명명되지 않은 매개 변수 {1}개와 명명된 매개 변수 {2}개가 있습니다.</target>
        <note />
      </trans-unit>
      <trans-unit id="infosInvalidProvidedLiteralValue">
        <source>Invalid provided literal value '{0}'</source>
        <target state="translated">제공된 '{0}' 리터럴 값이 잘못되었습니다.</target>
        <note />
      </trans-unit>
      <trans-unit id="invalidPlatformTarget">
        <source>The 'anycpu32bitpreferred' platform can only be used with EXE targets. You must use 'anycpu' instead.</source>
        <target state="translated">'anycpu32bitpreferred' 플랫폼은 EXE 대상에만 사용할 수 있습니다. 대신 'anycpu'를 사용해야 합니다.</target>
        <note />
      </trans-unit>
      <trans-unit id="tcThisValueMayNotBeInlined">
        <source>This member, function or value declaration may not be declared 'inline'</source>
        <target state="translated">이 멤버, 함수 또는 값 선언은 'inline'으로 선언할 수 없습니다.</target>
        <note />
      </trans-unit>
      <trans-unit id="etErasedTypeUsedInGeneration">
        <source>The provider '{0}' returned a non-generated type '{1}' in the context of a set of generated types. Consider adjusting the type provider to only return generated types.</source>
        <target state="translated">{0}' 공급자가 생성된 형식 컨텍스트에 생성되지 않은 형식 '{1}'을(를) 반환했습니다. 생성된 형식만 반환하도록 형식 공급자를 조정하세요.</target>
        <note />
      </trans-unit>
      <trans-unit id="tcUnrecognizedQueryBinaryOperator">
        <source>Arguments to query operators may require parentheses, e.g. 'where (x &gt; y)' or 'groupBy (x.Length / 10)'</source>
        <target state="translated">쿼리 연산자의 인수에는 'where (x &gt; y)' 또는 'groupBy (x.Length / 10)'과 같이 괄호가 필요할 수 있습니다.</target>
        <note />
      </trans-unit>
      <trans-unit id="crefNoSetOfHole">
        <source>A quotation may not involve an assignment to or taking the address of a captured local variable</source>
        <target state="translated">인용구에 할당을 포함하거나 캡처된 로컬 변수의 주소를 사용할 수 없습니다.</target>
        <note />
      </trans-unit>
      <trans-unit id="nicePrintOtherOverloads1">
        <source>+ 1 overload</source>
        <target state="translated">+1개 오버로드</target>
        <note />
      </trans-unit>
      <trans-unit id="nicePrintOtherOverloadsN">
        <source>+ {0} overloads</source>
        <target state="translated">+ {0} 오버로드</target>
        <note />
      </trans-unit>
      <trans-unit id="erasedTo">
        <source>Erased to</source>
        <target state="translated">지운 시간</target>
        <note />
      </trans-unit>
      <trans-unit id="parsUnfinishedExpression">
        <source>Unexpected token '{0}' or incomplete expression</source>
        <target state="translated">예기치 않은 토큰 '{0}' 또는 불완전한 식</target>
        <note />
      </trans-unit>
      <trans-unit id="parsAttributeOnIncompleteCode">
        <source>Cannot find code target for this attribute, possibly because the code after the attribute is incomplete.</source>
        <target state="translated">이 특성에 대한 코드 대상을 찾을 수 없습니다. 특성 뒤의 코드가 완료되지 않았습니다.</target>
        <note />
      </trans-unit>
      <trans-unit id="parsTypeNameCannotBeEmpty">
        <source>Type name cannot be empty.</source>
        <target state="translated">형식 이름은 비워 둘 수 없습니다.</target>
        <note />
      </trans-unit>
      <trans-unit id="buildProblemReadingAssembly">
        <source>Problem reading assembly '{0}': {1}</source>
        <target state="translated">{0}' 어셈블리를 읽는 중 오류가 발생했습니다. {1}</target>
        <note />
      </trans-unit>
      <trans-unit id="tcTPFieldMustBeLiteral">
        <source>Invalid provided field. Provided fields of erased provided types must be literals.</source>
        <target state="translated">제공된 필드가 잘못되었습니다. 지워진 제공된 형식의 제공된 필드는 리터럴이어야 합니다.</target>
        <note />
      </trans-unit>
      <trans-unit id="loadingDescription">
        <source>(loading description...)</source>
        <target state="translated">(설명 로드 중...)</target>
        <note />
      </trans-unit>
      <trans-unit id="descriptionUnavailable">
        <source>(description unavailable...)</source>
        <target state="translated">(설명 없음...)</target>
        <note />
      </trans-unit>
      <trans-unit id="chkTyparMultipleClassConstraints">
        <source>A type variable has been constrained by multiple different class types. A type variable may only have one class constraint.</source>
        <target state="translated">형식 변수가 여러 클래스 형식에 의해 제약을 받습니다. 형식 변수의 클래스 제약 조건은 하나여야 합니다.</target>
        <note />
      </trans-unit>
      <trans-unit id="tcMatchMayNotBeUsedWithQuery">
        <source>'match' expressions may not be used in queries</source>
        <target state="translated">'match' 식은 쿼리에서 사용할 수 없습니다.</target>
        <note />
      </trans-unit>
      <trans-unit id="memberOperatorDefinitionWithNonTripleArgument">
        <source>Infix operator member '{0}' has {1} initial argument(s). Expected a tuple of 3 arguments</source>
        <target state="translated">중위 연산자 멤버 '{0}'에 {1}개의 초기 인수가 있습니다. 3개 인수의 튜플이 필요합니다.</target>
        <note />
      </trans-unit>
      <trans-unit id="cannotResolveNullableOperators">
        <source>The operator '{0}' cannot be resolved. Consider opening the module 'Microsoft.FSharp.Linq.NullableOperators'.</source>
        <target state="translated">'{0}' 연산자를 확인할 수 없습니다. 'Microsoft.FSharp.Linq.NullableOperators' 모듈을 열어 보세요.</target>
        <note />
      </trans-unit>
      <trans-unit id="tcOperatorRequiresIn">
        <source>'{0}' must be followed by 'in'. Usage: {1}.</source>
        <target state="translated">'{0}' 뒤에는 'in'이 와야 합니다. 사용법: {1}.</target>
        <note />
      </trans-unit>
      <trans-unit id="parsIllegalMemberVarInObjectImplementation">
        <source>Neither 'member val' nor 'override val' definitions are permitted in object expressions.</source>
        <target state="translated">개체 식에는 'member val' 또는 'override val' 정의를 사용할 수 없습니다.</target>
        <note />
      </trans-unit>
      <trans-unit id="tcEmptyCopyAndUpdateRecordInvalid">
        <source>Copy-and-update record expressions must include at least one field.</source>
        <target state="translated">레코드 복사 및 업데이트 식에는 적어도 하나의 필드가 포함되어야 합니다.</target>
        <note />
      </trans-unit>
      <trans-unit id="parsUnderscoreInvalidFieldName">
        <source>'_' cannot be used as field name</source>
        <target state="translated">필드 이름에는 '_'을(를) 사용할 수 없습니다.</target>
        <note />
      </trans-unit>
      <trans-unit id="tcGeneratedTypesShouldBeInternalOrPrivate">
        <source>The provided types generated by this use of a type provider may not be used from other F# assemblies and should be marked internal or private. Consider using 'type internal TypeName = ...' or 'type private TypeName = ...'.</source>
        <target state="translated">이런 방법으로 형식 공급자를 사용하여 생성된 제공된 형식은 다른 F# 어셈블리에서 사용할 수 없으므로 내부 또는 개인 형식으로 표시해야 합니다. 'type internal TypeName = ...' 또는 'type private TypeName = ...'을 사용하세요.</target>
        <note />
      </trans-unit>
      <trans-unit id="chkGetterAndSetterHaveSamePropertyType">
        <source>A property's getter and setter must have the same type. Property '{0}' has getter of type '{1}' but setter of type '{2}'.</source>
        <target state="translated">속성의 getter 및 setter는 형식이 같아야 합니다. '{0}' 속성의 getter 형식은 '{1}'인데 setter 형식은 '{2}'입니다.</target>
        <note />
      </trans-unit>
      <trans-unit id="tcRuntimeSuppliedMethodCannotBeUsedInUserCode">
        <source>Array method '{0}' is supplied by the runtime and cannot be directly used in code. For operations with array elements consider using family of GetArray/SetArray functions from LanguagePrimitives.IntrinsicFunctions module.</source>
        <target state="translated">배열 메서드 '{0}'은(는) 런타임에서 제공되며 코드에 직접 사용할 수 없습니다. 배열 요소를 사용하는 작업에서는 LanguagePrimitives.IntrinsicFunctions 모듈의 GetArray/SetArray 함수 패밀리를 사용하세요.</target>
        <note />
      </trans-unit>
      <trans-unit id="tcUnionCaseConstructorDoesNotHaveFieldWithGivenName">
        <source>The union case '{0}' does not have a field named '{1}'.</source>
        <target state="translated">공용 구조체 케이스 '{0}'에 '{1}' 필드가 없습니다.</target>
        <note />
      </trans-unit>
      <trans-unit id="tcUnionCaseFieldCannotBeUsedMoreThanOnce">
        <source>Union case/exception field '{0}' cannot be used more than once.</source>
        <target state="translated">공용 구조체 케이스/예외 필드 '{0}'은(는) 두 번 이상 사용할 수 없습니다.</target>
        <note />
      </trans-unit>
      <trans-unit id="tcFieldNameIsUsedModeThanOnce">
        <source>Named field '{0}' is used more than once.</source>
        <target state="translated">명명된 필드 {0}이(가) 두 번 이상 사용되었습니다.</target>
        <note />
      </trans-unit>
      <trans-unit id="tcFieldNameConflictsWithGeneratedNameForAnonymousField">
        <source>Named field '{0}' conflicts with autogenerated name for anonymous field.</source>
        <target state="translated">명명된 필드 '{0}'이(가) 자동 생성된 익명 필드 이름과 충돌합니다.</target>
        <note />
      </trans-unit>
      <trans-unit id="tastConstantExpressionOverflow">
        <source>This literal expression or attribute argument results in an arithmetic overflow.</source>
        <target state="translated">이 리터럴 식 또는 특성 인수를 사용하면 산술 연산 오버플로가 발생합니다.</target>
        <note />
      </trans-unit>
      <trans-unit id="tcIllegalStructTypeForConstantExpression">
        <source>This is not valid literal expression. The [&lt;Literal&gt;] attribute will be ignored.</source>
        <target state="translated">유효한 리터럴 식이 아닙니다. [&lt;Literal&gt;] 특성은 무시됩니다.</target>
        <note />
      </trans-unit>
      <trans-unit id="fscSystemRuntimeInteropServicesIsRequired">
        <source>System.Runtime.InteropServices assembly is required to use UnknownWrapper\DispatchWrapper classes.</source>
        <target state="translated">UnknownWrapper\DispatchWrapper 클래스를 사용하려면 System.Runtime.InteropServices 어셈블리가 필요합니다.</target>
        <note />
      </trans-unit>
      <trans-unit id="abImplicitHeapAllocation">
        <source>The mutable local '{0}' is implicitly allocated as a reference cell because it has been captured by a closure. This warning is for informational purposes only to indicate where implicit allocations are performed.</source>
        <target state="translated">변경할 수 있는 로컬 '{0}'이(가) 암시적으로 참조 셀로 할당되었습니다. 닫기에서 캡처되었기 때문입니다. 이 경고는 정보 제공 목적으로만 발생하며 암시적 할당이 수행되는 위치에 나타납니다.</target>
        <note />
      </trans-unit>
      <trans-unit id="estApplyStaticArgumentsForMethodNotImplemented">
        <source>A type provider implemented GetStaticParametersForMethod, but ApplyStaticArgumentsForMethod was not implemented or invalid</source>
        <target state="translated">형식 공급자는 GetStaticParametersForMethod를 구현하지만 ApplyStaticArgumentsForMethod는 구현되지 않거나 유효하지 않습니다.</target>
        <note />
      </trans-unit>
      <trans-unit id="etErrorApplyingStaticArgumentsToMethod">
        <source>An error occured applying the static arguments to a provided method</source>
        <target state="translated">제공된 메서드에 정적 인수를 적용하는 동안 오류가 발생했습니다.</target>
        <note />
      </trans-unit>
      <trans-unit id="pplexUnexpectedChar">
        <source>Unexpected character '{0}' in preprocessor expression</source>
        <target state="translated">전처리기 식에 예기치 않은 문자 '{0}'이(가) 있습니다.</target>
        <note />
      </trans-unit>
      <trans-unit id="ppparsUnexpectedToken">
        <source>Unexpected token '{0}' in preprocessor expression</source>
        <target state="translated">전처리기 식에 예기치 않은 토큰 '{0}'이(가) 있습니다.</target>
        <note />
      </trans-unit>
      <trans-unit id="ppparsIncompleteExpression">
        <source>Incomplete preprocessor expression</source>
        <target state="translated">전처리기 식이 불완전합니다.</target>
        <note />
      </trans-unit>
      <trans-unit id="ppparsMissingToken">
        <source>Missing token '{0}' in preprocessor expression</source>
        <target state="translated">전처리기 식에 토큰 '{0}'이(가) 없습니다.</target>
        <note />
      </trans-unit>
      <trans-unit id="pickleMissingDefinition">
        <source>An error occurred while reading the F# metadata node at position {0} in table '{1}' of assembly '{2}'. The node had no matching declaration. Please report this warning. You may need to recompile the F# assembly you are using.</source>
        <target state="translated">어셈블리 '{2}' 테이블 '{1}'의 {0} 위치에서 F# 메타데이터 노드를 읽는 중 오류가 발생했습니다. 노드에 일치하는 선언이 없습니다. 이 경고를 보고해 주세요. 사용하고 있는 F# 어셈블리를 다시 컴파일해야 할 수 있습니다.</target>
        <note />
      </trans-unit>
      <trans-unit id="checkNotSufficientlyGenericBecauseOfScope">
        <source>Type inference caused the type variable {0} to escape its scope. Consider adding an explicit type parameter declaration or adjusting your code to be less generic.</source>
        <target state="translated">형식 유추로 인해 형식 변수 {0}이(가) 범위를 벗어났습니다. 명시적인 형식 매개 변수 선언을 추가하거나 덜 일반적인 코드로 조정해 보세요.</target>
        <note />
      </trans-unit>
      <trans-unit id="checkNotSufficientlyGenericBecauseOfScopeAnon">
        <source>Type inference caused an inference type variable to escape its scope. Consider adding type annotations to make your code less generic.</source>
        <target state="translated">형식 유추로 인해 유추 형식 변수가 범위를 벗어났습니다. 형식 주석을 추가하여 덜 일반적인 코드로 만들어 보세요.</target>
        <note />
      </trans-unit>
      <trans-unit id="checkRaiseFamilyFunctionArgumentCount">
        <source>Redundant arguments are being ignored in function '{0}'. Expected {1} but got {2} arguments.</source>
        <target state="translated">중복 인수는 함수 '{0}'에서 무시되고 있습니다. {1}(을)를 예상했으나 {2} 인수를 받았습니다.</target>
        <note />
      </trans-unit>
      <trans-unit id="checkLowercaseLiteralBindingInPattern">
        <source>Lowercase literal '{0}' is being shadowed by a new pattern with the same name. Only uppercase and module-prefixed literals can be used as named patterns.</source>
        <target state="translated">소문자 리터럴 '{0}'이(가) 이름이 같은 새 패턴에서 섀도 처리되고 있습니다. 모듈이 접두사로 붙은 대문자 리터럴만 명명된 패턴으로 사용될 수 있습니다.</target>
        <note />
      </trans-unit>
      <trans-unit id="tcLiteralDoesNotTakeArguments">
        <source>This literal pattern does not take arguments</source>
        <target state="translated">이 리터럴 패턴은 인수를 사용하지 않습니다.</target>
        <note />
      </trans-unit>
      <trans-unit id="tcConstructorsIllegalInAugmentation">
        <source>Constructors are not permitted as extension members - they must be defined as part of the original definition of the type</source>
        <target state="translated">생성자는 확장 멤버로 사용할 수 없으며 원래 형식 정의의 일부로 정의되어야 합니다.</target>
        <note />
      </trans-unit>
      <trans-unit id="optsInvalidResponseFile">
        <source>Invalid response file '{0}' ( '{1}' )</source>
        <target state="translated">잘못된 지시 파일 '{0}'('{1}')</target>
        <note />
      </trans-unit>
      <trans-unit id="optsResponseFileNotFound">
        <source>Response file '{0}' not found in '{1}'</source>
        <target state="translated">{1}'에서 지시 파일 '{0}'을(를) 찾을 수 없습니다.</target>
        <note />
      </trans-unit>
      <trans-unit id="optsResponseFileNameInvalid">
        <source>Response file name '{0}' is empty, contains invalid characters, has a drive specification without an absolute path, or is too long</source>
        <target state="translated">지시 파일 이름 '{0}'이(가) 비어 있거나, 잘못된 문자를 포함하거나, 드라이브 사양에 절대 경로가 없거나, 길이가 너무 깁니다.</target>
        <note />
      </trans-unit>
      <trans-unit id="fsharpCoreNotFoundToBeCopied">
        <source>Cannot find FSharp.Core.dll in compiler's directory</source>
        <target state="translated">컴파일러의 디렉터리에서 FSharp.Core.dll을 찾을 수 없습니다.</target>
        <note />
      </trans-unit>
      <trans-unit id="tcTupleStructMismatch">
        <source>One tuple type is a struct tuple, the other is a reference tuple</source>
        <target state="translated">한 튜플 형식은 구조체 튜플이고 다른 튜플 형식은 참조 튜플입니다.</target>
        <note />
      </trans-unit>
      <trans-unit id="etMissingStaticArgumentsToMethod">
        <source>This provided method requires static parameters</source>
        <target state="translated">이 제공된 메서드는 정적 매개 변수가 필요합니다.</target>
        <note />
      </trans-unit>
      <trans-unit id="considerUpcast">
        <source>The conversion from {0} to {1} is a compile-time safe upcast, not a downcast. Consider using 'upcast' instead of 'downcast'.</source>
        <target state="translated">{0}에서 {1}(으)로의 변환은 컴파일 시간에 안전한 업캐스트이며 다운캐스트가 아닙니다. '다운캐스트'가 아닌 '업캐스트'를 사용해 보세요.</target>
        <note />
      </trans-unit>
      <trans-unit id="considerUpcastOperator">
        <source>The conversion from {0} to {1} is a compile-time safe upcast, not a downcast. Consider using the :&gt; (upcast) operator instead of the :?&gt; (downcast) operator.</source>
        <target state="translated">{0}에서 {1}(으)로의 변환은 컴파일 시간에 안전한 업캐스트이며 다운캐스트가 아닙니다. :?&gt; (다운캐스트) 연산자가 아닌 :?&gt; (업캐스트) 연산자를 사용하세요.</target>
        <note />
      </trans-unit>
      <trans-unit id="tcRecImplied">
        <source>The 'rec' on this module is implied by an outer 'rec' declaration and is being ignored</source>
        <target state="translated">이 모듈에 대한 'rec'는 외부 'rec' 선언에 의해 암시되며 무시됩니다.</target>
        <note />
      </trans-unit>
      <trans-unit id="tcOpenFirstInMutRec">
        <source>In a recursive declaration group, 'open' declarations must come first in each module</source>
        <target state="translated">재귀 선언 그룹에서 'open' 선언은 각 모듈에서 맨 앞에 있어야 합니다.</target>
        <note />
      </trans-unit>
      <trans-unit id="tcModuleAbbrevFirstInMutRec">
        <source>In a recursive declaration group, module abbreviations must come after all 'open' declarations and before other declarations</source>
        <target state="translated">재귀 선언 그룹에서 모듈 약어는 모든 'open' 선언의 뒤에 있으면서 다른 선언의 앞에 있어야 합니다.</target>
        <note />
      </trans-unit>
      <trans-unit id="tcUnsupportedMutRecDecl">
        <source>This declaration is not supported in recursive declaration groups</source>
        <target state="translated">이 선언은 재귀 선언 그룹에서는 지원되지 않습니다.</target>
        <note />
      </trans-unit>
      <trans-unit id="parsInvalidUseOfRec">
        <source>Invalid use of 'rec' keyword</source>
        <target state="translated">'rec' 키워드를 잘못 사용했습니다.</target>
        <note />
      </trans-unit>
      <trans-unit id="tcStructUnionMultiCaseDistinctFields">
        <source>If a union type has more than one case and is a struct, then all fields within the union type must be given unique names.</source>
        <target state="translated">공용 구조체 형식이 둘 이상의 case를 포함하고 구조체인 경우 공용 구조체 형식 내의 모든 필드에 고유한 이름을 지정해야 합니다.</target>
        <note />
      </trans-unit>
      <trans-unit id="CallerMemberNameIsOverriden">
        <source>The CallerMemberNameAttribute applied to parameter '{0}' will have no effect. It is overridden by the CallerFilePathAttribute.</source>
        <target state="translated">{0}' 매개 변수에 적용되는 CallerMemberNameAttribute는 효과가 없습니다. CallerFilePathAttribute에서 재정의합니다.</target>
        <note />
      </trans-unit>
      <trans-unit id="tcFixedNotAllowed">
        <source>Invalid use of 'fixed'. 'fixed' may only be used in a declaration of the form 'use x = fixed expr' where the expression is an array, the address of a field, the address of an array element or a string'</source>
        <target state="translated">'fixed'를 잘못 사용했습니다. 'fixed'는 식이 배열, 필드의 주소, 배열 요소 또는 문자열의 주소인 경우 'use x = fixed expr' 형식의 선언에만 사용할 수 있습니다.</target>
        <note />
      </trans-unit>
      <trans-unit id="tcCouldNotFindOffsetToStringData">
        <source>Could not find method System.Runtime.CompilerServices.OffsetToStringData in references when building 'fixed' expression.</source>
        <target state="translated">'fixed' 식을 빌드할 때 참조에서 System.Runtime.CompilerServices.OffsetToStringData 메서드를 찾을 수 없습니다.</target>
        <note />
      </trans-unit>
      <trans-unit id="tcNamedActivePattern">
        <source>{0} is an active pattern and cannot be treated as a discriminated union case with named fields.</source>
        <target state="translated">{0}은(는) 활성 패턴이며 명명된 필드가 있는 구분된 공용 구조체 케이스로 처리될 수 없습니다.</target>
        <note />
      </trans-unit>
      <trans-unit id="DefaultParameterValueNotAppropriateForArgument">
        <source>The default value does not have the same type as the argument. The DefaultParameterValue attribute and any Optional attribute will be ignored. Note: 'null' needs to be annotated with the correct type, e.g. 'DefaultParameterValue(null:obj)'.</source>
        <target state="translated">기본값에 인수와 같은 형식이 없습니다. DefaultParameterValue 특성 및 모든 Optional 특성은 무시됩니다. 참고: 'null'은 올바른 형식으로 주석이 추가되어야 합니다(예: 'DefaultParameterValue(null:obj)').</target>
        <note />
      </trans-unit>
      <trans-unit id="tcGlobalsSystemTypeNotFound">
        <source>The system type '{0}' was required but no referenced system DLL contained this type</source>
        <target state="translated">시스템 형식 '{0}'이(가) 필요했지만, 참조된 시스템 DLL에 이 형식이 포함되어 있지 않습니다.</target>
        <note />
      </trans-unit>
      <trans-unit id="typrelMemberHasMultiplePossibleDispatchSlots">
        <source>The member '{0}' matches multiple overloads of the same method.\nPlease restrict it to one of the following:{1}.</source>
        <target state="translated">{0}' 멤버는 동일한 메서드의 여러 오버로드와 일치합니다.\n다음 중 하나로 제한하세요. {1}.</target>
        <note />
      </trans-unit>
      <trans-unit id="methodIsNotStatic">
        <source>Method or object constructor '{0}' is not static</source>
        <target state="translated">메서드 또는 개체 생성자 '{0}'이(가) 정적이 아닙니다.</target>
        <note />
      </trans-unit>
      <trans-unit id="parsUnexpectedSymbolEqualsInsteadOfIn">
        <source>Unexpected symbol '=' in expression. Did you intend to use 'for x in y .. z do' instead?</source>
        <target state="translated">식에 예기치 않은 '=' 기호가 있습니다. 대신 'for x in y .. z do'를 사용하려고 했나요?</target>
        <note />
      </trans-unit>
      <trans-unit id="keywordDescriptionAbstract">
        <source>Indicates a method that either has no implementation in the type in which it is declared or that is virtual and has a default implementation.</source>
        <target state="translated">선언된 형식에 구현이 없는 메서드 또는 기본 구현이 있는 가상 메서드를 나타냅니다.</target>
        <note />
      </trans-unit>
      <trans-unit id="keyworkDescriptionAnd">
        <source>Used in mutually recursive bindings, in property declarations, and with multiple constraints on generic parameters.</source>
        <target state="translated">상호 재귀적 바인딩과 속성 선언에 사용되며 제네릭 매개 변수의 여러 제약 조건과 함께 사용됩니다.</target>
        <note />
      </trans-unit>
      <trans-unit id="keywordDescriptionAs">
        <source>Used to give the current class object an object name. Also used to give a name to a whole pattern within a pattern match.</source>
        <target state="translated">현재 클래스 개체 및 개체 이름을 제공하는 데 사용됩니다. 패턴 일치 내의 전체 패턴에 이름을 제공하는 데에도 사용됩니다.</target>
        <note />
      </trans-unit>
      <trans-unit id="keywordDescriptionAssert">
        <source>Used to verify code during debugging.</source>
        <target state="translated">디버그 중 코드를 확인하는 데 사용됩니다.</target>
        <note />
      </trans-unit>
      <trans-unit id="keywordDescriptionBase">
        <source>Used as the name of the base class object.</source>
        <target state="translated">기본 클래스 개체의 이름으로 사용됩니다.</target>
        <note />
      </trans-unit>
      <trans-unit id="keywordDescriptionBegin">
        <source>In verbose syntax, indicates the start of a code block.</source>
        <target state="translated">자세한 구문에서 코드 블록의 시작을 나타냅니다.</target>
        <note />
      </trans-unit>
      <trans-unit id="keywordDescriptionClass">
        <source>In verbose syntax, indicates the start of a class definition.</source>
        <target state="translated">자세한 구문에서 클래스 정의의 시작을 나타냅니다.</target>
        <note />
      </trans-unit>
      <trans-unit id="keywordDescriptionDefault">
        <source>Indicates an implementation of an abstract method; used together with an abstract method declaration to create a virtual method.</source>
        <target state="translated">추상 메서드의 구현을 나타냅니다. 추상 메서드 선언과 함께 사용하여 가상 메서드를 만듭니다.</target>
        <note />
      </trans-unit>
      <trans-unit id="keywordDescriptionDelegate">
        <source>Used to declare a delegate.</source>
        <target state="translated">대리자를 선언하는 데 사용됩니다.</target>
        <note />
      </trans-unit>
      <trans-unit id="keywordDescriptionDo">
        <source>Used in looping constructs or to execute imperative code.</source>
        <target state="translated">루프 구문에 사용되거나 명령형 코드를 실행하기 위해 사용됩니다.</target>
        <note />
      </trans-unit>
      <trans-unit id="keywordDescriptionDone">
        <source>In verbose syntax, indicates the end of a block of code in a looping expression.</source>
        <target state="translated">자세한 구문에서 루프 식의 코드 블록 끝을 나타냅니다.</target>
        <note />
      </trans-unit>
      <trans-unit id="keywordDescriptionDowncast">
        <source>Used to convert to a type that is lower in the inheritance chain.</source>
        <target state="translated">상속 체인에서 더 낮은 형식으로 변환하는 데 사용됩니다.</target>
        <note />
      </trans-unit>
      <trans-unit id="keywordDescriptionDownto">
        <source>In a for expression, used when counting in reverse.</source>
        <target state="translated">for 식에서 역으로 계산할 때 사용됩니다.</target>
        <note />
      </trans-unit>
      <trans-unit id="keywordDescriptionElif">
        <source>Used in conditional branching. A short form of else if.</source>
        <target state="translated">조건부 분기에 사용됩니다. else if의 약식입니다.</target>
        <note />
      </trans-unit>
      <trans-unit id="keywordDescriptionElse">
        <source>Used in conditional branching.</source>
        <target state="translated">조건부 분기에 사용됩니다.</target>
        <note />
      </trans-unit>
      <trans-unit id="keywordDescriptionEnd">
        <source>In type definitions and type extensions, indicates the end of a section of member definitions. In verbose syntax, used to specify the end of a code block that starts with the begin keyword.</source>
        <target state="translated">형식 정의 및 형식 확장에서 멤버 정의 섹션의 끝을 나타냅니다. 자세한 구문에서 begin 키워드로 시작하는 코드 블록의 끝을 지정하는 데 사용됩니다.</target>
        <note />
      </trans-unit>
      <trans-unit id="keywordDescriptionException">
        <source>Used to declare an exception type.</source>
        <target state="translated">예외 형식을 선언하는 데 사용됩니다.</target>
        <note />
      </trans-unit>
      <trans-unit id="keywordDescriptionExtern">
        <source>Indicates that a declared program element is defined in another binary or assembly.</source>
        <target state="translated">선언된 프로그램 요소가 다른 이진 또는 어셈블리에 정의됨을 나타냅니다.</target>
        <note />
      </trans-unit>
      <trans-unit id="keywordDescriptionTrueFalse">
        <source>Used as a Boolean literal.</source>
        <target state="translated">부울 리터럴로 사용됩니다.</target>
        <note />
      </trans-unit>
      <trans-unit id="keywordDescriptionFinally">
        <source>Used together with try to introduce a block of code that executes regardless of whether an exception occurs.</source>
        <target state="translated">예외 발생 여부에 상관없이 실행되는 코드 블록을 지정하기 위해 try와 함께 사용됩니다.</target>
        <note />
      </trans-unit>
      <trans-unit id="keywordDescriptionFor">
        <source>Used in looping constructs.</source>
        <target state="translated">루프 구문에 사용됩니다.</target>
        <note />
      </trans-unit>
      <trans-unit id="keywordDescriptionFun">
        <source>Used in lambda expressions, also known as anonymous functions.</source>
        <target state="translated">익명 함수라고도 하는 람다 식에 사용됩니다.</target>
        <note />
      </trans-unit>
      <trans-unit id="keywordDescriptionFunction">
        <source>Used as a shorter alternative to the fun keyword and a match expression in a lambda expression that has pattern matching on a single argument.</source>
        <target state="translated">단일 인수에 패턴 일치가 있는 람다 식에서 fun 키워드 및 일치 식에 대한 간단한 대체로 사용됩니다.</target>
        <note />
      </trans-unit>
      <trans-unit id="keywordDescriptionGlobal">
        <source>Used to reference the top-level .NET namespace.</source>
        <target state="translated">최상위 .NET 네임스페이스를 참조하는 데 사용됩니다.</target>
        <note />
      </trans-unit>
      <trans-unit id="keywordDescriptionIf">
        <source>Used in conditional branching constructs.</source>
        <target state="translated">조건부 분기 구문에 사용됩니다.</target>
        <note />
      </trans-unit>
      <trans-unit id="keywordDescriptionIn">
        <source>Used for sequence expressions and, in verbose syntax, to separate expressions from bindings.</source>
        <target state="translated">바인딩에서 식을 구분하기 위해 시퀀스 식과 자세한 구문에서 사용됩니다.</target>
        <note />
      </trans-unit>
      <trans-unit id="keywordDescriptionInherit">
        <source>Used to specify a base class or base interface.</source>
        <target state="translated">기본 클래스 또는 기본 인터페이스를 지정하는 데 사용됩니다.</target>
        <note />
      </trans-unit>
      <trans-unit id="keywordDescriptionInline">
        <source>Used to indicate a function that should be integrated directly into the caller's code.</source>
        <target state="translated">호출자의 코드로 바로 통합되어야 하는 함수를 나타내는 데 사용됩니다.</target>
        <note />
      </trans-unit>
      <trans-unit id="keywordDescriptionInterface">
        <source>Used to declare and implement interfaces.</source>
        <target state="translated">인터페이스를 선언하고 구현하는 데 사용됩니다.</target>
        <note />
      </trans-unit>
      <trans-unit id="keywordDescriptionInternal">
        <source>Used to specify that a member is visible inside an assembly but not outside it.</source>
        <target state="translated">멤버가 어셈블리 안에서는 보이지만 어셈블리 밖에서는 보이지 않도록 지정하는 데 사용됩니다.</target>
        <note />
      </trans-unit>
      <trans-unit id="keywordDescriptionLazy">
        <source>Used to specify a computation that is to be performed only when a result is needed.</source>
        <target state="translated">결과가 필요한 경우에만 수행되는 계산을 지정하는 데 사용됩니다.</target>
        <note />
      </trans-unit>
      <trans-unit id="keywordDescriptionLet">
        <source>Used to associate, or bind, a name to a value or function.</source>
        <target state="translated">값 또는 함수에 이름을 연결하거나 바인딩하기 위해 사용됩니다.</target>
        <note />
      </trans-unit>
      <trans-unit id="keywordDescriptionLetBang">
        <source>Used in computation expressions to bind a name to the result of another computation expression.</source>
        <target state="translated">계산 식에 사용되어 다른 계산 식 결과에 이름을 바인딩합니다.</target>
        <note />
      </trans-unit>
      <trans-unit id="keywordDescriptionMatch">
        <source>Used to branch by comparing a value to a pattern.</source>
        <target state="translated">패턴에 대한 값을 비교하여 분기하는 데 사용됩니다.</target>
        <note />
      </trans-unit>
      <trans-unit id="keywordDescriptionMember">
        <source>Used to declare a property or method in an object type.</source>
        <target state="translated">개체 형식에서 속성 또는 메서드를 선언하는 데 사용됩니다.</target>
        <note />
      </trans-unit>
      <trans-unit id="keywordDescriptionModule">
        <source>Used to associate a name with a group of related types, values, and functions, to logically separate it from other code.</source>
        <target state="translated">관련 형식, 값 및 함수 그룹과 이름을 연결하기 위해 사용되며, 다른 코드와 논리적으로 구별하기 위해 사용됩니다.</target>
        <note />
      </trans-unit>
      <trans-unit id="keywordDescriptionMutable">
        <source>Used to declare a variable, that is, a value that can be changed.</source>
        <target state="translated">변경될 수 있는 값인 변수를 선언하는 데 사용됩니다.</target>
        <note />
      </trans-unit>
      <trans-unit id="keywordDescriptionNamespace">
        <source>Used to associate a name with a group of related types and modules, to logically separate it from other code.</source>
        <target state="translated">관련 형식 및 모듈 그룹과 이름을 연결하기 위해 사용되며, 다른 코드와 논리적으로 구별하기 위해 사용됩니다.</target>
        <note />
      </trans-unit>
      <trans-unit id="keywordDescriptionNew">
        <source>Used to declare, define, or invoke a constructor that creates or that can create an object. Also used in generic parameter constraints to indicate that a type must have a certain constructor.</source>
        <target state="translated">개체를 생성하거나 생성할 수 있는 생성자를 선언하거나 정의하거나 호출하는 데 사용됩니다. 형식에 특정 생성자가 있어야 함을 나타내기 위해 제네릭 매개 변수 제약 조건에서도 사용됩니다.</target>
        <note />
      </trans-unit>
      <trans-unit id="keywordDescriptionNot">
        <source>Not actually a keyword. However, not struct in combination is used as a generic parameter constraint.</source>
        <target state="translated">실제로 키워드가 아니지만, 조합의 not struct는 제네릭 매개 변수 제약 조건으로 사용됩니다.</target>
        <note />
      </trans-unit>
      <trans-unit id="keywordDescriptionNull">
        <source>Indicates the absence of an object. Also used in generic parameter constraints.</source>
        <target state="translated">개체가 없음을 나타냅니다. 제네릭 매개 변수 제약 조건에서도 사용됩니다.</target>
        <note />
      </trans-unit>
      <trans-unit id="keywordDescriptionOf">
        <source>Used in discriminated unions to indicate the type of categories of values, and in delegate and exception declarations.</source>
        <target state="translated">구분된 공용 구조체에 사용되어 값 범주의 형식을 나타내고, 대리자 및 예외 선언에 사용됩니다.</target>
        <note />
      </trans-unit>
      <trans-unit id="keywordDescriptionOpen">
        <source>Used to make the contents of a namespace or module available without qualification.</source>
        <target state="translated">한정자 없이 사용할 수 있는 네임스페이스 또는 모듈의 콘텐츠를 만드는 데 사용됩니다.</target>
        <note />
      </trans-unit>
      <trans-unit id="keywordDescriptionOr">
        <source>Used with Boolean conditions as a Boolean or operator. Equivalent to ||. Also used in member constraints.</source>
        <target state="translated">부울 또는 연산자로 부울 조건과 함께 사용됩니다. ||와 같습니다. 멤버 제약 조건에도 사용됩니다.</target>
        <note />
      </trans-unit>
      <trans-unit id="keywordDescriptionOverride">
        <source>Used to implement a version of an abstract or virtual method that differs from the base version.</source>
        <target state="translated">기본 버전과 다른, 추상 메서드 또는 가상 메서드의 버전을 구현하는 데 사용됩니다.</target>
        <note />
      </trans-unit>
      <trans-unit id="keywordDescriptionPrivate">
        <source>Restricts access to a member to code in the same type or module.</source>
        <target state="translated">동일한 형식 또는 모듈에서 코딩하기 위해 멤버에 대한 액세스를 제한합니다.</target>
        <note />
      </trans-unit>
      <trans-unit id="keywordDescriptionPublic">
        <source>Allows access to a member from outside the type.</source>
        <target state="translated">형식 외부에서 멤버에 대한 액세스를 허용합니다.</target>
        <note />
      </trans-unit>
      <trans-unit id="keywordDescriptionRec">
        <source>Used to indicate that a function is recursive.</source>
        <target state="translated">함수가 재귀적임을 나타내는 데 사용됩니다.</target>
        <note />
      </trans-unit>
      <trans-unit id="keywordDescriptionReturn">
        <source>Used to provide a value for the result of the containing computation expression.</source>
        <target state="translated">포함하는 계산 식의 결과에 대한 값을 제공하는 데 사용됩니다.</target>
        <note />
      </trans-unit>
      <trans-unit id="keywordDescriptionReturnBang">
        <source>Used to provide a value for the result of the containing computation expression, where that value itself comes from the result another computation expression.</source>
        <target state="translated">포함하는 계산 식의 결과에 대한 값을 제공하는 데 사용되지만, 값 자체는 다른 계산 식의 결과에서 가져온 것입니다.</target>
        <note />
      </trans-unit>
      <trans-unit id="keywordDescriptionSelect">
        <source>Used in query expressions to specify what fields or columns to extract. Note that this is a contextual keyword, which means that it is not actually a reserved word and it only acts like a keyword in appropriate context.</source>
        <target state="translated">추출할 필드 또는 열을 지정하기 위해 쿼리 식에 사용됩니다. 이것은 상황별 키워드입니다. 즉 실제로 예약어가 아니며, 적절한 컨텍스트에서 키워드처럼만 작동합니다.</target>
        <note />
      </trans-unit>
      <trans-unit id="keywordDescriptionStatic">
        <source>Used to indicate a method or property that can be called without an instance of a type, or a value member that is shared among all instances of a type.</source>
        <target state="translated">형식의 인스턴스 없이 호출될 수 있는 메서드나 속성, 또는 모든 형식의 인스턴스 간 공유되는 값 멤버를 나타내는 데 사용됩니다.</target>
        <note />
      </trans-unit>
      <trans-unit id="keywordDescriptionStruct">
        <source>Used to declare a structure type. Also used in generic parameter constraints. Used for OCaml compatibility in module definitions.</source>
        <target state="translated">구조체 형식을 선언하는 데 사용됩니다. 제네릭 매개 변수 제약 조건에서도 사용됩니다. 모듈 정의에서 OCaml 호환성에 대해 사용됩니다.</target>
        <note />
      </trans-unit>
      <trans-unit id="keywordDescriptionThen">
        <source>Used in conditional expressions. Also used to perform side effects after object construction.</source>
        <target state="translated">조건식에 사용됩니다. 또한 개체 생성 후 파생 작업을 수행하는 데 사용됩니다.</target>
        <note />
      </trans-unit>
      <trans-unit id="keywordDescriptionTo">
        <source>Used in for loops to indicate a range.</source>
        <target state="translated">범위를 나타내기 위해 루프에 사용됩니다.</target>
        <note />
      </trans-unit>
      <trans-unit id="keywordDescriptionTry">
        <source>Used to introduce a block of code that might generate an exception. Used together with with or finally.</source>
        <target state="translated">예외를 생성할 수 있는 코드 블록을 지정하는 데 사용됩니다. with 또는 finally와 함께 사용됩니다.</target>
        <note />
      </trans-unit>
      <trans-unit id="keywordDescriptionType">
        <source>Used to declare a class, record, structure, discriminated union, enumeration type, unit of measure, or type abbreviation.</source>
        <target state="translated">클래스, 레코드, 구조체, 구분된 공용 구조체, 열거형 형식, 측정 단위 또는 형식 약어를 선언하는 데 사용됩니다.</target>
        <note />
      </trans-unit>
      <trans-unit id="keywordDescriptionUpcast">
        <source>Used to convert to a type that is higher in the inheritance chain.</source>
        <target state="translated">상속 체인에서 더 높은 형식으로 변환하는 데 사용됩니다.</target>
        <note />
      </trans-unit>
      <trans-unit id="keywordDescriptionUse">
        <source>Used instead of let for values that implement IDisposable</source>
        <target state="translated">IDisposable을 구현하는 값에 let 대신 사용되었습니다.</target>
        <note />
      </trans-unit>
      <trans-unit id="keywordDescriptionUseBang">
        <source>Used instead of let! in computation expressions for computation expression results that implement IDisposable.</source>
        <target state="translated">IDisposable을 구현하는 계산 식 결과를 위해 계산 식에서 let! 대신 사용됩니다.</target>
        <note />
      </trans-unit>
      <trans-unit id="keywordDescriptionVal">
        <source>Used in a signature to indicate a value, or in a type to declare a member, in limited situations.</source>
        <target state="translated">시그니처에 사용되어 값을 나타내거나 형식에 사용되어 제한된 상황에서 멤버를 선언합니다.</target>
        <note />
      </trans-unit>
      <trans-unit id="keywordDescriptionVoid">
        <source>Indicates the .NET void type. Used when interoperating with other .NET languages.</source>
        <target state="translated">.NET void 형식을 나타냅니다. 다른 .NET 언어와 상호 운용할 때 사용됩니다.</target>
        <note />
      </trans-unit>
      <trans-unit id="keywordDescriptionWhen">
        <source>Used for Boolean conditions (when guards) on pattern matches and to introduce a constraint clause for a generic type parameter.</source>
        <target state="translated">패턴 일치의 부울 조건(가드 시)으로 사용되며, 제네릭 형식 매개 변수에 대한 제약 조건 절을 지정하는 데 사용됩니다.</target>
        <note />
      </trans-unit>
      <trans-unit id="keywordDescriptionWhile">
        <source>Introduces a looping construct.</source>
        <target state="translated">루프 구문을 지정합니다.</target>
        <note />
      </trans-unit>
      <trans-unit id="keywordDescriptionWith">
        <source>Used together with the match keyword in pattern matching expressions. Also used in object expressions, record copying expressions, and type extensions to introduce member definitions, and to introduce exception handlers.</source>
        <target state="translated">패턴 일치 식에서 일치 키워드와 함께 사용됩니다. 또한 개체 식, 레코드 복사 식, 형식 확장에 사용되어 멤버 정의를 지정하고 예외 처리기를 지정합니다.</target>
        <note />
      </trans-unit>
      <trans-unit id="keywordDescriptionYield">
        <source>Used in a sequence expression to produce a value for a sequence.</source>
        <target state="translated">시퀀스에 대한 값을 생성하기 위해 시퀀스 식에 사용됩니다.</target>
        <note />
      </trans-unit>
      <trans-unit id="keywordDescriptionYieldBang">
        <source>Used in a computation expression to append the result of a given computation expression to a collection of results for the containing computation expression.</source>
        <target state="translated">포함하는 계산 식의 결과 모음에 제공된 계산 식의 결과를 추가하기 위해, 계산 식에 사용됩니다.</target>
        <note />
      </trans-unit>
      <trans-unit id="keywordDescriptionRightArrow">
        <source>In function types, delimits arguments and return values. Yields an expression (in sequence expressions); equivalent to the yield keyword. Used in match expressions</source>
        <target state="translated">함수 형식에서 인수와 반환 값을 구분합니다. 시퀀스 식에서 식을 만들며, yield 키워드와 동일합니다. 일치 식에서 사용됩니다.</target>
        <note />
      </trans-unit>
      <trans-unit id="keywordDescriptionLeftArrow">
        <source>Assigns a value to a variable.</source>
        <target state="translated">변수에 값을 할당합니다.</target>
        <note />
      </trans-unit>
      <trans-unit id="keywordDescriptionCast">
        <source>Converts a type to type that is higher in the hierarchy.</source>
        <target state="translated">계층 구조에서 더 높은 형식으로 형식을 변환합니다.</target>
        <note />
      </trans-unit>
      <trans-unit id="keywordDescriptionDynamicCast">
        <source>Converts a type to a type that is lower in the hierarchy.</source>
        <target state="translated">계층 구조에서 더 낮은 형식으로 형식을 변환합니다.</target>
        <note />
      </trans-unit>
      <trans-unit id="keywordDescriptionTypedQuotation">
        <source>Delimits a typed code quotation.</source>
        <target state="translated">형식이 지정된 코드 인용을 구분합니다.</target>
        <note />
      </trans-unit>
      <trans-unit id="keywordDescriptionUntypedQuotation">
        <source>Delimits a untyped code quotation.</source>
        <target state="translated">형식이 지정되지 않은 코드 인용을 구분합니다.</target>
        <note />
      </trans-unit>
      <trans-unit id="itemNotFoundDuringDynamicCodeGen">
        <source>{0} '{1}' not found in assembly '{2}'. A possible cause may be a version incompatibility. You may need to explicitly reference the correct version of this assembly to allow all referenced components to use the correct version.</source>
        <target state="translated">{2}' 어셈블리에서 {0} '{1}'을(를) 찾을 수 없습니다. 가능한 원인은 버전이 호환되지 않기 때문일 수 있습니다. 참조된 모든 구성 요소에서 올바른 버전을 사용할 수 있게 하려면 이 어셈블리의 올바른 버전을 명시적으로 참조해야 할 수 있습니다.</target>
        <note />
      </trans-unit>
      <trans-unit id="itemNotFoundInTypeDuringDynamicCodeGen">
        <source>{0} '{1}' not found in type '{2}' from assembly '{3}'. A possible cause may be a version incompatibility. You may need to explicitly reference the correct version of this assembly to allow all referenced components to use the correct version.</source>
        <target state="translated">{3}' 어셈블리의 '{2}' 형식에서 {0} '{1}'을(를) 찾을 수 없습니다. 가능한 원인은 버전이 호환되지 않기 때문일 수 있습니다. 참조된 모든 구성 요소에서 올바른 버전을 사용할 수 있게 하려면 이 어셈블리의 올바른 버전을 명시적으로 참조해야 할 수 있습니다.</target>
        <note />
      </trans-unit>
      <trans-unit id="descriptionWordIs">
        <source>is</source>
        <target state="translated">은(는)</target>
        <note />
      </trans-unit>
      <trans-unit id="notAFunction">
        <source>This value is not a function and cannot be applied.</source>
        <target state="translated">이 값은 함수가 아니며 적용할 수 없습니다.</target>
        <note />
      </trans-unit>
      <trans-unit id="notAFunctionButMaybeIndexerWithName">
        <source>This value is not a function and cannot be applied. Did you intend to access the indexer via '{0}.[index]'?</source>
        <target state="translated">이 값은 함수가 아니며 적용할 수 없습니다. '{0}.[index]'를 통해 인덱서에 액세스하려고 했습니까?</target>
        <note />
      </trans-unit>
      <trans-unit id="notAFunctionButMaybeIndexer">
        <source>This expression is not a function and cannot be applied. Did you intend to access the indexer via 'expr.[index]'?</source>
        <target state="translated">이 표현식은 함수가 아니며 적용할 수 없습니다. 'expr.[index]'를 통해 인덱서에 액세스하려고 했습니까?</target>
        <note />
      </trans-unit>
      <trans-unit id="notAFunctionButMaybeDeclaration">
        <source>This value is not a function and cannot be applied. Did you forget to terminate a declaration?</source>
        <target state="translated">이 값은 함수가 아니며 적용할 수 없습니다. 선언을 종료해야 합니다.</target>
        <note />
      </trans-unit>
      <trans-unit id="ArgumentsInSigAndImplMismatch">
        <source>The argument names in the signature '{0}' and implementation '{1}' do not match. The argument name from the signature file will be used. This may cause problems when debugging or profiling.</source>
        <target state="translated">시그니처 '{0}'과(와) 구현 '{1}'의 인수 이름이 일치하지 않습니다. 시그니처 파일의 인수 이름이 사용됩니다. 이로 인해 디버깅 또는 프로파일링 시 문제가 발생할 수 있습니다.</target>
        <note />
      </trans-unit>
      <trans-unit id="pickleUnexpectedNonZero">
        <source>An error occurred while reading the F# metadata of assembly '{0}'. A reserved construct was utilized. You may need to upgrade your F# compiler or use an earlier version of the assembly that doesn't make use of a specific construct.</source>
        <target state="translated">'{0}' 어셈블리의 F# 메타데이터를 읽는 동안 오류가 발생했습니다. 예약 구문이 활용되었습니다. F# 컴파일러를 업그레이드하거나 특정 구문을 사용하지 않는 이전 버전의 어셈블리를 사용해야 할 수 있습니다.</target>
        <note />
      </trans-unit>
      <trans-unit id="tcTupleMemberNotNormallyUsed">
        <source>This method or property is not normally used from F# code, use an explicit tuple pattern for deconstruction instead.</source>
        <target state="translated">이 메서드 또는 속성은 일반적으로 F# 코드에서 사용되지 않습니다. 대신 분해에 대해 명시적 튜플 패턴을 사용하세요.</target>
        <note />
      </trans-unit>
      <trans-unit id="implicitlyDiscardedInSequenceExpression">
        <source>This expression returns a value of type '{0}' but is implicitly discarded. Consider using 'let' to bind the result to a name, e.g. 'let result = expression'. If you intended to use the expression as a value in the sequence then use an explicit 'yield'.</source>
        <target state="translated">이 식은 '{0}' 형식의 값을 반환하지만 암시적으로 삭제됩니다. 'let'을 사용하여 결과를 이름에 바인딩하세요(예: 'let result = expression'). 식을 시퀀스의 값으로 사용하려면 명시적 'yield'를 사용하세요.</target>
        <note />
      </trans-unit>
      <trans-unit id="implicitlyDiscardedSequenceInSequenceExpression">
        <source>This expression returns a value of type '{0}' but is implicitly discarded. Consider using 'let' to bind the result to a name, e.g. 'let result = expression'. If you intended to use the expression as a value in the sequence then use an explicit 'yield!'.</source>
        <target state="translated">이 식은 '{0}' 형식의 값을 반환하지만 암시적으로 삭제됩니다. 'let'을 사용하여 결과를 이름에 바인딩하세요(예: 'let result = expression'). 식을 시퀀스의 값으로 사용하려면 명시적 'yield!'를 사용하세요.</target>
        <note />
      </trans-unit>
      <trans-unit id="keywordDescriptionMatchBang">
        <source>Used in computation expressions to pattern match directly over the result of another computation expression.</source>
        <target state="translated">다른 계산 식의 결과에 대해 직접적으로 패턴 일치에 대한 계산 식에 사용됩니다.</target>
        <note />
      </trans-unit>
      <trans-unit id="ilreadFileChanged">
        <source>The file '{0}' changed on disk unexpectedly, please reload.</source>
        <target state="translated">'{0}' 파일이 디스크에서 예기치 않게 변경되었습니다. 다시 로드하세요.</target>
        <note />
      </trans-unit>
      <trans-unit id="writeToReadOnlyByref">
        <source>The byref pointer is readonly, so this write is not permitted.</source>
        <target state="translated">byref 포인터는 읽기 전용이므로 이 쓰기가 허용되지 않습니다.</target>
        <note />
      </trans-unit>
      <trans-unit id="tastValueMustBeMutable">
        <source>A value must be mutable in order to mutate the contents or take the address of a value type, e.g. 'let mutable x = ...'</source>
        <target state="translated">내용을 변경하거나 값 형식의 주소를 사용하려면 값을 변경할 수 있어야 합니다(예: 'let mutable x = ...').</target>
        <note />
      </trans-unit>
      <trans-unit id="readOnlyAttributeOnStructWithMutableField">
        <source>A ReadOnly attribute has been applied to a struct type with a mutable field.</source>
        <target state="translated">변경할 수 있는 필드가 있는 구조체 형식에 ReadOnly 특성이 적용되었습니다.</target>
        <note />
      </trans-unit>
      <trans-unit id="tcByrefReturnImplicitlyDereferenced">
        <source>A byref pointer returned by a function or method is implicitly dereferenced as of F# 4.5. To acquire the return value as a pointer, use the address-of operator, e.g. '&amp;f(x)' or '&amp;obj.Method(arg1, arg2)'.</source>
        <target state="translated">함수 또는 메서드에 의해 반환된 byref 포인터가 F# 4.5부터 암시적으로 역참조됩니다. 포인터로 반환 값을 가져오려면 address-of 연산자를 사용하세요(예: '&amp;f(x)' 또는 '&amp;obj.Method(arg1, arg2)').</target>
        <note />
      </trans-unit>
      <trans-unit id="tcByRefLikeNotStruct">
        <source>A type annotated with IsByRefLike must also be a struct. Consider adding the [&lt;Struct&gt;] attribute to the type.</source>
        <target state="translated">IsByRefLike로 주석이 추가된 형식은 구조체여야 합니다. 형식에 [&lt;Struct&gt;] 특성을 추가하세요.</target>
        <note />
      </trans-unit>
      <trans-unit id="chkNoByrefAddressOfLocal">
        <source>The address of the variable '{0}' or a related expression cannot be used at this point. This is to ensure the address of the local value does not escape its scope.</source>
        <target state="translated">지금은 '{0}' 변수의 주소 또는 관련 식을 사용할 수 없습니다. 로컬 값의 주소가 범위를 벗어나지 않도록 하기 위한 것입니다.</target>
        <note />
      </trans-unit>
      <trans-unit id="chkNoWriteToLimitedSpan">
        <source>This value can't be assigned because the target '{0}' may refer to non-stack-local memory, while the expression being assigned is assessed to potentially refer to stack-local memory. This is to help prevent pointers to stack-bound memory escaping their scope.</source>
        <target state="translated">'{0}' 대상이 비스택 로컬 메모리를 참조할 수 있는데, 할당되는 식은 잠재적으로 스택 로컬 메모리를 참조하도록 평가되므로 이 값을 할당할 수 없습니다. 스택에 바인딩된 메모리에 대한 포인터가 범위를 벗어나지 않도록 하기 위한 것입니다.</target>
        <note />
      </trans-unit>
      <trans-unit id="tastValueMustBeLocal">
        <source>A value defined in a module must be mutable in order to take its address, e.g. 'let mutable x = ...'</source>
        <target state="translated">해당 주소를 사용하려면 모듈에 정의된 값이 변경 가능해야 합니다(예: 'let mutable x = ...').</target>
        <note />
      </trans-unit>
      <trans-unit id="tcIsReadOnlyNotStruct">
        <source>A type annotated with IsReadOnly must also be a struct. Consider adding the [&lt;Struct&gt;] attribute to the type.</source>
        <target state="translated">IsReadOnly로 주석이 추가된 형식은 구조체여야 합니다. 형식에 [&lt;Struct&gt;] 특성을 추가하세요.</target>
        <note />
      </trans-unit>
      <trans-unit id="chkStructsMayNotReturnAddressesOfContents">
        <source>Struct members cannot return the address of fields of the struct by reference</source>
        <target state="translated">구조체 멤버는 구조체의 필드 주소를 참조로 반환할 수 없습니다.</target>
        <note />
      </trans-unit>
      <trans-unit id="chkNoByrefLikeFunctionCall">
        <source>The function or method call cannot be used at this point, because one argument that is a byref of a non-stack-local Span or IsByRefLike type is used with another argument that is a stack-local Span or IsByRefLike type. This is to ensure the address of the local value does not escape its scope.</source>
        <target state="translated">비스택 로컬 Span 또는 IsByRefLike 형식의 byref인 한 인수가 스택 로컬 Span 또는 IsByRefLike 형식인 다른 인수와 함께 사용되므로 지금은 함수 또는 메서드 호출을 사용할 수 없습니다. 로컬 값의 주소가 범위를 벗어나지 않도록 하기 위한 것입니다.</target>
        <note />
      </trans-unit>
      <trans-unit id="chkNoByrefAddressOfValueFromExpression">
        <source>The address of a value returned from the expression cannot be used at this point. This is to ensure the address of the local value does not escape its scope.</source>
        <target state="translated">지금은 식에서 반환된 값의 주소를 사용할 수 없습니다. 로컬 값의 주소가 범위를 벗어나지 않도록 하기 위한 것입니다.</target>
        <note />
      </trans-unit>
      <trans-unit id="chkNoSpanLikeVariable">
        <source>The Span or IsByRefLike variable '{0}' cannot be used at this point. This is to ensure the address of the local value does not escape its scope.</source>
        <target state="translated">지금은 Span 또는 IsByRefLike 변수 '{0}'을(를) 사용할 수 없습니다. 로컬 값의 주소가 범위를 벗어나지 않도록 하기 위한 것입니다.</target>
        <note />
      </trans-unit>
      <trans-unit id="chkNoSpanLikeValueFromExpression">
        <source>A Span or IsByRefLike value returned from the expression cannot be used at ths point. This is to ensure the address of the local value does not escape its scope.</source>
        <target state="translated">지금은 식에서 반환된 Span 또는 IsByRefLike 값을 사용할 수 없습니다. 로컬 값의 주소가 범위를 벗어나지 않도록 하기 위한 것입니다.</target>
        <note />
      </trans-unit>
      <trans-unit id="tastCantTakeAddressOfExpression">
        <source>Cannot take the address of the value returned from the expression. Assign the returned value to a let-bound value before taking the address.</source>
        <target state="translated">식에서 반환된 값의 주소를 가져올 수 없습니다. 주소를 가져오기 전에 반환된 값을 let 바인딩 값에 할당하세요.</target>
        <note />
      </trans-unit>
      <trans-unit id="parsUnmatchedBraceBar">
        <source>Unmatched '{{|'</source>
        <target state="translated">'{{|'의 짝이 맞지 않습니다.</target>
        <note />
      </trans-unit>
      <trans-unit id="typeInfoAnonRecdField">
        <source>anonymous record field</source>
        <target state="translated">무명 레코드 필드</target>
        <note />
      </trans-unit>
      <trans-unit id="tcExceptionConstructorDoesNotHaveFieldWithGivenName">
        <source>The exception '{0}' does not have a field named '{1}'.</source>
        <target state="translated">'{0}' 예외에 '{1}'(이)라는 필드가 없습니다.</target>
        <note />
      </trans-unit>
      <trans-unit id="tcActivePatternsDoNotHaveFields">
        <source>Active patterns do not have fields. This syntax is invalid.</source>
        <target state="translated">활성 패턴에 필드가 없습니다. 이 구문은 유효하지 않습니다.</target>
        <note />
      </trans-unit>
      <trans-unit id="tcConstructorDoesNotHaveFieldWithGivenName">
        <source>The constructor does not have a field named '{0}'.</source>
        <target state="translated">생성자에 '{0}'(이)라는 필드가 없습니다.</target>
        <note />
      </trans-unit>
      <trans-unit id="tcAnonRecdCcuMismatch">
        <source>Two anonymous record types are from different assemblies '{0}' and '{1}'</source>
        <target state="translated">두 무명 레코드 형식은 서로 다른 어셈블리 '{0}' 및 '{1}'에서 가져왔습니다.</target>
        <note />
      </trans-unit>
      <trans-unit id="tcAnonRecdFieldNameMismatch">
        <source>This anonymous record does not exactly match the expected shape. Add the missing fields {0} and remove the extra fields {1}.</source>
        <target state="translated">이 익명 레코드는 필요한 도형과 정확하게 일치하지 않습니다. 누락된 필드 {0}을(를) 추가하고 추가 필드 {1}을(를) 제거하세요.</target>
        <note />
      </trans-unit>
      <trans-unit id="tcCannotCallExtensionMethodInrefToByref">
        <source>Cannot call the byref extension method '{0}. The first parameter requires the value to be mutable or a non-readonly byref type.</source>
        <target state="translated">byref 확장 메서드 '{0}'을(를) 호출할 수 없습니다. 첫 번째 매개 변수는 변경할 수 있거나 읽기 전용이 아닌 byref 형식인 값이 필요합니다.</target>
        <note />
      </trans-unit>
      <trans-unit id="tcByrefsMayNotHaveTypeExtensions">
        <source>Byref types are not allowed to have optional type extensions.</source>
        <target state="translated">byref 형식에는 선택적 형식 확장을 사용할 수 없습니다.</target>
        <note />
      </trans-unit>
      <trans-unit id="tcCannotPartiallyApplyExtensionMethodForByref">
        <source>Cannot partially apply the extension method '{0}' because the first parameter is a byref type.</source>
        <target state="translated">첫 번째 매개 변수가 byref 형식이므로 '{0}' 확장 메서드를 부분적으로 적용할 수 없습니다.</target>
        <note />
      </trans-unit>
      <trans-unit id="tcTypeDoesNotInheritAttribute">
        <source>This type does not inherit Attribute, it will not work correctly with other .NET languages.</source>
        <target state="translated">이 형식을 특성을 상속하지 않으므로 다른 .NET 언어에서 올바로 작동하지 않습니다.</target>
        <note />
      </trans-unit>
      <trans-unit id="parsInvalidAnonRecdExpr">
        <source>Invalid anonymous record expression</source>
        <target state="translated">잘못된 무명 레코드 식</target>
        <note />
      </trans-unit>
      <trans-unit id="parsInvalidAnonRecdType">
        <source>Invalid anonymous record type</source>
        <target state="translated">잘못된 무명 레코드 형식</target>
        <note />
      </trans-unit>
      <trans-unit id="tcCopyAndUpdateNeedsRecordType">
        <source>The input to a copy-and-update expression that creates an anonymous record must be either an anonymous record or a record</source>
        <target state="translated">무명 레코드를 만드는 복사 및 업데이트 식의 입력은 무명 레코드이거나 레코드여야 합니다.</target>
        <note />
      </trans-unit>
      <trans-unit id="chkInvalidFunctionParameterType">
        <source>The parameter '{0}' has an invalid type '{1}'. This is not permitted by the rules of Common IL.</source>
        <target state="translated">'{0}' 매개 변수에 잘못된 형식 '{1}'이(가) 있습니다. 이 형식은 공통 IL의 규칙에서 허용하지 않습니다.</target>
        <note />
      </trans-unit>
      <trans-unit id="chkInvalidFunctionReturnType">
        <source>The function or method has an invalid return type '{0}'. This is not permitted by the rules of Common IL.</source>
        <target state="translated">함수 또는 메서드에 잘못된 반환 형식 '{0}'이(가) 있습니다. 이는 공통 IL의 규칙에서 허용하지 않습니다.</target>
        <note />
      </trans-unit>
      <trans-unit id="typrelNoImplementationGivenSeveral">
        <source>No implementation was given for those members: {0}</source>
        <target state="translated">멤버 {0}에 지정된 구현이 없습니다.</target>
        <note />
      </trans-unit>
      <trans-unit id="typrelNoImplementationGivenSeveralWithSuggestion">
        <source>No implementation was given for those members: {0}Note that all interface members must be implemented and listed under an appropriate 'interface' declaration, e.g. 'interface ... with member ...'.</source>
        <target state="translated">멤버 {0}에 지정된 구현이 없습니다. 모든 인터페이스 멤버가 구현되어 적절한 'interface' 선언에 나열되어야 합니다(예: 'interface ... with member ...').</target>
        <note />
      </trans-unit>
      <trans-unit id="typrelNoImplementationGivenSeveralTruncated">
        <source>No implementation was given for those members (some results omitted): {0}</source>
        <target state="translated">멤버 {0}에 지정된 구현이 없습니다(일부 결과는 생략됨).</target>
        <note />
      </trans-unit>
      <trans-unit id="typrelNoImplementationGivenSeveralTruncatedWithSuggestion">
        <source>No implementation was given for those members (some results omitted): {0}Note that all interface members must be implemented and listed under an appropriate 'interface' declaration, e.g. 'interface ... with member ...'.</source>
        <target state="translated">멤버 {0}에 지정된 구현이 없습니다(일부 결과는 생략됨). 모든 인터페이스 멤버가 구현되어 적절한 'interface' 선언에 나열되어야 합니다(예: 'interface ... with member ...').</target>
        <note />
      </trans-unit>
      <trans-unit id="expressionHasNoName">
        <source>Expression does not have a name.</source>
        <target state="translated">식에 이름이 없습니다.</target>
        <note />
      </trans-unit>
      <trans-unit id="chkNoFirstClassNameOf">
        <source>Using the 'nameof' operator as a first-class function value is not permitted.</source>
        <target state="translated">'nameof' 연산자는 첫 번째 클래스 함수 값으로 사용할 수 없습니다.</target>
        <note />
      </trans-unit>
      <trans-unit id="optsPathMap">
        <source>Maps physical paths to source path names output by the compiler</source>
        <target state="translated">컴파일러에서 실제 경로를 소스 경로 이름 출력에 매핑합니다.</target>
        <note />
      </trans-unit>
      <trans-unit id="fscPathMapDebugRequiresPortablePdb">
        <source>--pathmap can only be used with portable PDBs (--debug:portable or --debug:embedded)</source>
        <target state="translated">--pathmap은 이식 가능한 PDB에만 사용할 수 있습니다(--debug:portable 또는 --debug:embedded).</target>
        <note />
      </trans-unit>
      <trans-unit id="optsInvalidPathMapFormat">
        <source>Invalid path map. Mappings must be comma separated and of the format 'path=sourcePath'</source>
        <target state="translated">잘못된 경로 맵입니다. 매핑은 쉼표로 구분되어야 하며 'path=sourcePath' 형식이어야 합니다.</target>
        <note />
      </trans-unit>
      <trans-unit id="optsCompilerTool">
        <source>Reference an assembly or directory containing a design time tool (Short form: -t)</source>
        <target state="translated">디자인 타임 도구를 포함하는 어셈블리 또는 디렉터리를 참조합니다(약식: -t).</target>
        <note />
      </trans-unit>
      <trans-unit id="packageManagerUnknown">
        <source>Package manager key '{0}' was not registered in {1}. Currently registered: {2}</source>
        <target state="translated">패키지 관리자 키 '{0}'이(가) {1}에 등록되지 않았습니다. 현재 {2}이(가) 등록되었습니다.</target>
        <note />
      </trans-unit>
      <trans-unit id="packageManagerError">
        <source>{0}</source>
        <target state="translated">{0}</target>
        <note />
      </trans-unit>
      <trans-unit id="couldNotLoadDependencyManagerExtension">
        <source>The dependency manager extension {0} could not be loaded. Message: {1}</source>
        <target state="translated">종속성 관리자 확장 {0}을(를) 로드할 수 없습니다. 메시지: {1}</target>
        <note />
      </trans-unit>
    </body>
  </file>
</xliff><|MERGE_RESOLUTION|>--- conflicted
+++ resolved
@@ -4,20 +4,12 @@
     <body>
       <trans-unit id="buildInvalidSourceFileExtensionML">
         <source>The file extension of '{0}' is not recognized. Source files must have extension .fs, .fsi, .fsx or .fsscript. To enable the deprecated use of .ml or .mli extensions, use '--langversion:5.0' and '--mlcompatibility'.</source>
-<<<<<<< HEAD
-        <target state="new">The file extension of '{0}' is not recognized. Source files must have extension .fs, .fsi, .fsx or .fsscript. To enable the deprecated use of .ml or .mli extensions, use '--langversion:5.0' and '--mlcompatibility'.</target>
-=======
         <target state="translated">'{0}'의 파일 확장자가 인식되지 않습니다. 원본 파일의 확장자는 .fs, .fsi, .fsx 또는 .fsscript여야 합니다. 더 이상 사용되지 않는 .ml 또는 .mli 확장자를 사용하려면 '--langversion:5.0' 및 '--mlcompatibility'를 사용하세요.</target>
->>>>>>> 97c3d7b4
         <note />
       </trans-unit>
       <trans-unit id="buildInvalidSourceFileExtensionUpdated">
         <source>The file extension of '{0}' is not recognized. Source files must have extension .fs, .fsi, .fsx or .fsscript</source>
-<<<<<<< HEAD
-        <target state="new">The file extension of '{0}' is not recognized. Source files must have extension .fs, .fsi, .fsx or .fsscript</target>
-=======
         <target state="translated">'{0}'의 파일 확장명을 인식할 수 없습니다. 원본 파일의 확장명은 .fs, .fsi, .fsx 또는 .fsscript여야 합니다.</target>
->>>>>>> 97c3d7b4
         <note />
       </trans-unit>
       <trans-unit id="chkFeatureNotLanguageSupported">
@@ -187,11 +179,7 @@
       </trans-unit>
       <trans-unit id="featureMLCompatRevisions">
         <source>ML compatibility revisions</source>
-<<<<<<< HEAD
-        <target state="new">ML compatibility revisions</target>
-=======
         <target state="translated">ML 호환성 개정</target>
->>>>>>> 97c3d7b4
         <note />
       </trans-unit>
       <trans-unit id="featureNameOf">
@@ -319,14 +307,11 @@
         <target state="translated">'InlineIfLambda' 특성이 서명에 있지만 구현에는 없습니다.</target>
         <note />
       </trans-unit>
-<<<<<<< HEAD
-=======
       <trans-unit id="invalidXmlDocPosition">
         <source>XML comment is not placed on a valid language element.</source>
         <target state="translated">XML 주석이 유효한 언어 요소에 배치되어 있지 않습니다.</target>
         <note />
       </trans-unit>
->>>>>>> 97c3d7b4
       <trans-unit id="keywordDescriptionConst">
         <source>Keyword to specify a constant literal as a type parameter argument in Type Providers.</source>
         <target state="translated">상수 리터럴을 형식 공급자의 형식 매개 변수 인수로 지정하는 키워드입니다.</target>
@@ -339,11 +324,7 @@
       </trans-unit>
       <trans-unit id="lexIfOCaml">
         <source>IF-FSHARP/IF-CAML regions are no longer supported</source>
-<<<<<<< HEAD
-        <target state="new">IF-FSHARP/IF-CAML regions are no longer supported</target>
-=======
         <target state="translated">IF-FSHARP/IF-CAML 영역은 더 이상 지원되지 않습니다.</target>
->>>>>>> 97c3d7b4
         <note />
       </trans-unit>
       <trans-unit id="lexRBraceInInterpolatedString">
@@ -363,65 +344,37 @@
       </trans-unit>
       <trans-unit id="mlCompatError">
         <source>This construct is deprecated. {0}. You can enable this feature by using '--langversion:5.0' and '--mlcompatibility'.</source>
-<<<<<<< HEAD
-        <target state="new">This construct is deprecated. {0}. You can enable this feature by using '--langversion:5.0' and '--mlcompatibility'.</target>
-=======
         <target state="translated">이 구성은 더 이상 사용되지 않습니다. {0}. '--langversion:5.0' 및 '--mlcompatibility'를 사용하여 이 기능을 활성화할 수 있습니다.</target>
->>>>>>> 97c3d7b4
         <note />
       </trans-unit>
       <trans-unit id="mlCompatKeyword">
         <source>In previous versions of F# '{0}' was a reserved keyword but the use of this keyword is now deprecated</source>
-<<<<<<< HEAD
-        <target state="new">In previous versions of F# '{0}' was a reserved keyword but the use of this keyword is now deprecated</target>
-=======
         <target state="translated">이전 버전의 F#에서 '{0}'은(는) 예약된 키워드였지만 이 키워드의 사용은 이제 더 이상 사용되지 않습니다.</target>
->>>>>>> 97c3d7b4
         <note />
       </trans-unit>
       <trans-unit id="mlCompatLightOffNoLongerSupported">
         <source>The use of '#light \"off\"' or '#indent \"off\"' was deprecated in F# 2.0 and is no longer supported</source>
-<<<<<<< HEAD
-        <target state="new">The use of '#light \"off\"' or '#indent \"off\"' was deprecated in F# 2.0 and is no longer supported</target>
-=======
         <target state="translated">'#light \"off\"' 또는 '#indent \"off\"'의 사용은 F# 2.0에서 더 이상 사용되지 않으며 더 이상 지원되지 않습니다.</target>
->>>>>>> 97c3d7b4
         <note />
       </trans-unit>
       <trans-unit id="mlCompatMultiPrefixTyparsNoLongerSupported">
         <source>The use of multiple parenthesized type parameters before a generic type name such as '(int, int) Map' was deprecated in F# 2.0 and is no longer supported</source>
-<<<<<<< HEAD
-        <target state="new">The use of multiple parenthesized type parameters before a generic type name such as '(int, int) Map' was deprecated in F# 2.0 and is no longer supported</target>
-=======
         <target state="translated">'(int, int) Map'과 같은 제네릭 형식 이름 앞에 괄호로 묶인 여러 형식 매개 변수를 사용하는 것은 F# 2.0에서 더 이상 사용되지 않으며 더 이상 지원되지 않습니다.</target>
->>>>>>> 97c3d7b4
         <note />
       </trans-unit>
       <trans-unit id="mlCompatSigColonNoLongerSupported">
         <source>The use of 'module M: sig ... end ' was deprecated in F# 2.0 and is no longer supported. Change the ':' to an '=' and remove the 'sig' and 'end' and use indentation instead</source>
-<<<<<<< HEAD
-        <target state="new">The use of 'module M: sig ... end ' was deprecated in F# 2.0 and is no longer supported. Change the ':' to an '=' and remove the 'sig' and 'end' and use indentation instead</target>
-=======
         <target state="translated">'module M: ​​sig ... end '의 사용은 F# 2.0에서 더 이상 사용되지 않으며 더 이상 지원되지 않습니다. ':'를 '='로 변경하고 'sig'와 'end'를 제거하고 들여쓰기를 대신 사용하세요.</target>
->>>>>>> 97c3d7b4
         <note />
       </trans-unit>
       <trans-unit id="mlCompatSigEndNoLongerSupported">
         <source>The use of 'module M = sig ... end ' was deprecated in F# 2.0 and is no longer supported. Remove the 'sig' and 'end' and use indentation instead</source>
-<<<<<<< HEAD
-        <target state="new">The use of 'module M = sig ... end ' was deprecated in F# 2.0 and is no longer supported. Remove the 'sig' and 'end' and use indentation instead</target>
-=======
         <target state="translated">'module M = sig ... end '의 사용은 F# 2.0에서 더 이상 사용되지 않으며 더 이상 지원되지 않습니다. 'sig'와 'end'를 제거하고 들여쓰기를 대신 사용하세요.</target>
->>>>>>> 97c3d7b4
         <note />
       </trans-unit>
       <trans-unit id="mlCompatStructEndNoLongerSupported">
         <source>The use of 'module M = struct ... end ' was deprecated in F# 2.0 and is no longer supported. Remove the 'struct' and 'end' and use indentation instead</source>
-<<<<<<< HEAD
-        <target state="new">The use of 'module M = struct ... end ' was deprecated in F# 2.0 and is no longer supported. Remove the 'struct' and 'end' and use indentation instead</target>
-=======
         <target state="translated">'module M = struct ... end '의 사용은 F# 2.0에서 더 이상 사용되지 않으며 더 이상 지원되지 않습니다. 'struct'와 'end'를 제거하고 들여쓰기를 대신 사용하세요.</target>
->>>>>>> 97c3d7b4
         <note />
       </trans-unit>
       <trans-unit id="nativeResourceFormatError">
@@ -740,13 +693,8 @@
         <note />
       </trans-unit>
       <trans-unit id="tcNoEagerConstraintApplicationAttribute">
-<<<<<<< HEAD
         <source>Using methods with 'NoEagerConstraintApplicationAttribute' requires /langversion:6.0 or later</source>
         <target state="new">Using methods with 'NoEagerConstraintApplicationAttribute' requires /langversion:6.0 or later</target>
-=======
-        <source>Using methods with 'NoEagerConstraintApplicationAttribute' requires /langversion:preview or later</source>
-        <target state="translated">'NoEagerConstraintApplicationAttribute'와 함께 메서드를 사용하려면 /langversion:preview 이상이 필요합니다.</target>
->>>>>>> 97c3d7b4
         <note />
       </trans-unit>
       <trans-unit id="tcNotAFunctionButIndexerIndexingNotYetEnabled">
@@ -4371,11 +4319,7 @@
       </trans-unit>
       <trans-unit id="tcLiteralAttributeRequiresConstantValue">
         <source>A declaration may only be the [&lt;Literal&gt;] attribute if a constant value is also given, e.g. 'val x: int = 1'</source>
-<<<<<<< HEAD
-        <target state="new">A declaration may only be the [&lt;Literal&gt;] attribute if a constant value is also given, e.g. 'val x: int = 1'</target>
-=======
         <target state="translated">상수 값도 지정된 경우(예: 'val x: int = 1')에만 선언은 [&lt;Literal&gt;] 특성일 수 있습니다.</target>
->>>>>>> 97c3d7b4
         <note />
       </trans-unit>
       <trans-unit id="tcValueInSignatureRequiresLiteralAttribute">
