--- conflicted
+++ resolved
@@ -537,11 +537,7 @@
 
               // Remove any virtuals that are signature-equivalent to virtuals in subtypes, except for newslots
               // That is, keep if it's 
-<<<<<<< HEAD
-              ///      (a) not virtual
-=======
               //       (a) not virtual
->>>>>>> 97c3d7b4
               //       (b) is a new slot or 
               //       (c) not equivalent
               // We keep virtual finals around for error detection later on
