// Copyright (c) Microsoft Corporation.  All Rights Reserved.  See License.txt in the project root for license information.

/// Print Signatures/Types, for signatures, intellisense, quick info, FSI responses
module internal FSharp.Compiler.NicePrint

open FSharp.Compiler 
open FSharp.Compiler.AbstractIL 
open FSharp.Compiler.AbstractIL.IL 
open FSharp.Compiler.AbstractIL.Internal 
open FSharp.Compiler.AbstractIL.Internal.Library
open FSharp.Compiler.AttributeChecking
open FSharp.Compiler.ErrorLogger
open FSharp.Compiler.Infos
open FSharp.Compiler.InfoReader
open FSharp.Compiler.Layout
open FSharp.Compiler.Layout.TaggedTextOps
open FSharp.Compiler.Lib
open FSharp.Compiler.PrettyNaming
open FSharp.Compiler.Rational
open FSharp.Compiler.SyntaxTree
open FSharp.Compiler.TcGlobals
open FSharp.Compiler.TypedTree
open FSharp.Compiler.TypedTreeBasics
open FSharp.Compiler.TypedTreeOps

open FSharp.Core.Printf

[<AutoOpen>]
module internal PrintUtilities = 
    let bracketIfL x lyt = if x then bracketL lyt else lyt

    let squareAngleL x = LeftL.leftBracketAngle ^^ x ^^ RightL.rightBracketAngle

    let angleL x = sepL Literals.leftAngle ^^ x ^^ rightL Literals.rightAngle

    let braceL x = wordL Literals.leftBrace ^^ x ^^ wordL Literals.rightBrace

    let braceBarL x = wordL Literals.leftBraceBar ^^ x ^^ wordL Literals.rightBraceBar

    let comment str = wordL (tagText (sprintf "(* %s *)" str))

    let layoutsL (ls: layout list) : layout =
        match ls with
        | [] -> emptyL
        | [x] -> x
        | x :: xs -> List.fold (^^) x xs 

    let suppressInheritanceAndInterfacesForTyInSimplifiedDisplays g amap m ty = 
        isEnumTy g ty || isDelegateTy g ty || ExistsHeadTypeInEntireHierarchy g amap m ty g.exn_tcr || ExistsHeadTypeInEntireHierarchy g amap m ty g.tcref_System_Attribute 

    let applyMaxMembers maxMembers (allDecls: _ list) = 
        match maxMembers with 
        | Some n when allDecls.Length > n -> (allDecls |> List.truncate n) @ [wordL (tagPunctuation "...")] 
        | _ -> allDecls

    /// fix up a name coming from IL metadata by quoting "funny" names (keywords, otherwise invalid identifiers)
    let adjustILName n =
        n |> Lexhelp.Keywords.QuoteIdentifierIfNeeded

    // Put the "+ N overloads" into the layout
    let shrinkOverloads layoutFunction resultFunction group = 
        match group with 
        | [x] -> [resultFunction x (layoutFunction x)] 
        | (x :: rest) -> [ resultFunction x (layoutFunction x -- leftL (tagText (match rest.Length with 1 -> FSComp.SR.nicePrintOtherOverloads1() | n -> FSComp.SR.nicePrintOtherOverloadsN(n)))) ] 
        | _ -> []
    
    let layoutTyconRefImpl isAttribute (denv: DisplayEnv) (tcref: TyconRef) = 
        let demangled = 
            let name =
                if denv.includeStaticParametersInTypeNames then 
                    tcref.DisplayNameWithStaticParameters 
                elif tcref.DisplayName = tcref.DisplayNameWithStaticParameters then
                    tcref.DisplayName // has no static params
                else
                    tcref.DisplayName+"<...>" // shorten
            if isAttribute && name.EndsWithOrdinal("Attribute") then
                String.dropSuffix name "Attribute"
            else 
                name
        let tyconTextL =
            tagEntityRefName tcref demangled
            |> mkNav tcref.DefinitionRange
            |> wordL
        if denv.shortTypeNames then 
            tyconTextL
        else
            let path = tcref.CompilationPath.DemangledPath
            let path =
                if denv.includeStaticParametersInTypeNames then
                    path
                else
                    path |> List.map (fun s -> 
                        let i = s.IndexOf(',')
                        if i <> -1 then s.Substring(0, i)+"<...>" // apparently has static params, shorten
                        else s)
            let pathText = trimPathByDisplayEnv denv path
            if pathText = "" then tyconTextL else leftL (tagUnknownEntity pathText) ^^ tyconTextL

    let layoutBuiltinAttribute (denv: DisplayEnv) (attrib: BuiltinAttribInfo) =
        let tcref = attrib.TyconRef
        squareAngleL (layoutTyconRefImpl true denv tcref)

module private PrintIL = 

    let fullySplitILTypeRef (tref: ILTypeRef) = 
        (List.collect IL.splitNamespace (tref.Enclosing @ [PrettyNaming.DemangleGenericTypeName tref.Name])) 

    let layoutILTypeRefName denv path =
        let path = 
            match path with 
            | [ "System"; "Void" ] -> ["unit"]
            | [ "System"; "Object" ] -> ["obj"]
            | [ "System"; "String" ] -> ["string"]
            | [ "System"; "Single" ] -> ["float32"]
            | [ "System"; "Double" ] -> ["float"]
            | [ "System"; "Decimal"] -> ["decimal"]
            | [ "System"; "Char" ] -> ["char"]
            | [ "System"; "Byte" ] -> ["byte"]
            | [ "System"; "SByte" ] -> ["sbyte"]
            | [ "System"; "Int16" ] -> ["int16"]
            | [ "System"; "Int32" ] -> ["int" ]
            | [ "System"; "Int64" ] -> ["int64" ]
            | [ "System"; "UInt16" ] -> ["uint16" ]
            | [ "System"; "UInt32" ] -> ["uint32" ]
            | [ "System"; "UInt64" ] -> ["uint64" ]
            | [ "System"; "IntPtr" ] -> ["nativeint" ]
            | [ "System"; "UIntPtr" ] -> ["unativeint" ]
            | [ "System"; "Boolean"] -> ["bool"]
            | _ -> path
        let p2, n = List.frontAndBack path
        let tagged = if n = "obj" || n = "string" then tagClass n else tagStruct n
        if denv.shortTypeNames then 
            wordL tagged
          else
            leftL (tagNamespace (trimPathByDisplayEnv denv p2)) ^^ wordL tagged

    let layoutILTypeRef denv tref =
        let path = fullySplitILTypeRef tref
        layoutILTypeRefName denv path

    /// this fixes up a name just like adjustILName but also handles F#
    /// operators
    let adjustILMethodName n =
        let demangleOperatorNameIfNeeded s =
            if IsMangledOpName s
            then DemangleOperatorName s
            else s
        n |> Lexhelp.Keywords.QuoteIdentifierIfNeeded |> demangleOperatorNameIfNeeded 

    let isStaticILEvent (e: ILEventDef) = 
        e.AddMethod.CallingSignature.CallingConv.IsStatic || 
        e.RemoveMethod.CallingSignature.CallingConv.IsStatic

    let layoutILArrayShape (ILArrayShape sh) = 
        SepL.leftBracket ^^ wordL (tagPunctuation (sh |> List.tail |> List.map (fun _ -> ",") |> String.concat "")) ^^ RightL.rightBracket // drop off one "," so that a n-dimensional array has n - 1 ","'s

    let layoutILGenericParameterDefs (ps: ILGenericParameterDefs) = 
        ps |> List.map (fun x -> "'" + x.Name |> (tagTypeParameter >> wordL))

    let paramsL (ps: layout list) : layout = 
        match ps with
        | [] -> emptyL
        | _ -> 
            let body = Layout.commaListL ps
            SepL.leftAngle ^^ body ^^ RightL.rightAngle

    let pruneParams (className: string) (ilTyparSubst: layout list) =
        let numParams = 
            // can't find a way to see the number of generic parameters for *this* class (the GenericParams also include type variables for enclosing classes); this will have to do
            let rightMost = className |> SplitNamesForILPath |> List.last
            match System.Int32.TryParse(rightMost, System.Globalization.NumberStyles.Integer, System.Globalization.CultureInfo.InvariantCulture) with 
            | true, n -> n
            | false, _ -> 0 // looks like it's non-generic
        ilTyparSubst |> List.rev |> List.truncate numParams |> List.rev
 
    let rec layoutILType (denv: DisplayEnv) (ilTyparSubst: layout list) (ty: ILType) : layout =
        match ty with
        | ILType.Void -> WordL.structUnit // These are type-theoretically totally different type-theoretically `void` is Fin 0 and `unit` is Fin (S 0) ... but, this looks like as close as we can get.
        | ILType.Array (sh, t) -> layoutILType denv ilTyparSubst t ^^ layoutILArrayShape sh
        | ILType.Value t
        | ILType.Boxed t -> layoutILTypeRef denv t.TypeRef ^^ (t.GenericArgs |> List.map (layoutILType denv ilTyparSubst) |> paramsL)
        | ILType.Ptr t
        | ILType.Byref t -> layoutILType denv ilTyparSubst t
        | ILType.FunctionPointer t -> layoutILCallingSignature denv ilTyparSubst None t
        | ILType.TypeVar n -> List.item (int n) ilTyparSubst
        | ILType.Modified (_, _, t) -> layoutILType denv ilTyparSubst t // Just recurse through them to the contained ILType

    /// Layout a function pointer signature using type-only-F#-style. No argument names are printed.
    and private layoutILCallingSignature denv ilTyparSubst cons (signature: ILCallingSignature) =
        // We need a special case for
        // constructors (Their return types are reported as `void`, but this is
        // incorrect; so if we're dealing with a constructor we require that the
        // return type be passed along as the `cons` parameter.)
        let args = signature.ArgTypes |> List.map (layoutILType denv ilTyparSubst) 
        let res = 
            match cons with
            | Some className -> 
                let names = SplitNamesForILPath (PrettyNaming.DemangleGenericTypeName className)
                // special case for constructor return-type (viz., the class itself)
                layoutILTypeRefName denv names ^^ (pruneParams className ilTyparSubst |> paramsL) 
            | None -> 
                signature.ReturnType |> layoutILType denv ilTyparSubst
        
        match args with
        | [] -> WordL.structUnit ^^ WordL.arrow ^^ res
        | [x] -> x ^^ WordL.arrow ^^ res
        | _ -> sepListL WordL.star args ^^ WordL.arrow ^^ res

    /// Layout a function pointer signature using type-only-F#-style. No argument names are printed.
    //
    // Note, this duplicates functionality in formatParamDataToBuffer
    and layoutILParameter denv ilTyparSubst (p: ILParameter) =
        let preL = 
            let isParamArray = TryFindILAttribute denv.g.attrib_ParamArrayAttribute p.CustomAttrs
            match isParamArray, p.Name, p.IsOptional with 
            // Layout an optional argument 
            | _, Some nm, true -> LeftL.questionMark ^^ sepL (tagParameter nm) ^^ SepL.colon
            // Layout an unnamed argument 
            | _, None, _ -> LeftL.colon
            // Layout a named argument 
            | true, Some nm, _ ->
                layoutBuiltinAttribute denv denv.g.attrib_ParamArrayAttribute ^^ wordL (tagParameter nm) ^^ SepL.colon
            | false, Some nm, _ -> leftL (tagParameter nm) ^^ SepL.colon
        preL ^^ (layoutILType denv ilTyparSubst p.Type)
 

    /// Layout a function pointer signature using type-only-F#-style. No argument names are printed.
    and layoutILParameters denv ilTyparSubst cons (parameters: ILParameters, retType: ILType) =
        // We need a special case for constructors (Their return types are reported as `void`, but this is
        // incorrect; so if we're dealing with a constructor we require that the
        // return type be passed along as the `cons` parameter.)
        let res = 
            match cons with
            | Some className -> 
                let names = SplitNamesForILPath (PrettyNaming.DemangleGenericTypeName className)
                layoutILTypeRefName denv names ^^ (pruneParams className ilTyparSubst |> paramsL) 
            | None -> retType |> layoutILType denv ilTyparSubst
        
        match parameters with
        | [] -> WordL.structUnit ^^ WordL.arrow ^^ res
        | [x] -> layoutILParameter denv ilTyparSubst x ^^ WordL.arrow ^^ res
        | args -> sepListL WordL.star (List.map (layoutILParameter denv ilTyparSubst) args) ^^ WordL.arrow ^^ res


    /// Layout a method's signature using type-only-F#-style. No argument names are printed.
    /// 
    /// In the case that we've a constructor, we
    /// pull off the class name from the `path`; naturally, it's the
    /// most-deeply-nested element.
    //
    // For C# and provided members:
    //          new: argType1 * ... * argTypeN -> retType
    //          Method: argType1 * ... * argTypeN -> retType
    //
    let layoutILMethodDef denv ilTyparSubst className (m: ILMethodDef) =
        let myParms = m.GenericParams |> layoutILGenericParameterDefs
        let ilTyparSubst = ilTyparSubst @ myParms
        let name = adjustILMethodName m.Name
        let (nameL, isCons) = 
            match () with
            | _ when m.IsConstructor -> (WordL.keywordNew, Some className) // we need the unadjusted name here to be able to grab the number of generic parameters
            | _ when m.IsStatic -> (WordL.keywordStatic ^^ WordL.keywordMember ^^ wordL (tagMethod name) ^^ (myParms |> paramsL), None)
            | _ -> (WordL.keywordMember ^^ wordL (tagMethod name) ^^ (myParms |> paramsL), None)
        let signatureL = (m.Parameters, m.Return.Type) |> layoutILParameters denv ilTyparSubst isCons
        nameL ^^ WordL.colon ^^ signatureL

    let layoutILFieldDef (denv: DisplayEnv) (ilTyparSubst: layout list) (f: ILFieldDef) =
        let staticL = if f.IsStatic then WordL.keywordStatic else emptyL
        let name = adjustILName f.Name
        let nameL = wordL (tagField name)
        let typL = layoutILType denv ilTyparSubst f.FieldType
        staticL ^^ WordL.keywordVal ^^ nameL ^^ WordL.colon ^^ typL
            
    let layoutILEventDef denv ilTyparSubst (e: ILEventDef) =
        let staticL = if isStaticILEvent e then WordL.keywordStatic else emptyL
        let name = adjustILName e.Name
        let nameL = wordL (tagEvent name)
        let typL = 
            match e.EventType with
            | Some t -> layoutILType denv ilTyparSubst t
            | _ -> emptyL
        staticL ^^ WordL.keywordEvent ^^ nameL ^^ WordL.colon ^^ typL

    let layoutILPropertyDef denv ilTyparSubst (p: ILPropertyDef) =
        let staticL = if p.CallingConv = ILThisConvention.Static then WordL.keywordStatic else emptyL
        let name = adjustILName p.Name
        let nameL = wordL (tagProperty name)
            
        let layoutGetterType (getterRef: ILMethodRef) =
            if isNil getterRef.ArgTypes then
                layoutILType denv ilTyparSubst getterRef.ReturnType
            else
                layoutILCallingSignature denv ilTyparSubst None getterRef.CallingSignature
                
        let layoutSetterType (setterRef: ILMethodRef) =
            let argTypes = setterRef.ArgTypes
            if isNil argTypes then
                emptyL // shouldn't happen
            else
                let frontArgs, lastArg = List.frontAndBack argTypes
                let argsL = frontArgs |> List.map (layoutILType denv ilTyparSubst) |> sepListL WordL.star 
                argsL ^^ WordL.arrow ^^ (layoutILType denv ilTyparSubst lastArg)
            
        let typL = 
            match p.GetMethod, p.SetMethod with
            | None, None -> layoutILType denv ilTyparSubst p.PropertyType // shouldn't happen
            | Some getterRef, _ -> layoutGetterType getterRef
            | None, Some setterRef -> layoutSetterType setterRef
                
        let specGetSetL =
            match p.GetMethod, p.SetMethod with
            | None, None 
            | Some _, None -> emptyL
            | None, Some _ -> WordL.keywordWith ^^ WordL.keywordSet
            | Some _, Some _ -> WordL.keywordWith ^^ WordL.keywordGet ^^ RightL.comma ^^ WordL.keywordSet
        staticL ^^ WordL.keywordMember ^^ nameL ^^ WordL.colon ^^ typL ^^ specGetSetL

    let layoutILFieldInit x =
        let textOpt = 
            match x with
            | Some init -> 
                match init with
                | ILFieldInit.Bool x -> 
                    if x
                    then Some Literals.keywordTrue
                    else Some Literals.keywordFalse
                | ILFieldInit.Char c -> ("'" + (char c).ToString () + "'") |> (tagStringLiteral >> Some)
                | ILFieldInit.Int8 x -> ((x |> int32 |> string) + "y") |> (tagNumericLiteral >> Some)
                | ILFieldInit.Int16 x -> ((x |> int32 |> string) + "s") |> (tagNumericLiteral >> Some)
                | ILFieldInit.Int32 x -> x |> (string >> tagNumericLiteral >> Some)
                | ILFieldInit.Int64 x -> ((x |> string) + "L") |> (tagNumericLiteral >> Some)
                | ILFieldInit.UInt8 x -> ((x |> int32 |> string) + "uy") |> (tagNumericLiteral >> Some)
                | ILFieldInit.UInt16 x -> ((x |> int32 |> string) + "us") |> (tagNumericLiteral >> Some)
                | ILFieldInit.UInt32 x -> (x |> int64 |> string) + "u" |> (tagNumericLiteral >> Some)
                | ILFieldInit.UInt64 x -> ((x |> int64 |> string) + "UL") |> (tagNumericLiteral >> Some)
                | ILFieldInit.Single d -> 
                    let s = d.ToString ("g12", System.Globalization.CultureInfo.InvariantCulture)
                    let s = 
                        if String.forall (fun c -> System.Char.IsDigit c || c = '-') s 
                        then s + ".0" 
                        else s
                    (s + "f") |> (tagNumericLiteral >> Some)
                | ILFieldInit.Double d -> 
                      let s = d.ToString ("g12", System.Globalization.CultureInfo.InvariantCulture)
                      let s = 
                          if String.forall (fun c -> System.Char.IsDigit c || c = '-') s 
                          then (s + ".0")
                          else s
                      s |> (tagNumericLiteral >> Some)
                | _ -> None
            | None -> None
        match textOpt with
        | None -> WordL.equals ^^ (comment "value unavailable")
        | Some s -> WordL.equals ^^ wordL s

    let layoutILEnumDefParts nm litVal =
        WordL.bar ^^ wordL (tagEnum (adjustILName nm)) ^^ layoutILFieldInit litVal

    let layoutILEnumDef (f: ILFieldDef) = layoutILEnumDefParts f.Name f.LiteralValue

    // filtering methods for hiding things we oughtn't show
    let isStaticILProperty (p: ILPropertyDef) = 
        match p.GetMethod, p.SetMethod with
        | Some getter, _ -> getter.CallingSignature.CallingConv.IsStatic
        | None, Some setter -> setter.CallingSignature.CallingConv.IsStatic
        | None, None -> true

    let isPublicILMethod (m: ILMethodDef) = 
        (m.Access = ILMemberAccess.Public)

    let isPublicILEvent typeDef (e: ILEventDef) = 
        try
            isPublicILMethod(resolveILMethodRef typeDef e.AddMethod) &&
            isPublicILMethod(resolveILMethodRef typeDef e.RemoveMethod)
        with _ ->
            false

    let isPublicILProperty typeDef (m: ILPropertyDef) = 
        try
            match m.GetMethod with 
            | Some ilMethRef -> isPublicILMethod (resolveILMethodRef typeDef ilMethRef)
            | None -> 
                match m.SetMethod with 
                | None -> false
                | Some ilMethRef -> isPublicILMethod (resolveILMethodRef typeDef ilMethRef)
        // resolveILMethodRef is a possible point of failure if Abstract IL type equality checking fails 
        // to link the method ref to a method def for some reason, e.g. some feature of IL type
        // equality checking has not been implemented. Since this is just intellisense pretty printing code
        // it is better to swallow the exception here, though we don't know of any
        // specific cases where this happens
        with _ -> 
            false

    let isPublicILCtor (m: ILMethodDef) = 
        (m.Access = ILMemberAccess.Public && m.IsConstructor)

    let isNotSpecialName (m: ILMethodDef) = 
        not m.IsSpecialName

    let isPublicILField (f: ILFieldDef) = 
        (f.Access = ILMemberAccess.Public)

    let isPublicILTypeDef (c: ILTypeDef) : bool =
        match c.Access with
        | ILTypeDefAccess.Public
        | ILTypeDefAccess.Nested ILMemberAccess.Public -> true
        | _ -> false

    let isShowEnumField (f: ILFieldDef) : bool = f.Name <> "value__" // this appears to be the hard-coded underlying storage field
    let noShow = set [ "System.Object" ; "Object"; "System.ValueType" ; "ValueType"; "obj" ] // hide certain 'obvious' base classes
    let isShowBase (n: layout) : bool = 
        not (noShow.Contains(showL n))

    let rec layoutILTypeDef (denv: DisplayEnv) (typeDef: ILTypeDef) : layout =
        let ilTyparSubst = typeDef.GenericParams |> layoutILGenericParameterDefs

        let renderL pre body post = 
            match pre with
            | Some pre -> 
                match body with
                | [] -> emptyL // empty type
                | _ -> (pre @@-- aboveListL body) @@ post
            | None -> 
                aboveListL body

        if typeDef.IsClass || typeDef.IsStruct || typeDef.IsInterface then
            let pre = 
                if typeDef.IsStruct then Some WordL.keywordStruct
                else None

            let baseTypeL = 
                [ match typeDef.Extends with
                  | Some b -> 
                    let baseName = layoutILType denv ilTyparSubst b
                    if isShowBase baseName then 
                        yield WordL.keywordInherit ^^ baseName 
                  | None -> 
                    // for interface show inherited interfaces 
                    if typeDef.IsInterface then 
                        for b in typeDef.Implements do 
                            let baseName = layoutILType denv ilTyparSubst b
                            if isShowBase baseName then
                                yield WordL.keywordInherit ^^ baseName ]

            let memberBlockLs (fieldDefs: ILFieldDefs, methodDefs: ILMethodDefs, propertyDefs: ILPropertyDefs, eventDefs: ILEventDefs) =
                let ctors =
                    methodDefs.AsList
                    |> List.filter isPublicILCtor 
                    |> List.sortBy (fun md -> md.Parameters.Length)
                    |> shrinkOverloads (layoutILMethodDef denv ilTyparSubst typeDef.Name) (fun _ xL -> xL) 

                let fields = 
                    fieldDefs.AsList
                    |> List.filter isPublicILField
                    |> List.map (layoutILFieldDef denv ilTyparSubst)

                let props = 
                    propertyDefs.AsList 
                    |> List.filter (isPublicILProperty typeDef)
                    |> List.map (fun pd -> (pd.Name, pd.Args.Length), layoutILPropertyDef denv ilTyparSubst pd)
                    
                let events =
                    eventDefs.AsList
                    |> List.filter (isPublicILEvent typeDef)
                    |> List.map (layoutILEventDef denv ilTyparSubst)

                let meths = 
                    methodDefs.AsList
                    |> List.filter isPublicILMethod 
                    |> List.filter isNotSpecialName 
                    |> List.map (fun md -> (md.Name, md.Parameters.Length), md)
                    // collect into overload groups
                    |> List.groupBy (fst >> fst)
                    |> List.collect (fun (_, group) -> group |> List.sortBy fst |> shrinkOverloads (snd >> layoutILMethodDef denv ilTyparSubst typeDef.Name) (fun x xL -> (fst x, xL)))

                let members = 
                    (props @ meths) 
                    |> List.sortBy fst 
                    |> List.map snd // (properties and members) are sorted by name/arity 

                ctors @ fields @ members @ events

            let bodyStatic = 
                memberBlockLs 
                    (typeDef.Fields.AsList |> List.filter (fun fd -> fd.IsStatic) |> mkILFields,
                     typeDef.Methods.AsList |> List.filter (fun md -> md.IsStatic) |> mkILMethods,
                     typeDef.Properties.AsList |> List.filter isStaticILProperty |> mkILProperties,
                     typeDef.Events.AsList |> List.filter isStaticILEvent |> mkILEvents)

            let bodyInstance = 
                memberBlockLs 
                    (typeDef.Fields.AsList |> List.filter (fun fd -> not (fd.IsStatic)) |> mkILFields,
                     typeDef.Methods.AsList |> List.filter (fun md -> not (md.IsStatic)) |> mkILMethods,
                     typeDef.Properties.AsList |> List.filter (fun pd -> not (isStaticILProperty pd)) |> mkILProperties,
                     typeDef.Events.AsList |> List.filter (fun ed -> not (isStaticILEvent ed)) |> mkILEvents )
  
            let body = bodyInstance @ bodyStatic // instance "member" before "static member" 

            // Only show at most maxMembers members...
            let body = applyMaxMembers denv.maxMembers body
  
            let types = 
                typeDef.NestedTypes.AsList
                |> List.filter isPublicILTypeDef
                |> List.sortBy(fun t -> adjustILName t.Name) 
                |> List.map (layoutILNestedClassDef denv)
  
            let post = WordL.keywordEnd
            renderL pre (baseTypeL @ body @ types ) post

        elif typeDef.IsEnum then
            let fldsL = 
                typeDef.Fields.AsList 
                |> List.filter isShowEnumField 
                |> List.map layoutILEnumDef
                |> applyMaxMembers denv.maxMembers

            renderL None fldsL emptyL

        else // Delegate
            let rhs = 
                match typeDef.Methods.AsList |> List.filter (fun m -> m.Name = "Invoke") with // the delegate delegates to the type of `Invoke`
                | m :: _ -> layoutILCallingSignature denv ilTyparSubst None m.CallingSignature
                | _ -> comment "`Invoke` method could not be found"
            WordL.keywordDelegate ^^ WordL.keywordOf ^^ rhs
          
    and layoutILNestedClassDef (denv: DisplayEnv) (typeDef: ILTypeDef) =
        let name = adjustILName typeDef.Name
        let nameL = wordL (tagClass name)
        let ilTyparSubst = typeDef.GenericParams |> layoutILGenericParameterDefs
        let paramsL = pruneParams typeDef.Name ilTyparSubst |> paramsL
        if denv.suppressNestedTypes then 
            WordL.keywordNested ^^ WordL.keywordType ^^ nameL ^^ paramsL
        else 
            let pre = WordL.keywordNested ^^ WordL.keywordType ^^ nameL ^^ paramsL
            let body = layoutILTypeDef denv typeDef
            (pre ^^ WordL.equals) @@-- body


module private PrintTypes = 
    // Note: We need nice printing of constants in order to print literals and attributes 
    let layoutConst g ty c =
        let str = 
            match c with
            | Const.Bool x -> if x then Literals.keywordTrue else Literals.keywordFalse
            | Const.SByte x -> (x |> string)+"y" |> tagNumericLiteral
            | Const.Byte x -> (x |> string)+"uy" |> tagNumericLiteral
            | Const.Int16 x -> (x |> string)+"s" |> tagNumericLiteral
            | Const.UInt16 x -> (x |> string)+"us" |> tagNumericLiteral
            | Const.Int32 x -> (x |> string) |> tagNumericLiteral
            | Const.UInt32 x -> (x |> string)+"u" |> tagNumericLiteral
            | Const.Int64 x -> (x |> string)+"L" |> tagNumericLiteral
            | Const.UInt64 x -> (x |> string)+"UL" |> tagNumericLiteral
            | Const.IntPtr x -> (x |> string)+"n" |> tagNumericLiteral
            | Const.UIntPtr x -> (x |> string)+"un" |> tagNumericLiteral
            | Const.Single d -> 
                 ((let s = d.ToString("g12", System.Globalization.CultureInfo.InvariantCulture)
                  if String.forall (fun c -> System.Char.IsDigit(c) || c = '-') s 
                  then s + ".0" 
                  else s) + "f") |> tagNumericLiteral
            | Const.Double d -> 
                let s = d.ToString("g12", System.Globalization.CultureInfo.InvariantCulture)
                (if String.forall (fun c -> System.Char.IsDigit(c) || c = '-') s 
                then s + ".0" 
                else s) |> tagNumericLiteral
            | Const.Char c -> "'" + c.ToString() + "'" |> tagStringLiteral
            | Const.String bs -> "\"" + bs + "\"" |> tagNumericLiteral
            | Const.Unit -> "()" |> tagPunctuation
            | Const.Decimal bs -> string bs + "M" |> tagNumericLiteral
            // either "null" or "the default value for a struct"
            | Const.Zero -> tagKeyword(if isRefTy g ty then "null" else "default")
        wordL str

    let layoutAccessibility (denv: DisplayEnv) accessibility itemL =
        let isInternalCompPath x = 
            match x with 
            | CompPath(ILScopeRef.Local, []) -> true 
            | _ -> false
        let (|Public|Internal|Private|) (TAccess p) = 
            match p with 
            | [] -> Public 
            | _ when List.forall isInternalCompPath p -> Internal 
            | _ -> Private
        match denv.contextAccessibility, accessibility with
        | Public, Internal -> WordL.keywordInternal ++ itemL   // print modifier, since more specific than context
        | Public, Private -> WordL.keywordPrivate ++ itemL     // print modifier, since more specific than context
        | Internal, Private -> WordL.keywordPrivate ++ itemL   // print modifier, since more specific than context
        | _ -> itemL

    /// Layout a reference to a type 
    let layoutTyconRef denv tycon = layoutTyconRefImpl false denv tycon

    /// Layout the flags of a member 
    let layoutMemberFlags memFlags = 
        let stat = 
            if memFlags.IsInstance || (memFlags.MemberKind = MemberKind.Constructor) then emptyL 
            else WordL.keywordStatic
        let stat = 
            if memFlags.IsDispatchSlot then stat ++ WordL.keywordAbstract
            elif memFlags.IsOverrideOrExplicitImpl then stat ++ WordL.keywordOverride
            else stat
        let stat = 
            if memFlags.IsOverrideOrExplicitImpl then stat else
            match memFlags.MemberKind with 
            | MemberKind.ClassConstructor 
            | MemberKind.Constructor 
            | MemberKind.PropertyGetSet -> stat
            | MemberKind.Member 
            | MemberKind.PropertyGet 
            | MemberKind.PropertySet -> stat ++ WordL.keywordMember

        // let stat = if memFlags.IsFinal then stat ++ wordL "final" else stat in
        stat

    /// Layout a single attribute arg, following the cases of 'gen_attr_arg' in ilxgen.fs
    /// This is the subset of expressions we display in the NicePrint pretty printer 
    /// See also dataExprL - there is overlap between these that should be removed 
    let rec private layoutAttribArg denv arg = 
        match arg with 
        | Expr.Const (c, _, ty) -> 
            if isEnumTy denv.g ty then 
                WordL.keywordEnum ^^ angleL (layoutType denv ty) ^^ bracketL (layoutConst denv.g ty c)
            else
                layoutConst denv.g ty c

        | Expr.Op (TOp.Array, [_elemTy], args, _) ->
            LeftL.leftBracketBar ^^ semiListL (List.map (layoutAttribArg denv) args) ^^ RightL.rightBracketBar

        // Detect 'typeof<ty>' calls 
        | TypeOfExpr denv.g ty ->
            LeftL.keywordTypeof ^^ wordL (tagPunctuation "<") ^^ layoutType denv ty ^^ rightL (tagPunctuation ">")

        // Detect 'typedefof<ty>' calls 
        | TypeDefOfExpr denv.g ty ->
            LeftL.keywordTypedefof ^^ wordL (tagPunctuation "<") ^^ layoutType denv ty ^^ rightL (tagPunctuation ">")

        | Expr.Op (TOp.Coerce, [tgTy;_], [arg2], _) ->
            leftL (tagPunctuation "(") ^^ layoutAttribArg denv arg2 ^^ wordL (tagPunctuation ":>") ^^ layoutType denv tgTy ^^ rightL (tagPunctuation ")")

        | AttribBitwiseOrExpr denv.g (arg1, arg2) ->
            layoutAttribArg denv arg1 ^^ wordL (tagPunctuation "|||") ^^ layoutAttribArg denv arg2

        // Detect explicit enum values 
        | EnumExpr denv.g arg1 ->
            WordL.keywordEnum ++ bracketL (layoutAttribArg denv arg1)


        | _ -> comment "(* unsupported attribute argument *)"

    /// Layout arguments of an attribute 'arg1, ..., argN' 
    and private layoutAttribArgs denv args = 
        sepListL (rightL (tagPunctuation ",")) (List.map (fun (AttribExpr(e1, _)) -> layoutAttribArg denv e1) args)

    /// Layout an attribute 'Type(arg1, ..., argN)' 
    //
    // REVIEW: we are ignoring "props" here
    and layoutAttrib denv (Attrib(_, k, args, _props, _, _, _)) = 
        let argsL = bracketL (layoutAttribArgs denv args)
        match k with 
        | ILAttrib ilMethRef -> 
            let trimmedName = 
                let name = ilMethRef.DeclaringTypeRef.Name
                if name.EndsWithOrdinal("Attribute") then
                    String.dropSuffix name "Attribute"
                else
                    name
            let tref = ilMethRef.DeclaringTypeRef
            let tref = ILTypeRef.Create(scope= tref.Scope, enclosing=tref.Enclosing, name=trimmedName)
            PrintIL.layoutILTypeRef denv tref ++ argsL
        | FSAttrib vref -> 
            // REVIEW: this is not trimming "Attribute" 
            let _, _, rty, _ = GetTypeOfMemberInMemberForm denv.g vref
            let rty = GetFSharpViewOfReturnType denv.g rty
            let tcref = tcrefOfAppTy denv.g rty
            layoutTyconRef denv tcref ++ argsL

    and layoutILAttribElement denv arg = 
        match arg with 
        | ILAttribElem.String (Some x) -> wordL (tagStringLiteral ("\"" + x + "\""))
        | ILAttribElem.String None -> wordL (tagStringLiteral "")
        | ILAttribElem.Bool x -> if x then WordL.keywordTrue else WordL.keywordFalse
        | ILAttribElem.Char x -> wordL (tagStringLiteral ("'" + x.ToString() + "'" ))
        | ILAttribElem.SByte x -> wordL (tagNumericLiteral ((x |> string)+"y"))
        | ILAttribElem.Int16 x -> wordL (tagNumericLiteral ((x |> string)+"s"))
        | ILAttribElem.Int32 x -> wordL (tagNumericLiteral ((x |> string)))
        | ILAttribElem.Int64 x -> wordL (tagNumericLiteral ((x |> string)+"L"))
        | ILAttribElem.Byte x -> wordL (tagNumericLiteral ((x |> string)+"uy"))
        | ILAttribElem.UInt16 x -> wordL (tagNumericLiteral ((x |> string)+"us"))
        | ILAttribElem.UInt32 x -> wordL (tagNumericLiteral ((x |> string)+"u"))
        | ILAttribElem.UInt64 x -> wordL (tagNumericLiteral ((x |> string)+"UL"))
        | ILAttribElem.Single x -> 
            let str =
                let s = x.ToString("g12", System.Globalization.CultureInfo.InvariantCulture)
                (if String.forall (fun c -> System.Char.IsDigit(c) || c = '-') s 
                 then s + ".0" 
                 else s) + "f"
            wordL (tagNumericLiteral str)
        | ILAttribElem.Double x -> 
            let str =
                let s = x.ToString("g12", System.Globalization.CultureInfo.InvariantCulture)
                if String.forall (fun c -> System.Char.IsDigit(c) || c = '-') s 
                then s + ".0" 
                else s
            wordL (tagNumericLiteral str)
        | ILAttribElem.Null -> wordL (tagKeyword "null")
        | ILAttribElem.Array (_, xs) -> 
            leftL (tagPunctuation "[|") ^^ semiListL (List.map (layoutILAttribElement denv) xs) ^^ RightL.rightBracketBar
        | ILAttribElem.Type (Some ty) -> 
            LeftL.keywordTypeof ^^ SepL.leftAngle ^^ PrintIL.layoutILType denv [] ty ^^ RightL.rightAngle
        | ILAttribElem.Type None -> wordL (tagText "")
        | ILAttribElem.TypeRef (Some ty) -> 
            LeftL.keywordTypedefof ^^ SepL.leftAngle ^^ PrintIL.layoutILTypeRef denv ty ^^ RightL.rightAngle
        | ILAttribElem.TypeRef None -> emptyL

    and layoutILAttrib denv (ty, args) = 
        let argsL = bracketL (sepListL (rightL (tagPunctuation ",")) (List.map (layoutILAttribElement denv) args))
        PrintIL.layoutILType denv [] ty ++ argsL

    /// Layout '[<attribs>]' above another block 
    and layoutAttribs denv ty kind attrs restL = 
        
        if denv.showAttributes then
            // Don't display DllImport attributes in generated signatures
            let attrs = attrs |> List.filter (IsMatchingFSharpAttributeOpt denv.g denv.g.attrib_DllImportAttribute >> not)
            let attrs = attrs |> List.filter (IsMatchingFSharpAttributeOpt denv.g denv.g.attrib_ContextStaticAttribute >> not)
            let attrs = attrs |> List.filter (IsMatchingFSharpAttributeOpt denv.g denv.g.attrib_ThreadStaticAttribute >> not)
            let attrs = attrs |> List.filter (IsMatchingFSharpAttribute denv.g denv.g.attrib_EntryPointAttribute >> not)
            let attrs = attrs |> List.filter (IsMatchingFSharpAttributeOpt denv.g denv.g.attrib_MarshalAsAttribute >> not)
            let attrs = attrs |> List.filter (IsMatchingFSharpAttribute denv.g denv.g.attrib_ReflectedDefinitionAttribute >> not)
            let attrs = attrs |> List.filter (IsMatchingFSharpAttribute denv.g denv.g.attrib_StructLayoutAttribute >> not)
            let attrs = attrs |> List.filter (IsMatchingFSharpAttribute denv.g denv.g.attrib_AutoSerializableAttribute >> not)
            
            match attrs with
            | [] -> restL 
            | _ -> 
                squareAngleL (sepListL (rightL (tagPunctuation ";")) (List.map (layoutAttrib denv) attrs)) @@ 
                restL
        elif isStructRecordOrUnionTyconTy denv.g ty || 
            ((isUnionTy denv.g ty || isRecdTy denv.g ty) && HasFSharpAttribute denv.g denv.g.attrib_StructAttribute attrs) then
            squareAngleL (wordL (tagClass "Struct")) @@ restL
        else
            match kind with 
            | TyparKind.Type -> restL
            | TyparKind.Measure -> squareAngleL (wordL (tagClass "Measure")) @@ restL

    and layoutTyparAttribs denv kind attrs restL =
        match attrs, kind with
        | [], TyparKind.Type -> restL 
        | _, _ -> squareAngleL (sepListL (rightL (tagPunctuation ";")) ((match kind with TyparKind.Type -> [] | TyparKind.Measure -> [wordL (tagText "Measure")]) @ List.map (layoutAttrib denv) attrs)) ^^ restL

    and private layoutTyparRef denv (typar: Typar) =
        wordL
            (tagTypeParameter 
                (sprintf "%s%s%s"
                    (if denv.showConstraintTyparAnnotations then prefixOfStaticReq typar.StaticReq else "'")
                    (if denv.showImperativeTyparAnnotations then prefixOfRigidTypar typar else "")
                    typar.DisplayName))

    /// Layout a single type parameter declaration, taking TypeSimplificationInfo into account
    /// There are several printing-cases for a typar:
    ///
    ///  'a              - is multiple occurrence.
    ///  _               - singleton occurrence, an underscore preferred over 'b. (OCaml accepts but does not print)
    ///  #Type           - inplace coercion constraint and singleton.
    ///  ('a :> Type)    - inplace coercion constraint not singleton.
    ///  ('a.opM: S->T) - inplace operator constraint.
    ///
    and private layoutTyparRefWithInfo denv (env: SimplifyTypes.TypeSimplificationInfo) (typar: Typar) =
        let varL = layoutTyparRef denv typar
        let varL = if denv.showAttributes then layoutTyparAttribs denv typar.Kind typar.Attribs varL else varL

        match Zmap.tryFind typar env.inplaceConstraints with
        | Some (typarConstraintTy) ->
            if Zset.contains typar env.singletons then
                leftL (tagPunctuation "#") ^^ layoutTypeWithInfo denv env typarConstraintTy
            else
                (varL ^^ sepL (tagPunctuation ":>") ^^ layoutTypeWithInfo denv env typarConstraintTy) |> bracketL

        | _ -> varL

      
    /// Layout type parameter constraints, taking TypeSimplificationInfo into account 
    and layoutConstraintsWithInfo denv env cxs = 
        
        // Internally member constraints get attached to each type variable in their support. 
        // This means we get too many constraints being printed. 
        // So we normalize the constraints to eliminate duplicate member constraints 
        let cxs = 
            cxs
            |> ListSet.setify (fun (_, cx1) (_, cx2) ->
                match cx1, cx2 with 
                | TyparConstraint.MayResolveMember(traitInfo1, _),
                  TyparConstraint.MayResolveMember(traitInfo2, _) -> traitsAEquiv denv.g TypeEquivEnv.Empty traitInfo1 traitInfo2
                | _ -> false)

        let cxsL = List.collect (layoutConstraintWithInfo denv env) cxs
        match cxsL with 
        | [] -> emptyL 
        | _ -> 
            if denv.abbreviateAdditionalConstraints then 
                wordL (tagKeyword "when") ^^ wordL(tagText "<constraints>")
            elif denv.shortConstraints then 
                leftL (tagPunctuation "(") ^^ wordL (tagKeyword "requires") ^^ sepListL (wordL (tagKeyword "and")) cxsL ^^ rightL (tagPunctuation ")")
            else
                wordL (tagKeyword "when") ^^ sepListL (wordL (tagKeyword "and")) cxsL

    /// Layout constraints, taking TypeSimplificationInfo into account 
    and private layoutConstraintWithInfo denv env (tp, tpc) =
        let longConstraintPrefix l = layoutTyparRefWithInfo denv env tp ^^ WordL.colon ^^ l
        match tpc with 
        | TyparConstraint.CoercesTo(tpct, _) -> 
            [layoutTyparRefWithInfo denv env tp ^^ wordL (tagOperator ":>") --- layoutTypeWithInfo denv env tpct]

        | TyparConstraint.MayResolveMember(traitInfo, _) ->
            [layoutTraitWithInfo denv env traitInfo]

        | TyparConstraint.DefaultsTo(_, ty, _) ->
              if denv.showTyparDefaultConstraints then [wordL (tagKeyword "default") ^^ layoutTyparRefWithInfo denv env tp ^^ WordL.colon ^^ layoutTypeWithInfo denv env ty]
              else []

        | TyparConstraint.IsEnum(ty, _) ->
            if denv.shortConstraints then 
                [wordL (tagKeyword "enum")]
            else
                [longConstraintPrefix (layoutTypeAppWithInfoAndPrec denv env (wordL (tagKeyword "enum")) 2 true [ty])]

        | TyparConstraint.SupportsComparison _ ->
            if denv.shortConstraints then 
                [wordL (tagKeyword "comparison")]
            else
                [wordL (tagKeyword "comparison") |> longConstraintPrefix]

        | TyparConstraint.SupportsEquality _ ->
            if denv.shortConstraints then 
                [wordL (tagKeyword "equality")]
            else
                [wordL (tagKeyword "equality") |> longConstraintPrefix]

        | TyparConstraint.IsDelegate(aty, bty, _) ->
            if denv.shortConstraints then 
                [WordL.keywordDelegate]
            else
                [layoutTypeAppWithInfoAndPrec denv env (WordL.keywordDelegate) 2 true [aty;bty] |> longConstraintPrefix]

        | TyparConstraint.SupportsNull _ ->
            [wordL (tagKeyword "null") |> longConstraintPrefix]

        | TyparConstraint.IsNonNullableStruct _ ->
            if denv.shortConstraints then 
                [wordL (tagText "value type")]
            else
                [WordL.keywordStruct |> longConstraintPrefix]

        | TyparConstraint.IsUnmanaged _ ->
            if denv.shortConstraints then
                [wordL (tagKeyword "unmanaged")]
            else
                [wordL (tagKeyword "unmanaged") |> longConstraintPrefix]

        | TyparConstraint.IsReferenceType _ ->
            if denv.shortConstraints then 
                [wordL (tagText "reference type")]
            else
                [(wordL (tagKeyword "not") ^^ wordL(tagKeyword "struct")) |> longConstraintPrefix]

        | TyparConstraint.SimpleChoice(tys, _) ->
            [bracketL (sepListL (sepL (tagPunctuation "|")) (List.map (layoutTypeWithInfo denv env) tys)) |> longConstraintPrefix]

        | TyparConstraint.RequiresDefaultConstructor _ -> 
            if denv.shortConstraints then 
                [wordL (tagKeyword "default") ^^ wordL (tagKeyword "constructor")]
            else
                [bracketL (
                    wordL (tagKeyword "new") ^^
                    wordL (tagPunctuation ":") ^^
                    WordL.structUnit ^^ 
                    WordL.arrow ^^
                    (layoutTyparRefWithInfo denv env tp)) |> longConstraintPrefix]

    and private layoutTraitWithInfo denv env (TTrait(tys, nm, memFlags, argtys, rty, _)) =
        let nm = DemangleOperatorName nm
        if denv.shortConstraints then 
            WordL.keywordMember ^^ wordL (tagMember nm)
        else
            let rty = GetFSharpViewOfReturnType denv.g rty
            let stat = layoutMemberFlags memFlags
            let tys = ListSet.setify (typeEquiv denv.g) tys
            let tysL = 
                match tys with 
                | [ty] -> layoutTypeWithInfo denv env ty 
                | tys -> bracketL (layoutTypesWithInfoAndPrec denv env 2 (wordL (tagKeyword "or")) tys)
            tysL ^^ wordL (tagPunctuation ":") ---
                bracketL (stat ++ wordL (tagMember nm) ^^ wordL (tagPunctuation ":") ---
                        ((layoutTypesWithInfoAndPrec denv env 2 (wordL (tagPunctuation "*")) argtys --- wordL (tagPunctuation "->")) --- (layoutTypeWithInfo denv env rty)))


    /// Layout a unit expression 
    and private layoutMeasure denv unt =
        let sortVars vs = vs |> List.sortBy (fun (v: Typar, _) -> v.DisplayName) 
        let sortCons cs = cs |> List.sortBy (fun (c: TyconRef, _) -> c.DisplayName) 
        let negvs, posvs = ListMeasureVarOccsWithNonZeroExponents unt |> sortVars |> List.partition (fun (_, e) -> SignRational e < 0)
        let negcs, poscs = ListMeasureConOccsWithNonZeroExponents denv.g false unt |> sortCons |> List.partition (fun (_, e) -> SignRational e < 0)
        let unparL uv = layoutTyparRef denv uv
        let unconL tc = layoutTyconRef denv tc
        let rationalL e = wordL (tagNumericLiteral (RationalToString e))
        let measureToPowerL x e = if e = OneRational then x else x -- wordL (tagPunctuation "^") -- rationalL e
        let prefix = spaceListL (List.map (fun (v, e) -> measureToPowerL (unparL v) e) posvs @
                                 List.map (fun (c, e) -> measureToPowerL (unconL c) e) poscs)
        let postfix = spaceListL (List.map (fun (v, e) -> measureToPowerL (unparL v) (NegRational e)) negvs @
                                  List.map (fun (c, e) -> measureToPowerL (unconL c) (NegRational e)) negcs)
        match (negvs, negcs) with 
        | [], [] -> (match posvs, poscs with [], [] -> wordL (tagNumericLiteral "1") | _ -> prefix)
        | _ -> prefix ^^ sepL (tagPunctuation "/") ^^ (if List.length negvs + List.length negcs > 1 then sepL (tagPunctuation "(") ^^ postfix ^^ sepL (tagPunctuation ")") else postfix)

    /// Layout type arguments, either NAME<ty, ..., ty> or (ty, ..., ty) NAME *)
    and private layoutTypeAppWithInfoAndPrec denv env tcL prec prefix args =
        if prefix then 
            match args with
            | [] -> tcL
            | [arg] -> tcL ^^ sepL (tagPunctuation "<") ^^ (layoutTypeWithInfoAndPrec denv env 4 arg) ^^ rightL (tagPunctuation">")
            | args -> bracketIfL (prec <= 1) (tcL ^^ angleL (layoutTypesWithInfoAndPrec denv env 2 (sepL (tagPunctuation ",")) args))
        else
            match args with
            | [] -> tcL
            | [arg] -> layoutTypeWithInfoAndPrec denv env 2 arg ^^ tcL
            | args -> bracketIfL (prec <= 1) (bracketL (layoutTypesWithInfoAndPrec denv env 2 (sepL (tagPunctuation ",")) args) --- tcL)

    /// Layout a type, taking precedence into account to insert brackets where needed
    and layoutTypeWithInfoAndPrec denv env prec ty =

        match stripTyparEqns ty with 

        // Always prefer to format 'byref<ty, ByRefKind.In>' as 'inref<ty>'
        | ty when isInByrefTy denv.g ty && (match ty with TType_app (tc, _) when denv.g.inref_tcr.CanDeref && tyconRefEq denv.g tc denv.g.byref2_tcr -> true | _ -> false) ->
            layoutTypeWithInfoAndPrec denv env prec (mkInByrefTy denv.g (destByrefTy denv.g ty))

        // Always prefer to format 'byref<ty, ByRefKind.Out>' as 'outref<ty>'
        | ty when isOutByrefTy denv.g ty && (match ty with TType_app (tc, _) when denv.g.outref_tcr.CanDeref && tyconRefEq denv.g tc denv.g.byref2_tcr -> true | _ -> false) ->
            layoutTypeWithInfoAndPrec denv env prec (mkOutByrefTy denv.g (destByrefTy denv.g ty))

        // Always prefer to format 'byref<ty, ByRefKind.InOut>' as 'byref<ty>'
        | ty when isByrefTy denv.g ty && (match ty with TType_app (tc, _) when denv.g.byref_tcr.CanDeref && tyconRefEq denv.g tc denv.g.byref2_tcr -> true | _ -> false) ->
            layoutTypeWithInfoAndPrec denv env prec (mkByrefTy denv.g (destByrefTy denv.g ty))

        // Always prefer 'float' to 'float<1>'
        | TType_app (tc, args) when tc.IsMeasureableReprTycon && List.forall (isDimensionless denv.g) args ->
          layoutTypeWithInfoAndPrec denv env prec (reduceTyconRefMeasureableOrProvided denv.g tc args)

        // Layout a type application 
        | TType_app (tc, args) -> 
          layoutTypeAppWithInfoAndPrec denv env (layoutTyconRef denv tc) prec tc.IsPrefixDisplay args 

        | TType_ucase (UnionCaseRef(tc, _), args) -> 
          layoutTypeAppWithInfoAndPrec denv env (layoutTyconRef denv tc) prec tc.IsPrefixDisplay args 

        // Layout a tuple type 
        | TType_anon (anonInfo, tys) ->
            let core = sepListL (rightL (tagPunctuation ";")) (List.map2 (fun nm ty -> wordL (tagField nm) ^^ rightL (tagPunctuation ":") ^^ layoutTypeWithInfoAndPrec denv env prec ty) (Array.toList anonInfo.SortedNames) tys)
            if evalAnonInfoIsStruct anonInfo then 
                WordL.keywordStruct --- braceBarL core
            else 
                braceBarL core

        // Layout a tuple type 
        | TType_tuple (tupInfo, t) ->
            if evalTupInfoIsStruct tupInfo then 
                WordL.keywordStruct --- bracketL (layoutTypesWithInfoAndPrec denv env 2 (wordL (tagPunctuation "*")) t)
            else 
                bracketIfL (prec <= 2) (layoutTypesWithInfoAndPrec denv env 2 (wordL (tagPunctuation "*")) t)

        // Layout a first-class generic type. 
        | TType_forall (tps, tau) ->
            let tauL = layoutTypeWithInfoAndPrec denv env prec tau
            match tps with 
            | [] -> tauL
            | [h] -> layoutTyparRefWithInfo denv env h ^^ rightL (tagPunctuation ".") --- tauL
            | (h :: t) -> spaceListL (List.map (layoutTyparRefWithInfo denv env) (h :: t)) ^^ rightL (tagPunctuation ".") --- tauL

        // Layout a function type. 
        | TType_fun _ ->
            let rec loop soFarL ty = 
              match stripTyparEqns ty with 
              | TType_fun (dty, rty) -> loop (soFarL --- (layoutTypeWithInfoAndPrec denv env 4 dty ^^ wordL (tagPunctuation "->"))) rty
              | rty -> soFarL --- layoutTypeWithInfoAndPrec denv env 5 rty
            bracketIfL (prec <= 4) (loop emptyL ty)

        // Layout a type variable . 
        | TType_var r ->
            layoutTyparRefWithInfo denv env r

        | TType_measure unt -> layoutMeasure denv unt

    /// Layout a list of types, separated with the given separator, either '*' or ','
    and private layoutTypesWithInfoAndPrec denv env prec sep typl = 
        sepListL sep (List.map (layoutTypeWithInfoAndPrec denv env prec) typl)

    /// Layout a single type, taking TypeSimplificationInfo into account 
    and private layoutTypeWithInfo denv env ty = 
        layoutTypeWithInfoAndPrec denv env 5 ty

    and layoutType denv ty = 
        layoutTypeWithInfo denv SimplifyTypes.typeSimplificationInfo0 ty

<<<<<<< HEAD

=======
>>>>>>> 522dd906
    let layoutArgInfos denv env argInfos =

        // Format each argument, including its name and type 
        let argL (ty, argInfo: ArgReprInfo) = 
       
            // Detect an optional argument 
            let isOptionalArg = HasFSharpAttribute denv.g denv.g.attrib_OptionalArgumentAttribute argInfo.Attribs
            let isParamArray = HasFSharpAttribute denv.g denv.g.attrib_ParamArrayAttribute argInfo.Attribs
            match argInfo.Name, isOptionalArg, isParamArray, tryDestOptionTy denv.g ty with 
            // Layout an optional argument 
            | Some(id), true, _, ValueSome ty -> 
                leftL (tagPunctuation "?") ^^ sepL (tagParameter id.idText) ^^ SepL.colon ^^ layoutTypeWithInfoAndPrec denv env 2 ty 
            // Layout an unnamed argument 
            | None, _, _, _ -> 
                layoutTypeWithInfoAndPrec denv env 2 ty
            // Layout a named argument 
            | Some id, _, isParamArray, _ -> 
                let prefix =
                    if isParamArray then
                        layoutBuiltinAttribute denv denv.g.attrib_ParamArrayAttribute ^^ leftL (tagParameter id.idText)
                    else
                        leftL (tagParameter id.idText)
                prefix ^^ SepL.colon ^^ layoutTypeWithInfoAndPrec denv env 2 ty

        let allArgsL = 
            argInfos 
            |> List.mapSquared argL 
            |> List.map (sepListL (wordL (tagPunctuation "*")))
        allArgsL

    let layoutReturnType denv env rty = layoutTypeWithInfoAndPrec denv env 4 rty

    let layoutGenericParameterTypes denv env = 
      function
      | [] -> emptyL
      | genParamTys ->
        (wordL (tagPunctuation "<"))
        ^^
        (
          genParamTys
          |> List.map (layoutTypeWithInfoAndPrec denv env 4)
          |> sepListL (wordL (tagPunctuation ","))
        ) 
        ^^
        (wordL (tagPunctuation ">"))

    /// Layout a single type used as the type of a member or value 
    let layoutTopType denv env argInfos rty cxs =
        // Parenthesize the return type to match the topValInfo 
        let rtyL = layoutReturnType denv env rty
        let cxsL = layoutConstraintsWithInfo denv env cxs
        match argInfos with
        | [] -> rtyL --- cxsL
        | _ -> 
            let delimitReturnValue = tagPunctuation (if denv.useColonForReturnType then ":" else "->")
            let allArgsL = 
                layoutArgInfos denv env argInfos
                |> List.map (fun x -> (x ^^ wordL delimitReturnValue)) 
            (List.foldBack (---) allArgsL rtyL) --- cxsL

    /// Layout type parameters
    let layoutTyparDecls denv nmL prefix (typars: Typars) =
        let env = SimplifyTypes.typeSimplificationInfo0 
        let tpcs = typars |> List.collect (fun tp -> List.map (fun tpc -> tp, tpc) tp.Constraints) 
        match typars, tpcs with 
        | [], []  -> 
            nmL

        | [h], [] when not prefix -> 
            layoutTyparRefWithInfo denv env h --- nmL

        | _ -> 
            let tpcsL = layoutConstraintsWithInfo denv env tpcs
            let coreL = sepListL (sepL (tagPunctuation ",")) (List.map (layoutTyparRefWithInfo denv env) typars)
            (if prefix || not (isNil tpcs) then nmL ^^ angleL (coreL --- tpcsL) else bracketL coreL --- nmL)


    let layoutTyparConstraint denv (tp, tpc) = 
        match layoutConstraintWithInfo denv SimplifyTypes.typeSimplificationInfo0 (tp, tpc) with 
        | h :: _ -> h 
        | [] -> emptyL

    let prettyLayoutOfInstAndSig denv (typarInst, tys, retTy) =
        let (prettyTyparInst, prettyTys, prettyRetTy), cxs = PrettyTypes.PrettifyInstAndSig denv.g (typarInst, tys, retTy)
        let env = SimplifyTypes.CollectInfo true (prettyRetTy :: prettyTys) cxs
        let prettyTysL = List.map (layoutTypeWithInfo denv env) prettyTys
        let prettyRetTyL = layoutTopType denv env [[]] prettyRetTy []
        prettyTyparInst, (prettyTys, prettyRetTy), (prettyTysL, prettyRetTyL), layoutConstraintsWithInfo denv env env.postfixConstraints

    let prettyLayoutOfTopTypeInfoAux denv prettyArgInfos prettyRetTy cxs = 
        let env = SimplifyTypes.CollectInfo true (prettyRetTy :: List.collect (List.map fst) prettyArgInfos) cxs
        layoutTopType denv env prettyArgInfos prettyRetTy env.postfixConstraints

    // Oddly this is called in multiple places with argInfos=[] and denv.useColonForReturnType=true, as a complex
    // way of giving give ": ty"
    let prettyLayoutOfUncurriedSig denv typarInst argInfos retTy = 
        let (prettyTyparInst, prettyArgInfos, prettyRetTy), cxs = PrettyTypes.PrettifyInstAndUncurriedSig denv.g (typarInst, argInfos, retTy)
        prettyTyparInst, prettyLayoutOfTopTypeInfoAux denv [prettyArgInfos] prettyRetTy cxs

    let prettyLayoutOfCurriedMemberSig denv typarInst argInfos retTy parentTyparTys = 
        let (prettyTyparInst, parentTyparTys, argInfos, retTy), cxs = PrettyTypes.PrettifyInstAndCurriedSig denv.g (typarInst, parentTyparTys, argInfos, retTy)
        // Filter out the parent typars, which don't get shown in the member signature 
        let cxs = cxs |> List.filter (fun (tp, _) -> not (parentTyparTys |> List.exists (fun ty -> match tryDestTyparTy denv.g ty with ValueSome destTypar -> typarEq tp destTypar | _ -> false))) 
        prettyTyparInst, prettyLayoutOfTopTypeInfoAux denv argInfos retTy cxs

<<<<<<< HEAD

    let private prettyArgInfos denv allTyparInst =
        function 
        | [] -> [(denv.g.unit_ty, ValReprInfo.unnamedTopArg1)] 
        | infos -> infos |> List.map (map1Of2 (instType allTyparInst)) 

    // Layout: type spec - class, datatype, record, abbrev 
=======
>>>>>>> 522dd906

    let private prettyArgInfos denv allTyparInst =
        function 
        | [] -> [(denv.g.unit_ty, ValReprInfo.unnamedTopArg1)] 
        | infos -> infos |> List.map (map1Of2 (instType allTyparInst)) 

    // Layout: type spec - class, datatype, record, abbrev 
    let private prettyLayoutOfMemberSigCore denv memberToParentInst (typarInst, methTypars: Typars, argInfos, retTy) = 
        let niceMethodTypars, allTyparInst = 
            let methTyparNames = methTypars |> List.mapi (fun i tp -> if (PrettyTypes.NeedsPrettyTyparName tp) then sprintf "a%d" (List.length memberToParentInst + i) else tp.Name)
            PrettyTypes.NewPrettyTypars memberToParentInst methTypars methTyparNames

        let retTy = instType allTyparInst retTy
        let argInfos = argInfos |> List.map (prettyArgInfos denv allTyparInst) 

        // Also format dummy types corresponding to any type variables on the container to make sure they 
        // aren't chosen as names for displayed variables. 
        let memberParentTypars = List.map fst memberToParentInst
        let parentTyparTys = List.map (mkTyparTy >> instType allTyparInst) memberParentTypars
        let prettyTyparInst, layout = prettyLayoutOfCurriedMemberSig denv typarInst argInfos retTy parentTyparTys

        prettyTyparInst, niceMethodTypars, layout

    let prettyLayoutOfMemberType denv v typarInst argInfos retTy = 
        match PartitionValRefTypars denv.g v with
        | Some(_, _, memberMethodTypars, memberToParentInst, _) ->
            prettyLayoutOfMemberSigCore denv memberToParentInst (typarInst, memberMethodTypars, argInfos, retTy)
        | None -> 
            let prettyTyparInst, layout = prettyLayoutOfUncurriedSig denv typarInst (List.concat argInfos) retTy 
            prettyTyparInst, [], layout

    let prettyLayoutOfMemberSig denv (memberToParentInst, nm, methTypars, argInfos, retTy) = 
        let _, niceMethodTypars, tauL = prettyLayoutOfMemberSigCore denv memberToParentInst (emptyTyparInst, methTypars, argInfos, retTy)
        let nameL = 
            let nameL = DemangleOperatorNameAsLayout tagMember nm
            let nameL = if denv.showTyparBinding then layoutTyparDecls denv nameL true niceMethodTypars else nameL
            nameL
        nameL ^^ wordL (tagPunctuation ":") ^^ tauL

    /// layouts the elements of an unresolved overloaded method call:
    /// argInfos: unammed and named arguments
    /// retTy: return type
    /// genParamTy: generic parameter types
    let prettyLayoutsOfUnresolvedOverloading denv argInfos retTy genParamTys =
        let _niceMethodTypars, typarInst =
            let memberToParentInst = List.empty
            let typars = argInfos |> List.choose (function (TType.TType_var typar,_) -> Some typar | _ -> None)
            let methTyparNames = typars |> List.mapi (fun i tp -> if (PrettyTypes.NeedsPrettyTyparName tp) then sprintf "a%d" (List.length memberToParentInst + i) else tp.Name)
            PrettyTypes.NewPrettyTypars memberToParentInst typars methTyparNames
        let retTy = instType typarInst retTy
        let argInfos = prettyArgInfos denv typarInst argInfos
        let argInfos,retTy,genParamTys, cxs =
            // using 0, 1, 2 as discriminant for return, arguments and generic parameters
            // respectively, in order to easily retrieve each of the types with their
            // expected quality below.
            let typesWithDiscrimants =
                [
                    yield 0, retTy 
                    for ty,_ in argInfos do
                        yield 1, ty
                    for ty in genParamTys do
                        yield 2, ty
                ]
            let typesWithDiscrimants,typarsAndCxs = PrettyTypes.PrettifyDiscriminantAndTypePairs denv.g typesWithDiscrimants
            let retTy = typesWithDiscrimants |> List.find (function (0, _) -> true | _ -> false) |> snd
            let argInfos = 
                typesWithDiscrimants 
                |> List.choose (function (1,ty) -> Some ty | _ -> None)
                |> List.zip argInfos 
                |> List.map (fun ((_,argInfo),tTy) -> tTy, argInfo)
            let genParamTys = 
                typesWithDiscrimants
                |> List.choose (function (2,ty) -> Some ty | _ -> None)
              
            argInfos, retTy, genParamTys, typarsAndCxs

        let env = SimplifyTypes.CollectInfo true (List.collect (List.map fst) [argInfos]) cxs
        let cxsL = layoutConstraintsWithInfo denv env env.postfixConstraints

        (List.foldBack (---) (layoutArgInfos denv env [argInfos]) cxsL,
            layoutReturnType denv env retTy,
            layoutGenericParameterTypes denv env genParamTys)

    let prettyLayoutOfType denv ty = 
        let ty, cxs = PrettyTypes.PrettifyType denv.g ty
        let env = SimplifyTypes.CollectInfo true [ty] cxs
        let cxsL = layoutConstraintsWithInfo denv env env.postfixConstraints
        layoutTypeWithInfoAndPrec denv env 2 ty --- cxsL

    let prettyLayoutOfTypeNoConstraints denv ty = 
        let ty, _cxs = PrettyTypes.PrettifyType denv.g ty
        layoutTypeWithInfoAndPrec denv SimplifyTypes.typeSimplificationInfo0 5 ty 

    let layoutAssemblyName _denv (ty: TType) =
        ty.GetAssemblyName()

/// Printing TAST objects
module private PrintTastMemberOrVals =
    open PrintTypes 
<<<<<<< HEAD
=======

>>>>>>> 522dd906
    let private prettyLayoutOfMemberShortOption denv typarInst (v:Val) short =
        let v = mkLocalValRef v
        let membInfo = Option.get v.MemberInfo
        let stat = PrintTypes.layoutMemberFlags membInfo.MemberFlags
        let _tps, argInfos, rty, _ = GetTypeOfMemberInFSharpForm denv.g v
        
        if short then
            for argInfo in argInfos do
                for _,info in argInfo do
                    info.Attribs <- []
                    info.Name <- None

        let mkNameL niceMethodTypars tagFunction name =
            let nameL =
                DemangleOperatorNameAsLayout (tagFunction >> mkNav v.DefinitionRange) name
            let nameL = 
                if denv.showMemberContainers then 
                    layoutTyconRef denv v.MemberApparentEntity ^^ SepL.dot ^^ nameL
                else 
                    nameL
            let nameL = if denv.showTyparBinding then layoutTyparDecls denv nameL true niceMethodTypars else nameL
            let nameL = layoutAccessibility denv v.Accessibility nameL
            nameL

        match membInfo.MemberFlags.MemberKind with 
        | MemberKind.Member -> 
            let prettyTyparInst, niceMethodTypars,tauL = prettyLayoutOfMemberType denv v typarInst argInfos rty
            let resL =
                if short then tauL
                else
                    let nameL = mkNameL niceMethodTypars tagMember v.LogicalName
                    stat --- (nameL ^^ WordL.colon ^^ tauL)
            prettyTyparInst, resL

        | MemberKind.ClassConstructor
        | MemberKind.Constructor -> 
            let prettyTyparInst, _, tauL = prettyLayoutOfMemberType denv v typarInst argInfos rty
            let resL = 
                if short then tauL
                else
                    let newL = layoutAccessibility denv v.Accessibility WordL.keywordNew
                    stat ++ newL ^^ wordL (tagPunctuation ":") ^^ tauL
            prettyTyparInst, resL

        | MemberKind.PropertyGetSet -> 
            emptyTyparInst, stat

        | MemberKind.PropertyGet -> 
            if isNil argInfos then
                // use error recovery because intellisense on an incomplete file will show this
                errorR(Error(FSComp.SR.tastInvalidFormForPropertyGetter(), v.Id.idRange))
                let nameL = mkNameL [] tagProperty v.CoreDisplayName
                let resL = 
                    if short then nameL --- (WordL.keywordWith ^^ WordL.keywordGet)
                    else stat --- nameL --- (WordL.keywordWith ^^ WordL.keywordGet)
                emptyTyparInst, resL
            else
                let argInfos = 
                    match argInfos with 
                    | [[(ty, _)]] when isUnitTy denv.g ty -> []
                    | _ -> argInfos
                let prettyTyparInst, niceMethodTypars,tauL = prettyLayoutOfMemberType denv v typarInst argInfos rty
                let resL = 
                    if short then
                        if isNil argInfos then tauL 
                        else tauL --- (WordL.keywordWith ^^ WordL.keywordGet)
                    else
                        let nameL = mkNameL niceMethodTypars tagProperty v.CoreDisplayName
                        stat --- (nameL ^^ WordL.colon ^^ (if isNil argInfos then tauL else tauL --- (WordL.keywordWith ^^ WordL.keywordGet)))
                prettyTyparInst, resL

        | MemberKind.PropertySet -> 
            if argInfos.Length <> 1 || isNil argInfos.Head then 
                // use error recovery because intellisense on an incomplete file will show this
                errorR(Error(FSComp.SR.tastInvalidFormForPropertySetter(), v.Id.idRange))
                let nameL = mkNameL [] tagProperty v.CoreDisplayName
                let resL = stat --- nameL --- (WordL.keywordWith ^^ WordL.keywordSet)
                emptyTyparInst, resL
            else 
                let argInfos, valueInfo = List.frontAndBack argInfos.Head
                let prettyTyparInst, niceMethodTypars, tauL = prettyLayoutOfMemberType denv v typarInst (if isNil argInfos then [] else [argInfos]) (fst valueInfo)
                let resL = 
                    if short then
                        (tauL --- (WordL.keywordWith ^^ WordL.keywordSet))
                    else
                        let nameL = mkNameL niceMethodTypars tagProperty v.CoreDisplayName
                        stat --- (nameL ^^ wordL (tagPunctuation ":") ^^ (tauL --- (WordL.keywordWith ^^ WordL.keywordSet)))
                prettyTyparInst, resL
                
<<<<<<< HEAD
    let private prettyLayoutOfMemberShort denv typarInst (v:Val) = prettyLayoutOfMemberShortOption denv typarInst v true
    
=======
>>>>>>> 522dd906
    let prettyLayoutOfMember denv typarInst (v:Val) = prettyLayoutOfMemberShortOption denv typarInst v false

    let prettyLayoutOfMemberNoInstShort denv v = 
        prettyLayoutOfMemberShortOption denv emptyTyparInst v true |> snd

    let private layoutNonMemberVal denv (tps, v: Val, tau, cxs) =
        let env = SimplifyTypes.CollectInfo true [tau] cxs
        let cxs = env.postfixConstraints
        let argInfos, rty = GetTopTauTypeInFSharpForm denv.g (arityOfVal v).ArgInfos tau v.Range
        let nameL =
            (if v.IsModuleBinding then tagModuleBinding else tagUnknownEntity) v.DisplayName
            |> mkNav v.DefinitionRange
            |> wordL 
        let nameL = layoutAccessibility denv v.Accessibility nameL
        let nameL = 
            if v.IsMutable && not denv.suppressMutableKeyword then 
                wordL (tagKeyword "mutable") ++ nameL 
              else 
                  nameL
        let nameL = 
            if v.MustInline && not denv.suppressInlineKeyword then 
                wordL (tagKeyword "inline") ++ nameL 
            else 
                nameL

        let isOverGeneric = List.length (Zset.elements (freeInType CollectTyparsNoCaching tau).FreeTypars) < List.length tps // Bug: 1143 
        let isTyFunction = v.IsTypeFunction // Bug: 1143, and innerpoly tests 
        let typarBindingsL = 
            if isTyFunction || isOverGeneric || denv.showTyparBinding then 
                layoutTyparDecls denv nameL true tps 
            else nameL
        let valAndTypeL = (WordL.keywordVal ^^ typarBindingsL --- wordL (tagPunctuation ":")) --- layoutTopType denv env argInfos rty cxs
        match denv.generatedValueLayout v with
          | None -> valAndTypeL
          | Some rhsL -> (valAndTypeL ++ wordL (tagPunctuation"=")) --- rhsL

    let prettyLayoutOfValOrMember denv typarInst (v: Val) =
        let prettyTyparInst, vL = 
            match v.MemberInfo with 
            | None -> 
                let tps, tau = v.TypeScheme

                // adjust the type in case this is the 'this' pointer stored in a reference cell
                let tau = StripSelfRefCell(denv.g, v.BaseOrThisInfo, tau)

                let (prettyTyparInst, prettyTypars, prettyTauTy), cxs = PrettyTypes.PrettifyInstAndTyparsAndType denv.g (typarInst, tps, tau)
                let resL = layoutNonMemberVal denv (prettyTypars, v, prettyTauTy, cxs)
                prettyTyparInst, resL
            | Some _ -> 
                prettyLayoutOfMember denv typarInst v
        prettyTyparInst, layoutAttribs denv v.Type TyparKind.Type v.Attribs vL

    let prettyLayoutOfValOrMemberNoInst denv v =
        prettyLayoutOfValOrMember denv emptyTyparInst v |> snd

let layoutTyparConstraint denv x = x |> PrintTypes.layoutTyparConstraint denv 

let outputType denv os x = x |> PrintTypes.layoutType denv |> bufferL os

let layoutType denv x = x |> PrintTypes.layoutType denv

let outputTypars denv nm os x = x |> PrintTypes.layoutTyparDecls denv (wordL nm) true |> bufferL os

let outputTyconRef denv os x = x |> PrintTypes.layoutTyconRef denv |> bufferL os

let layoutTyconRef denv x = x |> PrintTypes.layoutTyconRef denv

let layoutConst g ty c = PrintTypes.layoutConst g ty c

let prettyLayoutOfMemberSig denv x = x |> PrintTypes.prettyLayoutOfMemberSig denv 

let prettyLayoutOfUncurriedSig denv argInfos tau = PrintTypes.prettyLayoutOfUncurriedSig denv argInfos tau
let prettyLayoutsOfUnresolvedOverloading denv argInfos retTy genericParameters = PrintTypes.prettyLayoutsOfUnresolvedOverloading denv argInfos retTy genericParameters

let prettyLayoutsOfUnresolvedOverloading denv argInfos retTy genericParameters = PrintTypes.prettyLayoutsOfUnresolvedOverloading denv argInfos retTy genericParameters

//-------------------------------------------------------------------------

/// Printing info objects
module InfoMemberPrinting = 

    /// Format the arguments of a method to a buffer. 
    ///
    /// This uses somewhat "old fashioned" printf-style buffer printing.
    let layoutParamData denv (ParamData(isParamArray, _isInArg, _isOutArg, optArgInfo, _callerInfo, nmOpt, _reflArgInfo, pty)) =
        let isOptArg = optArgInfo.IsOptional
        match isParamArray, nmOpt, isOptArg, tryDestOptionTy denv.g pty with 
        // Layout an optional argument 
        | _, Some nm, true, ptyOpt -> 
            // detect parameter type, if ptyOpt is None - this is .NET style optional argument
            let pty = match ptyOpt with ValueSome x -> x | _ -> pty
            SepL.questionMark ^^
            wordL (tagParameter nm.idText) ^^
            RightL.colon ^^
            PrintTypes.layoutType denv pty
        // Layout an unnamed argument 
        | _, None, _, _ -> 
            PrintTypes.layoutType denv pty
        // Layout a named argument 
        | true, Some nm, _, _ -> 
            layoutBuiltinAttribute denv denv.g.attrib_ParamArrayAttribute ^^
            wordL (tagParameter nm.idText) ^^
            RightL.colon ^^
            PrintTypes.layoutType denv pty
        | false, Some nm, _, _ -> 
            wordL (tagParameter nm.idText) ^^
            RightL.colon ^^
            PrintTypes.layoutType denv pty

    let formatParamDataToBuffer denv os pd = layoutParamData denv pd |> bufferL os
        
    /// Format a method info using "F# style".
    //
    // That is, this style:
    //          new: argName1: argType1 * ... * argNameN: argTypeN -> retType
    //          Method: argName1: argType1 * ... * argNameN: argTypeN -> retType
    let private layoutMethInfoFSharpStyleCore amap m denv (minfo: MethInfo) minst =
        let layout = 
            if not minfo.IsConstructor && not minfo.IsInstance then WordL.keywordStatic
            else emptyL
        let layout = 
            layout ^^ 
            (
                if minfo.IsConstructor then
                    wordL (tagKeyword "new")
                else
                    WordL.keywordMember ^^
                    PrintTypes.layoutTyparDecls denv (wordL (tagMethod minfo.LogicalName)) true minfo.FormalMethodTypars
            ) ^^
            WordL.colon
        let paramDatas = minfo.GetParamDatas(amap, m, minst)
        let layout =
            layout ^^
                if List.forall isNil paramDatas then
                    WordL.structUnit
                else
                    sepListL WordL.arrow (List.map ((List.map (layoutParamData denv)) >> sepListL WordL.star) paramDatas)
        let retTy = minfo.GetFSharpReturnTy(amap, m, minst)
        layout ^^
        WordL.arrow ^^
        PrintTypes.layoutType denv retTy

    /// Format a method info using "half C# style".
    //
    // That is, this style:
    //          Container(argName1: argType1, ..., argNameN: argTypeN) : retType
    //          Container.Method(argName1: argType1, ..., argNameN: argTypeN) : retType
    let private layoutMethInfoCSharpStyle amap m denv (minfo: MethInfo) minst =
        let retTy = if minfo.IsConstructor then minfo.ApparentEnclosingType else minfo.GetFSharpReturnTy(amap, m, minst) 
        let layout = 
            if minfo.IsExtensionMember then
                LeftL.leftParen ^^ wordL (tagKeyword (FSComp.SR.typeInfoExtension())) ^^ RightL.rightParen
            else emptyL
        let layout = 
            layout ^^
                if isAppTy minfo.TcGlobals minfo.ApparentEnclosingAppType then
                    let tcref = minfo.ApparentEnclosingTyconRef 
                    PrintTypes.layoutTyconRef denv tcref
                else
                    emptyL
        let layout = 
            layout ^^
                if minfo.IsConstructor then
                    SepL.leftParen
                else
                    SepL.dot ^^
                    PrintTypes.layoutTyparDecls denv (wordL (tagMethod minfo.LogicalName)) true minfo.FormalMethodTypars ^^
                    SepL.leftParen

        let paramDatas = minfo.GetParamDatas (amap, m, minst)
        let layout = layout ^^ sepListL RightL.comma ((List.concat >> List.map (layoutParamData denv)) paramDatas)
        layout ^^ RightL.rightParen ^^ WordL.colon ^^ PrintTypes.layoutType denv retTy


    // Prettify an ILMethInfo
    let prettifyILMethInfo (amap: Import.ImportMap) m (minfo: MethInfo) typarInst ilMethInfo = 
        let (ILMethInfo(_, apparentTy, dty, mdef, _)) = ilMethInfo
        let (prettyTyparInst, prettyTys), _ = PrettyTypes.PrettifyInstAndTypes amap.g (typarInst, (apparentTy :: minfo.FormalMethodInst))
        let prettyApparentTy, prettyFormalMethInst = List.headAndTail prettyTys
        let prettyMethInfo = 
            match dty with 
            | None -> MethInfo.CreateILMeth (amap, m, prettyApparentTy, mdef)
            | Some declaringTyconRef -> MethInfo.CreateILExtensionMeth(amap, m, prettyApparentTy, declaringTyconRef, minfo.ExtensionMemberPriorityOption, mdef)
        prettyTyparInst, prettyMethInfo, prettyFormalMethInst

    /// Format a method to a buffer using "standalone" display style. 
    /// For example, these are the formats used when printing signatures of methods that have not been overridden,
    /// and the format used when showing the individual member in QuickInfo and DeclarationInfo.
    /// The formats differ between .NET/provided methods and F# methods. Surprisingly people don't really seem 
    /// to notice this, or they find it helpful. It feels that moving from this position should not be done lightly.
    //
    // For F# members:
    //          new: unit -> retType
    //          new: argName1: argType1 * ... * argNameN: argTypeN -> retType
    //          Container.Method: unit -> retType
    //          Container.Method: argName1: argType1 * ... * argNameN: argTypeN -> retType
    //
    // For F# extension members:
    //          ApparentContainer.Method: argName1: argType1 * ... * argNameN: argTypeN -> retType
    //
    // For C# and provided members:
    //          Container(argName1: argType1, ..., argNameN: argTypeN) : retType
    //          Container.Method(argName1: argType1, ..., argNameN: argTypeN) : retType
    //
    // For C# extension members:
    //          ApparentContainer.Method(argName1: argType1, ..., argNameN: argTypeN) : retType
    let prettyLayoutOfMethInfoFreeStyle (amap: Import.ImportMap) m denv typarInst methInfo =
        match methInfo with 
        | DefaultStructCtor _ -> 
            let prettyTyparInst, _ = PrettyTypes.PrettifyInst amap.g typarInst 
            prettyTyparInst, PrintTypes.layoutTyconRef denv methInfo.ApparentEnclosingTyconRef ^^ wordL (tagPunctuation "()")
        | FSMeth(_, _, vref, _) -> 
            let prettyTyparInst, resL = PrintTastMemberOrVals.prettyLayoutOfValOrMember { denv with showMemberContainers=true } typarInst vref.Deref
            prettyTyparInst, resL
        | ILMeth(_, ilminfo, _) -> 
            let prettyTyparInst, prettyMethInfo, minst = prettifyILMethInfo amap m methInfo typarInst ilminfo
            let resL = layoutMethInfoCSharpStyle amap m denv prettyMethInfo minst
            prettyTyparInst, resL
#if !NO_EXTENSIONTYPING
        | ProvidedMeth _ -> 
            let prettyTyparInst, _ = PrettyTypes.PrettifyInst amap.g typarInst 
            prettyTyparInst, layoutMethInfoCSharpStyle amap m denv methInfo methInfo.FormalMethodInst
    #endif

    let prettyLayoutOfPropInfoFreeStyle g amap m denv (pinfo: PropInfo) =
        let rty = pinfo.GetPropertyType(amap, m) 
        let rty = if pinfo.IsIndexer then mkRefTupledTy g (pinfo.GetParamTypes(amap, m)) --> rty else rty 
        let rty, _ = PrettyTypes.PrettifyType g rty
        let tagProp =
            match pinfo.ArbitraryValRef with
            | None -> tagProperty
            | Some vref -> tagProperty >> mkNav vref.DefinitionRange
        let nameL = DemangleOperatorNameAsLayout tagProp pinfo.PropertyName
        let getterSetter =
            match pinfo.HasGetter, pinfo.HasSetter with
            | (true, false) ->
                wordL (tagKeyword "with") ^^ wordL (tagText "get")
            | (false, true) ->
                wordL (tagKeyword "with") ^^ wordL (tagText "set")
            | (true, true) ->
                wordL (tagKeyword "with") ^^ wordL (tagText "get, set")
            | (false, false) ->
                emptyL

        wordL (tagText (FSComp.SR.typeInfoProperty())) ^^
        layoutTyconRef denv pinfo.ApparentEnclosingTyconRef ^^
        SepL.dot ^^
        nameL ^^
        RightL.colon ^^
        layoutType denv rty ^^
        getterSetter

    let formatMethInfoToBufferFreeStyle amap m denv os (minfo: MethInfo) = 
        let _, resL = prettyLayoutOfMethInfoFreeStyle amap m denv emptyTyparInst minfo 
        resL |> bufferL os

    /// Format a method to a layout (actually just containing a string) using "free style" (aka "standalone"). 
    let layoutMethInfoFSharpStyle amap m denv (minfo: MethInfo) =
        layoutMethInfoFSharpStyleCore amap m denv minfo minfo.FormalMethodInst

//-------------------------------------------------------------------------

/// Printing TAST objects
module private TastDefinitionPrinting = 
    open PrintTypes

    let layoutExtensionMember denv (v: Val) =
        let tycon = v.MemberApparentEntity.Deref
        let nameL = tagMethod tycon.DisplayName |> mkNav v.DefinitionRange |> wordL
        let nameL = layoutAccessibility denv tycon.Accessibility nameL // "type-accessibility"
        let tps =
            match PartitionValTyparsForApparentEnclosingType denv.g v with
              | Some(_, memberParentTypars, _, _, _) -> memberParentTypars
              | None -> []
        let lhsL = WordL.keywordType ^^ layoutTyparDecls denv nameL tycon.IsPrefixDisplay tps
        let memberL = PrintTastMemberOrVals.prettyLayoutOfValOrMemberNoInst denv v
        (lhsL ^^ WordL.keywordWith) @@-- memberL

    let layoutExtensionMembers denv vs =
        aboveListL (List.map (layoutExtensionMember denv) vs) 

    let layoutRecdField addAccess denv (fld: RecdField) =
        let lhs =
            tagRecordField fld.Name
            |> mkNav fld.DefinitionRange
            |> wordL
        let lhs = (if addAccess then layoutAccessibility denv fld.Accessibility lhs else lhs)
        let lhs = if fld.IsMutable then wordL (tagKeyword "mutable") --- lhs else lhs
        (lhs ^^ RightL.colon) --- layoutType denv fld.FormalType

    let layoutUnionOrExceptionField denv isGenerated i (fld: RecdField) =
        if isGenerated i fld then layoutTypeWithInfoAndPrec denv SimplifyTypes.typeSimplificationInfo0 2 fld.FormalType
        else layoutRecdField false denv fld
    
    let isGeneratedUnionCaseField pos (f: RecdField) = 
        if pos < 0 then f.Name = "Item"
        else f.Name = "Item" + string (pos + 1)

    let isGeneratedExceptionField pos (f: RecdField) = 
        f.Name = "Data" + (string pos)

    let layoutUnionCaseFields denv isUnionCase fields = 
        match fields with
        | [f] when isUnionCase -> layoutUnionOrExceptionField denv isGeneratedUnionCaseField -1 f
        | _ -> 
            let isGenerated = if isUnionCase then isGeneratedUnionCaseField else isGeneratedExceptionField
            sepListL (wordL (tagPunctuation "*")) (List.mapi (layoutUnionOrExceptionField denv isGenerated) fields)

    let layoutUnionCase denv prefixL (ucase: UnionCase) =
        let nmL = DemangleOperatorNameAsLayout (tagUnionCase >> mkNav ucase.DefinitionRange) ucase.Id.idText
        //let nmL = layoutAccessibility denv ucase.Accessibility nmL
        match ucase.RecdFields with
        | []     -> (prefixL ^^ nmL)
        | fields -> (prefixL ^^ nmL ^^ WordL.keywordOf) --- layoutUnionCaseFields denv true fields

    let layoutUnionCases denv ucases =
        let prefixL = WordL.bar // See bug://2964 - always prefix in case preceded by accessibility modifier
        List.map (layoutUnionCase denv prefixL) ucases

    /// When to force a break? "type tyname = <HERE> repn"
    /// When repn is class or datatype constructors (not single one).
    let breakTypeDefnEqn repr =
        match repr with 
        | TFSharpObjectRepr _ -> true
        | TUnionRepr r -> not (isNilOrSingleton r.CasesTable.UnionCasesAsList)
        | TRecdRepr _ -> true
        | TAsmRepr _ 
        | TILObjectRepr _
        | TMeasureableRepr _ 
#if !NO_EXTENSIONTYPING
        | TProvidedTypeExtensionPoint _
        | TProvidedNamespaceExtensionPoint _
#endif
        | TNoRepr -> false


              
#if !NO_EXTENSIONTYPING
    let private layoutILFieldInfo denv amap m (e: ILFieldInfo) =
        let staticL = if e.IsStatic then WordL.keywordStatic else emptyL
        let nameL = wordL (tagField (adjustILName e.FieldName))
        let typL = layoutType denv (e.FieldType(amap, m))
        staticL ^^ WordL.keywordVal ^^ nameL ^^ WordL.colon ^^ typL

    let private layoutEventInfo denv amap m (e: EventInfo) =
        let staticL = if e.IsStatic then WordL.keywordStatic else emptyL
        let nameL = wordL (tagEvent (adjustILName e.EventName))
        let typL = layoutType denv (e.GetDelegateType(amap, m))
        staticL ^^ WordL.keywordEvent ^^ nameL ^^ WordL.colon ^^ typL
       
    let private layoutPropInfo denv amap m (p: PropInfo) =
        let staticL = if p.IsStatic then WordL.keywordStatic else emptyL
        let nameL = wordL (tagProperty (adjustILName p.PropertyName))
            
        let typL = layoutType denv (p.GetPropertyType(amap, m)) // shouldn't happen
                
        let specGetSetL =
            match p.HasGetter, p.HasSetter with
            | false, false | true, false -> emptyL
            | false, true -> WordL.keywordWith ^^ WordL.keywordSet
            | true, true -> WordL.keywordWith ^^ WordL.keywordGet^^ SepL.comma ^^ WordL.keywordSet

        staticL ^^ WordL.keywordMember ^^ nameL ^^ WordL.colon ^^ typL ^^ specGetSetL

    /// Another re-implementation of type printing, this time based off provided info objects.
    let layoutProvidedTycon (denv: DisplayEnv) (infoReader: InfoReader) ad m start lhsL ty =
      let g = denv.g
      let tcref = tcrefOfAppTy g ty

      if isEnumTy g ty then 
        let fieldLs = 
            infoReader.GetILFieldInfosOfType (None, ad, m, ty) 
            |> List.filter (fun x -> x.FieldName <> "value__")
            |> List.map (fun x -> PrintIL.layoutILEnumDefParts x.FieldName x.LiteralValue)
            |> aboveListL
        (lhsL ^^ WordL.equals) @@-- fieldLs
      else
        let amap = infoReader.amap
        let sortKey (v: MethInfo) = 
            (not v.IsConstructor,
              not v.IsInstance, // instance first
              v.DisplayName, // sort by name 
              List.sum v.NumArgs, // sort by #curried
              v.NumArgs.Length)     // sort by arity 

        let shouldShow (valRef: ValRef option) =
            match valRef with
            | None -> true
            | Some(vr) ->
                (denv.showObsoleteMembers || not (CheckFSharpAttributesForObsolete denv.g vr.Attribs)) &&
                (denv.showHiddenMembers || not (CheckFSharpAttributesForHidden denv.g vr.Attribs))

        let ctors =
            GetIntrinsicConstructorInfosOfType infoReader m ty
            |> List.filter (fun v -> shouldShow v.ArbitraryValRef)

        let meths =
            GetImmediateIntrinsicMethInfosOfType (None, ad) g amap m ty
            |> List.filter (fun v -> shouldShow v.ArbitraryValRef)

        let iimplsLs = 
            if suppressInheritanceAndInterfacesForTyInSimplifiedDisplays g amap m ty then 
                []
            else 
                GetImmediateInterfacesOfType SkipUnrefInterfaces.Yes g amap m ty |> List.map (fun ity -> wordL (tagKeyword (if isInterfaceTy g ty then "inherit" else "interface")) --- layoutType denv ity)

        let props = 
            GetIntrinsicPropInfosOfType infoReader None ad AllowMultiIntfInstantiations.Yes PreferOverrides m ty
            |> List.filter (fun v -> shouldShow v.ArbitraryValRef)

        let events = 
            infoReader.GetEventInfosOfType(None, ad, m, ty)
            |> List.filter (fun v -> shouldShow v.ArbitraryValRef)

        let impliedNames = 
            try 
                Set.ofList [ for p in props do 
                                if p.HasGetter then yield p.GetterMethod.DisplayName
                                if p.HasSetter then yield p.SetterMethod.DisplayName
                             for e in events do 
                                yield e.AddMethod.DisplayName 
                                yield e.RemoveMethod.DisplayName ]
            with _ -> Set.empty

        let ctorLs    = 
            ctors 
            |> shrinkOverloads (InfoMemberPrinting.layoutMethInfoFSharpStyle amap m denv) (fun _ xL -> xL) 

        let methLs = 
            meths 
            |> List.filter (fun md -> not (impliedNames.Contains md.DisplayName))
            |> List.groupBy (fun md -> md.DisplayName)
            |> List.collect (fun (_, group) -> shrinkOverloads (InfoMemberPrinting.layoutMethInfoFSharpStyle amap m denv) (fun x xL -> (sortKey x, xL)) group)

        let fieldLs = 
            infoReader.GetILFieldInfosOfType (None, ad, m, ty) 
            |> List.map (fun x -> (true, x.IsStatic, x.FieldName, 0, 0), layoutILFieldInfo denv amap m x)
    
        let propLs = 
            props
            |> List.map (fun x -> (true, x.IsStatic, x.PropertyName, 0, 0), layoutPropInfo denv amap m x)

        let eventLs = 
            events
            |> List.map (fun x -> (true, x.IsStatic, x.EventName, 0, 0), layoutEventInfo denv amap m x)

        let membLs = (methLs @ fieldLs @ propLs @ eventLs) |> List.sortBy fst |> List.map snd

        let nestedTypeLs = 
          match tcref.TypeReprInfo with 
          | TProvidedTypeExtensionPoint info ->
                [ 
                    for nestedType in info.ProvidedType.PApplyArray((fun sty -> sty.GetNestedTypes()), "GetNestedTypes", m) do 
                        yield nestedType.PUntaint((fun t -> t.IsClass, t.Name), m)
                ] 
                |> List.sortBy snd
                |> List.map (fun (isClass, t) -> WordL.keywordNested ^^ WordL.keywordType ^^ wordL ((if isClass then tagClass else tagStruct) t))
          | _ -> 
              []

        let inherits = 
            if suppressInheritanceAndInterfacesForTyInSimplifiedDisplays g amap m ty then 
                []
            else
                match GetSuperTypeOfType g amap m ty with 
                | Some super when not (isObjTy g super) -> [wordL (tagKeyword "inherit") ^^ (layoutType denv super)] 
                | _ -> []

        let erasedL = 
#if SHOW_ERASURE
            if tcref.IsProvidedErasedTycon then 
                [ wordL ""; wordL (FSComp.SR.erasedTo()) ^^ PrintIL.layoutILTypeRef { denv with shortTypeNames = false } tcref.CompiledRepresentationForNamedType; wordL "" ] 
            else 
#endif
                []
        let decls = inherits @ iimplsLs @ ctorLs @ membLs @ nestedTypeLs @ erasedL
        if isNil decls then
            lhsL
        else
            let declsL = (inherits @ iimplsLs @ ctorLs @ membLs @ nestedTypeLs @ erasedL) |> applyMaxMembers denv.maxMembers |> aboveListL 
            let rhsL = match start with Some s -> (wordL s @@-- declsL) @@ WordL.keywordEnd | None -> declsL
            (lhsL ^^ WordL.equals) @@-- rhsL
#endif

    let layoutTycon (denv: DisplayEnv) (infoReader: InfoReader) ad m simplified typewordL (tycon: Tycon) =
      let g = denv.g
      let _, ty = generalizeTyconRef (mkLocalTyconRef tycon) 
      let start, name = 
          let n = tycon.DisplayName
          if isStructTy g ty then Some "struct", tagStruct n
          elif isInterfaceTy g ty then Some "interface", tagInterface n
          elif isClassTy g ty then (if simplified then None else Some "class" ), tagClass n
          else None, tagUnknownType n
      let name = mkNav tycon.DefinitionRange name
      let nameL = layoutAccessibility denv tycon.Accessibility (wordL name)
      let denv = denv.AddAccessibility tycon.Accessibility 
      let lhsL =
          let tps = tycon.TyparsNoRange
          let tpsL = layoutTyparDecls denv nameL tycon.IsPrefixDisplay tps
          typewordL ^^ tpsL
      let start = Option.map tagKeyword start
#if !NO_EXTENSIONTYPING
      match tycon.IsProvided with 
      | true -> 
          layoutProvidedTycon denv infoReader ad m start lhsL ty 
      | false -> 
#else
      ignore (infoReader, ad, m)
#endif
      let memberImplementLs, memberCtorLs, memberInstanceLs, memberStaticLs = 
          let adhoc = 
              tycon.MembersOfFSharpTyconSorted
              |> List.filter (fun v -> not v.IsDispatchSlot) 
              |> List.filter (fun v -> not v.Deref.IsClassConstructor) 
              |> List.filter (fun v -> 
                                  match v.MemberInfo.Value.ImplementedSlotSigs with 
                                  | TSlotSig(_, oty, _, _, _, _) :: _ -> 
                                      // Don't print overrides in HTML docs
                                      denv.showOverrides && 
                                      // Don't print individual methods forming interface implementations - these are currently never exported 
                                      not (isInterfaceTy denv.g oty)
                                  | [] -> true)
              |> List.filter (fun v -> denv.showObsoleteMembers || not (CheckFSharpAttributesForObsolete denv.g v.Attribs))
              |> List.filter (fun v -> denv.showHiddenMembers || not (CheckFSharpAttributesForHidden denv.g v.Attribs))
          // sort 
          let sortKey (v: ValRef) = 
              (not v.IsConstructor, // constructors before others 
               v.Id.idText, // sort by name 
               (if v.IsCompiledAsTopLevel then v.ValReprInfo.Value.NumCurriedArgs else 0), // sort by #curried
               (if v.IsCompiledAsTopLevel then v.ValReprInfo.Value.AritiesOfArgs else []))  // sort by arity
          let adhoc = adhoc |> List.sortBy sortKey
          let iimpls = 
              match tycon.TypeReprInfo with 
              | TFSharpObjectRepr r when (match r.fsobjmodel_kind with TTyconInterface -> true | _ -> false) -> []
              | _ -> tycon.ImmediateInterfacesOfFSharpTycon
          let iimpls = iimpls |> List.filter (fun (_, compgen, _) -> not compgen)
          // if TTyconInterface, the iimpls should be printed as inherited interfaces 
          let iimplsLs = iimpls |> List.map (fun (ty, _, _) -> wordL (tagKeyword "interface") --- layoutType denv ty)
          let adhocCtorsLs = adhoc |> List.filter (fun v -> v.IsConstructor) |> List.map (fun vref -> PrintTastMemberOrVals.prettyLayoutOfValOrMemberNoInst denv vref.Deref)
          let adhocInstanceLs = adhoc |> List.filter (fun v -> not v.IsConstructor && v.IsInstanceMember) |> List.map (fun vref -> PrintTastMemberOrVals.prettyLayoutOfValOrMemberNoInst denv vref.Deref)
          let adhocStaticLs = adhoc |> List.filter (fun v -> not v.IsConstructor && not v.IsInstanceMember) |> List.map (fun vref -> PrintTastMemberOrVals.prettyLayoutOfValOrMemberNoInst denv vref.Deref)
          iimplsLs, adhocCtorsLs, adhocInstanceLs, adhocStaticLs
      let memberLs = memberImplementLs @ memberCtorLs @ memberInstanceLs @ memberStaticLs
      let addMembersAsWithEnd reprL = 
          if isNil memberLs then reprL
          else
          let memberLs = applyMaxMembers denv.maxMembers memberLs
          if simplified then reprL @@-- aboveListL memberLs
          else reprL @@ (WordL.keywordWith @@-- aboveListL memberLs) @@ WordL.keywordEnd

      let reprL = 
          let repr = tycon.TypeReprInfo
          match repr with 
          | TRecdRepr _ 
          | TUnionRepr _
          | TFSharpObjectRepr _ 
          | TAsmRepr _ 
          | TMeasureableRepr _
          | TILObjectRepr _ -> 
              let brk = not (isNil memberLs) || breakTypeDefnEqn repr
              let rhsL = 
                  let addReprAccessL l = layoutAccessibility denv tycon.TypeReprAccessibility l 
                  let denv = denv.AddAccessibility tycon.TypeReprAccessibility 
                  match repr with 
                  | TRecdRepr _ ->
                      let recdFieldRefL fld = layoutRecdField false denv fld

                      let recdL =
                          tycon.TrueFieldsAsList
                          |> List.map recdFieldRefL
                          |> applyMaxMembers denv.maxMembers
                          |> aboveListL
                          |> braceL

                      Some (addMembersAsWithEnd (addReprAccessL recdL))
                        
                  | TFSharpObjectRepr r -> 
                      match r.fsobjmodel_kind with 
                      | TTyconDelegate (TSlotSig(_, _, _, _, paraml, rty)) ->
                          let rty = GetFSharpViewOfReturnType denv.g rty
                          Some (WordL.keywordDelegate ^^ WordL.keywordOf --- layoutTopType denv SimplifyTypes.typeSimplificationInfo0 (paraml |> List.mapSquared (fun sp -> (sp.Type, ValReprInfo.unnamedTopArg1))) rty [])
                      | _ ->
                          match r.fsobjmodel_kind with
                          | TTyconEnum -> 
                              tycon.TrueFieldsAsList
                              |> List.map (fun f -> 
                                                match f.LiteralValue with 
                                                | None -> emptyL
                                                | Some c -> WordL.bar ^^
                                                            wordL (tagField f.Name) ^^
                                                            WordL.equals ^^ 
                                                            layoutConst denv.g ty c)
                              |> aboveListL
                              |> Some
                          | _ -> 
                              let inherits = 
                                  match r.fsobjmodel_kind, tycon.TypeContents.tcaug_super with
                                  | TTyconClass, Some super -> [wordL (tagKeyword "inherit") ^^ (layoutType denv super)] 
                                  | TTyconInterface, _ -> 
                                    tycon.ImmediateInterfacesOfFSharpTycon
                                      |> List.filter (fun (_, compgen, _) -> not compgen)
                                      |> List.map (fun (ity, _, _) -> wordL (tagKeyword "inherit") ^^ (layoutType denv ity))
                                  | _ -> []
                              let vsprs = 
                                  tycon.MembersOfFSharpTyconSorted
                                  |> List.filter (fun v -> isNil (Option.get v.MemberInfo).ImplementedSlotSigs && v.IsDispatchSlot) 
                                  |> List.map (fun vref -> PrintTastMemberOrVals.prettyLayoutOfValOrMemberNoInst denv vref.Deref)
                              let staticValsLs = 
                                  tycon.TrueFieldsAsList
                                  |> List.filter (fun f -> f.IsStatic)
                                  |> List.map (fun f -> WordL.keywordStatic ^^ WordL.keywordVal ^^ layoutRecdField true denv f)
                              let instanceValsLs = 
                                  tycon.TrueFieldsAsList
                                  |> List.filter (fun f -> not f.IsStatic)
                                  |> List.map (fun f -> WordL.keywordVal ^^ layoutRecdField true denv f)
                              let allDecls = inherits @ memberImplementLs @ memberCtorLs @ instanceValsLs @ vsprs @ memberInstanceLs @ staticValsLs @ memberStaticLs
                              if isNil allDecls then
                                  None
                              else
                                  let allDecls = applyMaxMembers denv.maxMembers allDecls
                                  let emptyMeasure = match tycon.TypeOrMeasureKind with TyparKind.Measure -> isNil allDecls | _ -> false
                                  if emptyMeasure then None else 
                                  let declsL = aboveListL allDecls
                                  let declsL = match start with Some s -> (wordL s @@-- declsL) @@ wordL (tagKeyword "end") | None -> declsL
                                  Some declsL
                  | TUnionRepr _ -> 
                      let layoutUnionCases = tycon.UnionCasesAsList |> layoutUnionCases denv |> applyMaxMembers denv.maxMembers |> aboveListL
                      Some (addMembersAsWithEnd (addReprAccessL layoutUnionCases))

                  | TAsmRepr _ -> 
                      Some (wordL (tagText "(# \"<Common IL Type Omitted>\" #)"))

                  | TMeasureableRepr ty ->
                      Some (layoutType denv ty)

                  | TILObjectRepr _ -> 
                      let td = tycon.ILTyconRawMetadata
                      Some (PrintIL.layoutILTypeDef denv td)
                  | _ -> None

              let brk = match tycon.TypeReprInfo with | TILObjectRepr _ -> true | _ -> brk
              match rhsL with 
              | None -> lhsL
              | Some rhsL -> 
                  if brk then 
                      (lhsL ^^ WordL.equals) @@-- rhsL 
                  else 
                      (lhsL ^^ WordL.equals) --- rhsL

          | _ -> 
              match tycon.TypeAbbrev with
              | None   -> 
                  addMembersAsWithEnd (lhsL ^^ WordL.equals)
              | Some a -> 
                  (lhsL ^^ WordL.equals) --- (layoutType { denv with shortTypeNames = false } a)

      layoutAttribs denv ty tycon.TypeOrMeasureKind tycon.Attribs reprL

    // Layout: exception definition
    let layoutExnDefn denv (exnc: Entity) =
        let nm = exnc.LogicalName
        let nmL = wordL (tagClass nm)
        let nmL = layoutAccessibility denv exnc.TypeReprAccessibility nmL
        let exnL = wordL (tagKeyword "exception") ^^ nmL // need to tack on the Exception at the right of the name for goto definition
        let reprL = 
            match exnc.ExceptionInfo with 
            | TExnAbbrevRepr ecref -> WordL.equals --- layoutTyconRef denv ecref
            | TExnAsmRepr _ -> WordL.equals --- wordL (tagText "(# ... #)")
            | TExnNone -> emptyL
            | TExnFresh r -> 
                match r.TrueFieldsAsList with
                | [] -> emptyL
                | r -> WordL.keywordOf --- layoutUnionCaseFields denv false r

        exnL ^^ reprL

    // Layout: module spec 

    let layoutTyconDefns denv infoReader ad m (tycons: Tycon list) =
        match tycons with 
        | [] -> emptyL
        | [h] when h.IsExceptionDecl -> layoutExnDefn denv h
        | h :: t -> 
            let x = layoutTycon denv infoReader ad m false WordL.keywordType h
            let xs = List.map (layoutTycon denv infoReader ad m false (wordL (tagKeyword "and"))) t
            aboveListL (x :: xs)


//--------------------------------------------------------------------------

module private InferredSigPrinting = 
    open PrintTypes

    /// Layout the inferred signature of a compilation unit
    let layoutInferredSigOfModuleExpr showHeader denv infoReader ad m expr =

        let rec isConcreteNamespace x = 
            match x with 
            | TMDefRec(_, tycons, mbinds, _) -> 
                not (isNil tycons) || (mbinds |> List.exists (function ModuleOrNamespaceBinding.Binding _ -> true | ModuleOrNamespaceBinding.Module(x, _) -> not x.IsNamespace))
            | TMDefLet _ -> true
            | TMDefDo _ -> true
            | TMDefs defs -> defs |> List.exists isConcreteNamespace 
            | TMAbstract(ModuleOrNamespaceExprWithSig(_, def, _)) -> isConcreteNamespace def

        let rec imexprLP denv (ModuleOrNamespaceExprWithSig(_, def, _)) = imdefL denv def

        and imexprL denv (ModuleOrNamespaceExprWithSig(mty, def, m)) = imexprLP denv (ModuleOrNamespaceExprWithSig(mty, def, m))

        and imdefsL denv x = aboveListL (x |> List.map (imdefL denv))

        and imdefL denv x = 
            let filterVal (v: Val) = not v.IsCompilerGenerated && Option.isNone v.MemberInfo
            let filterExtMem (v: Val) = v.IsExtensionMember

            match x with 
            | TMDefRec(_, tycons, mbinds, _) -> 
                TastDefinitionPrinting.layoutTyconDefns denv infoReader ad m tycons @@ 
                (mbinds 
                    |> List.choose (function ModuleOrNamespaceBinding.Binding bind -> Some bind | _ -> None) 
                    |> valsOfBinds 
                    |> List.filter filterExtMem
                    |> TastDefinitionPrinting.layoutExtensionMembers denv) @@

                (mbinds 
                    |> List.choose (function ModuleOrNamespaceBinding.Binding bind -> Some bind | _ -> None) 
                    |> valsOfBinds 
                    |> List.filter filterVal
                    |> List.map (PrintTastMemberOrVals.prettyLayoutOfValOrMemberNoInst denv)
                    |> aboveListL) @@

                (mbinds 
                    |> List.choose (function ModuleOrNamespaceBinding.Module (mspec, def) -> Some (mspec, def) | _ -> None) 
                    |> List.map (imbindL denv) 
                    |> aboveListL)

            | TMDefLet(bind, _) -> 
                ([bind.Var] 
                    |> List.filter filterVal 
                    |> List.map (PrintTastMemberOrVals.prettyLayoutOfValOrMemberNoInst denv) 
                    |> aboveListL)

            | TMDefs defs -> imdefsL denv defs

            | TMDefDo _ -> emptyL

            | TMAbstract mexpr -> imexprLP denv mexpr

        and imbindL denv (mspec, def) = 
            let nm = mspec.DemangledModuleOrNamespaceName
            let innerPath = (fullCompPathOfModuleOrNamespace mspec).AccessPath
            let outerPath = mspec.CompilationPath.AccessPath

            let denv = denv.AddOpenPath (List.map fst innerPath) 
            if mspec.IsNamespace then
                let basic = imdefL denv def
                // Check if this namespace contains anything interesting
                if isConcreteNamespace def then 
                    // This is a container namespace. We print the header when we get to the first concrete module.
                    let headerL = 
                        wordL (tagKeyword "namespace") ^^ sepListL SepL.dot (List.map (fst >> tagNamespace >> wordL) innerPath)
                    headerL @@-- basic
                else
                    // This is a namespace that only contains namespaces. Skip the header
                    basic
            else
                // This is a module 
                let nmL = layoutAccessibility denv mspec.Accessibility (wordL (tagModule nm))
                let denv = denv.AddAccessibility mspec.Accessibility 
                let basic = imdefL denv def
                // Check if its an outer module or a nested module
                if (outerPath |> List.forall (fun (_, istype) -> istype = Namespace) ) then 
                    // OK, this is an outer module
                    if showHeader then 
                        // OK, we're not in F# Interactive
                        // Check if this is an outer module with no namespace
                        if isNil outerPath then 
                            // If so print a "module" declaration
                            (wordL (tagKeyword "module") ^^ nmL) @@ basic
                        else 
                            // Otherwise this is an outer module contained immediately in a namespace
                            // We already printed the namespace declaration earlier. So just print the 
                            // module now.
                            ((wordL (tagKeyword"module") ^^ nmL ^^ WordL.equals ^^ wordL (tagKeyword "begin")) @@-- basic) @@ WordL.keywordEnd
                    else
                        // OK, we're in F# Interactive, presumably the implicit module for each interaction.
                        basic
                else
                    // OK, this is a nested module
                    ((wordL (tagKeyword "module") ^^ nmL ^^ WordL.equals ^^ wordL (tagKeyword"begin")) @@-- basic) @@ WordL.keywordEnd
        imexprL denv expr

//--------------------------------------------------------------------------

module private PrintData = 
    open PrintTypes

    /// Nice printing of a subset of expressions, e.g. for refutations in pattern matching
    let rec dataExprL denv expr = dataExprWrapL denv false expr

    and private dataExprWrapL denv isAtomic expr =
        match expr with
        | Expr.Const (c, _, ty) -> 
            if isEnumTy denv.g ty then 
                wordL (tagKeyword "enum") ^^ angleL (layoutType denv ty) ^^ bracketL (layoutConst denv.g ty c)
            else
                layoutConst denv.g ty c

        | Expr.Val (v, _, _) -> wordL (tagLocal v.DisplayName)

        | Expr.Link rX -> dataExprWrapL denv isAtomic (!rX)

        | Expr.Op (TOp.UnionCase (c), _, args, _) -> 
            if denv.g.unionCaseRefEq c denv.g.nil_ucref then wordL (tagPunctuation "[]")
            elif denv.g.unionCaseRefEq c denv.g.cons_ucref then 
                let rec strip = function (Expr.Op (TOp.UnionCase _, _, [h;t], _)) -> h :: strip t | _ -> []
                listL (dataExprL denv) (strip expr)
            elif isNil args then 
                wordL (tagUnionCase c.CaseName)
            else 
                (wordL (tagUnionCase c.CaseName) ++ bracketL (commaListL (dataExprsL denv args)))
            
        | Expr.Op (TOp.ExnConstr (c), _, args, _) -> (wordL (tagMethod c.LogicalName) ++ bracketL (commaListL (dataExprsL denv args)))

        | Expr.Op (TOp.Tuple _, _, xs, _) -> tupleL (dataExprsL denv xs)

        | Expr.Op (TOp.Recd (_, tc), _, xs, _) -> 
            let fields = tc.TrueInstanceFieldsAsList
            let lay fs x = (wordL (tagRecordField fs.rfield_id.idText) ^^ sepL (tagPunctuation "=")) --- (dataExprL denv x)
            leftL (tagPunctuation "{") ^^ semiListL (List.map2 lay fields xs) ^^ rightL (tagPunctuation "}")

        | Expr.Op (TOp.ValFieldGet (RecdFieldRef.RecdFieldRef (tcref, name)), _, _, _) ->
            (layoutTyconRef denv tcref) ^^ sepL (tagPunctuation ".") ^^ wordL (tagField name)

        | Expr.Op (TOp.Array, [_], xs, _) -> leftL (tagPunctuation "[|") ^^ semiListL (dataExprsL denv xs) ^^ RightL.rightBracketBar

        | _ -> wordL (tagPunctuation "?")

    and private dataExprsL denv xs = List.map (dataExprL denv) xs

let dataExprL denv expr = PrintData.dataExprL denv expr

//--------------------------------------------------------------------------
// Print Signatures/Types - output functions 
//-------------------------------------------------------------------------- 

let outputValOrMember denv os x = x |> PrintTastMemberOrVals.prettyLayoutOfValOrMemberNoInst denv |> bufferL os

let stringValOrMember denv x = x |> PrintTastMemberOrVals.prettyLayoutOfValOrMemberNoInst denv |> showL

/// Print members with a qualification showing the type they are contained in 
let layoutQualifiedValOrMember denv typarInst v = PrintTastMemberOrVals.prettyLayoutOfValOrMember { denv with showMemberContainers=true; } typarInst v

let outputQualifiedValOrMember denv os v = outputValOrMember { denv with showMemberContainers=true; } os v

let outputQualifiedValSpec denv os v = outputQualifiedValOrMember denv os v

let stringOfQualifiedValOrMember denv v = PrintTastMemberOrVals.prettyLayoutOfValOrMemberNoInst { denv with showMemberContainers=true; } v |> showL

/// Convert a MethInfo to a string
let formatMethInfoToBufferFreeStyle amap m denv buf d = InfoMemberPrinting.formatMethInfoToBufferFreeStyle amap m denv buf d

let prettyLayoutOfMethInfoFreeStyle amap m denv typarInst minfo = InfoMemberPrinting.prettyLayoutOfMethInfoFreeStyle amap m denv typarInst minfo

/// Convert a PropInfo to a string
let prettyLayoutOfPropInfoFreeStyle g amap m denv d = InfoMemberPrinting.prettyLayoutOfPropInfoFreeStyle g amap m denv d

/// Convert a MethInfo to a string
let stringOfMethInfo amap m denv d = bufs (fun buf -> InfoMemberPrinting.formatMethInfoToBufferFreeStyle amap m denv buf d)

/// Convert a ParamData to a string
let stringOfParamData denv paramData = bufs (fun buf -> InfoMemberPrinting.formatParamDataToBuffer denv buf paramData)

let layoutOfParamData denv paramData = InfoMemberPrinting.layoutParamData denv paramData

let outputILTypeRef denv os x = x |> PrintIL.layoutILTypeRef denv |> bufferL os

let layoutILTypeRef denv x = x |> PrintIL.layoutILTypeRef denv

let outputExnDef denv os x = x |> TastDefinitionPrinting.layoutExnDefn denv |> bufferL os

let layoutExnDef denv x = x |> TastDefinitionPrinting.layoutExnDefn denv

let stringOfTyparConstraints denv x = x |> PrintTypes.layoutConstraintsWithInfo denv SimplifyTypes.typeSimplificationInfo0 |> showL

let outputTycon denv infoReader ad m (* width *) os x = TastDefinitionPrinting.layoutTycon denv infoReader ad m true WordL.keywordType x (* |> Layout.squashTo width *) |>  bufferL os

let layoutTycon denv infoReader ad m (* width *) x = TastDefinitionPrinting.layoutTycon denv infoReader ad m true WordL.keywordType x (* |> Layout.squashTo width *)

let layoutUnionCases denv x = x |> TastDefinitionPrinting.layoutUnionCaseFields denv true

let outputUnionCases denv os x = x |> TastDefinitionPrinting.layoutUnionCaseFields denv true |> bufferL os

/// Pass negative number as pos in case of single cased discriminated unions
let isGeneratedUnionCaseField pos f = TastDefinitionPrinting.isGeneratedUnionCaseField pos f

let isGeneratedExceptionField pos f = TastDefinitionPrinting.isGeneratedExceptionField pos f

let stringOfTyparConstraint denv tpc = stringOfTyparConstraints denv [tpc]

let stringOfTy denv x = x |> PrintTypes.layoutType denv |> showL

let prettyLayoutOfType denv x = x |> PrintTypes.prettyLayoutOfType denv

let prettyLayoutOfTypeNoCx denv x = x |> PrintTypes.prettyLayoutOfTypeNoConstraints denv

let prettyStringOfTy denv x = x |> PrintTypes.prettyLayoutOfType denv |> showL

let prettyStringOfTyNoCx denv x = x |> PrintTypes.prettyLayoutOfTypeNoConstraints denv |> showL

let stringOfRecdField denv x = x |> TastDefinitionPrinting.layoutRecdField false denv |> showL

let stringOfUnionCase denv x = x |> TastDefinitionPrinting.layoutUnionCase denv WordL.bar |> showL

let stringOfExnDef denv x = x |> TastDefinitionPrinting.layoutExnDefn denv |> showL

let stringOfFSAttrib denv x = x |> PrintTypes.layoutAttrib denv |> squareAngleL |> showL

let stringOfILAttrib denv x = x |> PrintTypes.layoutILAttrib denv |> squareAngleL |> showL



let layoutInferredSigOfModuleExpr showHeader denv infoReader ad m expr = InferredSigPrinting.layoutInferredSigOfModuleExpr showHeader denv infoReader ad m expr 
<<<<<<< HEAD
let prettyLayoutOfValOrMember denv typarInst v = PrintTastMemberOrVals.prettyLayoutOfValOrMember denv typarInst v  
let prettyLayoutOfValOrMemberNoInst denv v = PrintTastMemberOrVals.prettyLayoutOfValOrMemberNoInst denv v
let prettyLayoutOfMemberNoInstShort denv v = PrintTastMemberOrVals.prettyLayoutOfMemberNoInstShort denv v 
=======

let prettyLayoutOfValOrMember denv typarInst v = PrintTastMemberOrVals.prettyLayoutOfValOrMember denv typarInst v  

let prettyLayoutOfValOrMemberNoInst denv v = PrintTastMemberOrVals.prettyLayoutOfValOrMemberNoInst denv v

let prettyLayoutOfMemberNoInstShort denv v = PrintTastMemberOrVals.prettyLayoutOfMemberNoInstShort denv v 

>>>>>>> 522dd906
let prettyLayoutOfInstAndSig denv x = PrintTypes.prettyLayoutOfInstAndSig denv x

/// Generate text for comparing two types.
///
/// If the output text is different without showing constraints and/or imperative type variable 
/// annotations and/or fully qualifying paths then don't show them! 
let minimalStringsOfTwoTypes denv t1 t2= 
    let (t1, t2), tpcs = PrettyTypes.PrettifyTypePair denv.g (t1, t2)
    // try denv + no type annotations 
    let attempt1 = 
        let denv = { denv with showImperativeTyparAnnotations=false; showConstraintTyparAnnotations=false }
        let min1 = stringOfTy denv t1
        let min2 = stringOfTy denv t2
        if min1 <> min2 then Some (min1, min2, "") else None
    match attempt1 with 
    | Some res -> res
    | None -> 
    // try denv + no type annotations + show full paths
    let attempt2 = 
        let denv = { denv with showImperativeTyparAnnotations=false; showConstraintTyparAnnotations=false }.SetOpenPaths []
        let min1 = stringOfTy denv t1
        let min2 = stringOfTy denv t2
        if min1 <> min2 then Some (min1, min2, "") else None
        // try denv 
    match attempt2 with 
    | Some res -> res
    | None -> 
    let attempt3 = 
        let min1 = stringOfTy denv t1
        let min2 = stringOfTy denv t2
        if min1 <> min2 then Some (min1, min2, stringOfTyparConstraints denv tpcs) else None
    match attempt3 with 
    | Some res -> res 
    | None -> 
    let attempt4 = 
        // try denv + show full paths + static parameters
        let denv = denv.SetOpenPaths []
        let denv = { denv with includeStaticParametersInTypeNames=true }
        let min1 = stringOfTy denv t1
        let min2 = stringOfTy denv t2
        if min1 <> min2 then Some (min1, min2, stringOfTyparConstraints denv tpcs) else None
    match attempt4 with
    | Some res -> res
    | None ->
        // https://github.com/Microsoft/visualfsharp/issues/2561
        // still identical, we better (try to) show assembly qualified name to disambiguate
        let denv = denv.SetOpenPaths []
        let denv = { denv with includeStaticParametersInTypeNames=true }
        let makeName t =
            let assemblyName = PrintTypes.layoutAssemblyName denv t |> function | null | "" -> "" | name -> sprintf " (%s)" name
            sprintf "%s%s" (stringOfTy denv t1) assemblyName

        (makeName t1, makeName t2, stringOfTyparConstraints denv tpcs)
    
// Note: Always show imperative annotations when comparing value signatures 
let minimalStringsOfTwoValues denv v1 v2= 
    let denvMin = { denv with showImperativeTyparAnnotations=true; showConstraintTyparAnnotations=false }
    let min1 = bufs (fun buf -> outputQualifiedValOrMember denvMin buf v1)
    let min2 = bufs (fun buf -> outputQualifiedValOrMember denvMin buf v2) 
    if min1 <> min2 then 
        (min1, min2) 
    else
        let denvMax = { denv with showImperativeTyparAnnotations=true; showConstraintTyparAnnotations=true }
        let max1 = bufs (fun buf -> outputQualifiedValOrMember denvMax buf v1)
        let max2 = bufs (fun buf -> outputQualifiedValOrMember denvMax buf v2) 
        max1, max2
    
let minimalStringOfType denv ty = 
    let ty, _cxs = PrettyTypes.PrettifyType denv.g ty
    let denvMin = { denv with showImperativeTyparAnnotations=false; showConstraintTyparAnnotations=false }
    showL (PrintTypes.layoutTypeWithInfoAndPrec denvMin SimplifyTypes.typeSimplificationInfo0 2 ty)
<|MERGE_RESOLUTION|>--- conflicted
+++ resolved
@@ -1001,10 +1001,6 @@
     and layoutType denv ty = 
         layoutTypeWithInfo denv SimplifyTypes.typeSimplificationInfo0 ty
 
-<<<<<<< HEAD
-
-=======
->>>>>>> 522dd906
     let layoutArgInfos denv env argInfos =
 
         // Format each argument, including its name and type 
@@ -1110,16 +1106,6 @@
         let cxs = cxs |> List.filter (fun (tp, _) -> not (parentTyparTys |> List.exists (fun ty -> match tryDestTyparTy denv.g ty with ValueSome destTypar -> typarEq tp destTypar | _ -> false))) 
         prettyTyparInst, prettyLayoutOfTopTypeInfoAux denv argInfos retTy cxs
 
-<<<<<<< HEAD
-
-    let private prettyArgInfos denv allTyparInst =
-        function 
-        | [] -> [(denv.g.unit_ty, ValReprInfo.unnamedTopArg1)] 
-        | infos -> infos |> List.map (map1Of2 (instType allTyparInst)) 
-
-    // Layout: type spec - class, datatype, record, abbrev 
-=======
->>>>>>> 522dd906
 
     let private prettyArgInfos denv allTyparInst =
         function 
@@ -1219,10 +1205,7 @@
 /// Printing TAST objects
 module private PrintTastMemberOrVals =
     open PrintTypes 
-<<<<<<< HEAD
-=======
-
->>>>>>> 522dd906
+
     let private prettyLayoutOfMemberShortOption denv typarInst (v:Val) short =
         let v = mkLocalValRef v
         let membInfo = Option.get v.MemberInfo
@@ -1312,11 +1295,6 @@
                         stat --- (nameL ^^ wordL (tagPunctuation ":") ^^ (tauL --- (WordL.keywordWith ^^ WordL.keywordSet)))
                 prettyTyparInst, resL
                 
-<<<<<<< HEAD
-    let private prettyLayoutOfMemberShort denv typarInst (v:Val) = prettyLayoutOfMemberShortOption denv typarInst v true
-    
-=======
->>>>>>> 522dd906
     let prettyLayoutOfMember denv typarInst (v:Val) = prettyLayoutOfMemberShortOption denv typarInst v false
 
     let prettyLayoutOfMemberNoInstShort denv v = 
@@ -1389,7 +1367,6 @@
 let prettyLayoutOfMemberSig denv x = x |> PrintTypes.prettyLayoutOfMemberSig denv 
 
 let prettyLayoutOfUncurriedSig denv argInfos tau = PrintTypes.prettyLayoutOfUncurriedSig denv argInfos tau
-let prettyLayoutsOfUnresolvedOverloading denv argInfos retTy genericParameters = PrintTypes.prettyLayoutsOfUnresolvedOverloading denv argInfos retTy genericParameters
 
 let prettyLayoutsOfUnresolvedOverloading denv argInfos retTy genericParameters = PrintTypes.prettyLayoutsOfUnresolvedOverloading denv argInfos retTy genericParameters
 
@@ -2237,22 +2214,14 @@
 
 let stringOfILAttrib denv x = x |> PrintTypes.layoutILAttrib denv |> squareAngleL |> showL
 
-
-
 let layoutInferredSigOfModuleExpr showHeader denv infoReader ad m expr = InferredSigPrinting.layoutInferredSigOfModuleExpr showHeader denv infoReader ad m expr 
-<<<<<<< HEAD
+
 let prettyLayoutOfValOrMember denv typarInst v = PrintTastMemberOrVals.prettyLayoutOfValOrMember denv typarInst v  
+
 let prettyLayoutOfValOrMemberNoInst denv v = PrintTastMemberOrVals.prettyLayoutOfValOrMemberNoInst denv v
+
 let prettyLayoutOfMemberNoInstShort denv v = PrintTastMemberOrVals.prettyLayoutOfMemberNoInstShort denv v 
-=======
-
-let prettyLayoutOfValOrMember denv typarInst v = PrintTastMemberOrVals.prettyLayoutOfValOrMember denv typarInst v  
-
-let prettyLayoutOfValOrMemberNoInst denv v = PrintTastMemberOrVals.prettyLayoutOfValOrMemberNoInst denv v
-
-let prettyLayoutOfMemberNoInstShort denv v = PrintTastMemberOrVals.prettyLayoutOfMemberNoInstShort denv v 
-
->>>>>>> 522dd906
+
 let prettyLayoutOfInstAndSig denv x = PrintTypes.prettyLayoutOfInstAndSig denv x
 
 /// Generate text for comparing two types.
