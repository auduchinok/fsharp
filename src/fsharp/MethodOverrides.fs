// Copyright (c) Microsoft Corporation.  All Rights Reserved.  See License.txt in the project root for license information.

/// Primary logic related to method overrides.
module internal FSharp.Compiler.MethodOverrides

open Internal.Utilities.Library 
open Internal.Utilities.Library.Extras
open FSharp.Compiler 
open FSharp.Compiler.AccessibilityLogic
open FSharp.Compiler.ErrorLogger
open FSharp.Compiler.InfoReader
open FSharp.Compiler.Infos
open FSharp.Compiler.Features
open FSharp.Compiler.NameResolution
open FSharp.Compiler.Syntax
open FSharp.Compiler.SyntaxTreeOps
open FSharp.Compiler.TcGlobals
open FSharp.Compiler.Text
open FSharp.Compiler.Text.Range
open FSharp.Compiler.TypedTree
open FSharp.Compiler.TypedTreeBasics
open FSharp.Compiler.TypedTreeOps
open FSharp.Compiler.TypeRelations

//-------------------------------------------------------------------------
// Completeness of classes
//------------------------------------------------------------------------- 

type OverrideCanImplement = 
    | CanImplementAnyInterfaceSlot
    | CanImplementAnyClassHierarchySlot
    | CanImplementAnySlot
    | CanImplementNoSlots
    
/// The overall information about a method implementation in a class or object expression 
type OverrideInfo = 
    | Override of OverrideCanImplement * TyconRef * Ident * (Typars * TyparInst) * TType list list * TType option * bool * bool
    member x.CanImplement = let (Override(a, _, _, _, _, _, _, _)) = x in a
    member x.BoundingTyconRef = let (Override(_, ty, _, _, _, _, _, _)) = x in ty
    member x.LogicalName = let (Override(_, _, id, _, _, _, _, _)) = x in id.idText
    member x.Range = let (Override(_, _, id, _, _, _, _, _)) = x in id.idRange
    member x.IsFakeEventProperty = let (Override(_, _, _, _, _, _, b, _)) = x in b
    member x.ArgTypes = let (Override(_, _, _, _, b, _, _, _)) = x in b
    member x.ReturnType = let (Override(_, _, _, _, _, b, _, _)) = x in b
    member x.IsCompilerGenerated = let (Override(_, _, _, _, _, _, _, b)) = x in b

type RequiredSlot = 
    | RequiredSlot of MethInfo * isOptional: bool
    | DefaultInterfaceImplementationSlot of MethInfo * isOptional: bool * possiblyNoMostSpecific: bool

    /// A slot which does not have to be implemented, because an inherited implementation is available.
    member this.IsOptional =
        match this with
        | RequiredSlot(_, isOptional)
        | DefaultInterfaceImplementationSlot(_, isOptional, _) -> isOptional

    /// A slot which has a default interface implementation.
    /// A combination of this flag and the lack of IsOptional means the slot may have been reabstracted.
    member this.HasDefaultInterfaceImplementation =
        match this with
        | DefaultInterfaceImplementationSlot _ -> true
        | _ -> false
            
    /// A slot that *might* have ambiguity due to multiple inheritance; happens with default interface implementations.
    member this.PossiblyNoMostSpecificImplementation =
        match this with
        | DefaultInterfaceImplementationSlot(_, _, possiblyNoMostSpecific) -> possiblyNoMostSpecific
        | _ -> false

    /// Gets the method info.
    member this.MethodInfo =
        match this with
        | RequiredSlot(methInfo, _)
        | DefaultInterfaceImplementationSlot(methInfo, _, _) -> methInfo

type SlotImplSet = SlotImplSet of RequiredSlot list * NameMultiMap<RequiredSlot> * OverrideInfo list * PropInfo list

exception TypeIsImplicitlyAbstract of range
exception OverrideDoesntOverride of DisplayEnv * OverrideInfo * MethInfo option * TcGlobals * Import.ImportMap * range

module DispatchSlotChecking =

    /// Print the signature of an override to a buffer as part of an error message
    let PrintOverrideToBuffer denv os (Override(_, _, id, (mtps, memberToParentInst), argTys, retTy, _, _)) = 
       let denv = { denv with showTyparBinding = true }
       let retTy = (retTy  |> GetFSharpViewOfReturnType denv.g)
       let argInfos = 
           match argTys with 
           | [] -> [[(denv.g.unit_ty, ValReprInfo.unnamedTopArg1)]]
           | _ -> argTys |> List.mapSquared (fun ty -> (ty, ValReprInfo.unnamedTopArg1)) 
       LayoutRender.bufferL os (NicePrint.prettyLayoutOfMemberSig denv (memberToParentInst, id.idText, mtps, argInfos, retTy))

    /// Print the signature of a MethInfo to a buffer as part of an error message
    let PrintMethInfoSigToBuffer g amap m denv os minfo =
        let denv = { denv with showTyparBinding = true }
        let (CompiledSig(argTys, retTy, fmtps, ttpinst)) = CompiledSigOfMeth g amap m minfo
        let retTy = (retTy  |> GetFSharpViewOfReturnType g)
        let argInfos = argTys |> List.mapSquared (fun ty -> (ty, ValReprInfo.unnamedTopArg1))
        let nm = minfo.LogicalName
        LayoutRender.bufferL os (NicePrint.prettyLayoutOfMemberSig denv (ttpinst, nm, fmtps, argInfos, retTy))

    /// Format the signature of an override as a string as part of an error message
    let FormatOverride denv d = bufs (fun buf -> PrintOverrideToBuffer denv buf d)

    /// Format the signature of a MethInfo as a string as part of an error message
    let FormatMethInfoSig g amap m denv d = bufs (fun buf -> PrintMethInfoSigToBuffer g amap m denv buf d)

    /// Get the override info for an existing (inherited) method being used to implement a dispatch slot.
    let GetInheritedMemberOverrideInfo g amap m parentType (minfo: MethInfo) = 
        let nm = minfo.LogicalName
        let (CompiledSig (argTys, retTy, fmtps, ttpinst)) = CompiledSigOfMeth g amap m minfo

        let isFakeEventProperty = minfo.IsFSharpEventPropertyMethod
        Override(parentType, minfo.ApparentEnclosingTyconRef, mkSynId m nm, (fmtps, ttpinst), argTys, retTy, isFakeEventProperty, false)

    /// Get the override info for a value being used to implement a dispatch slot.
    let GetTypeMemberOverrideInfo g reqdTy (overrideBy: ValRef) = 
        let _, _, argInfos, retTy, _ = GetTypeOfMemberInMemberForm g overrideBy
        let nm = overrideBy.LogicalName

        let argTys = argInfos |> List.mapSquared fst
        
        let memberMethodTypars, memberToParentInst, argTys, retTy = 
            match PartitionValRefTypars g overrideBy with
            | Some(_, _, memberMethodTypars, memberToParentInst, _tinst) -> 
                let argTys = argTys |> List.mapSquared (instType memberToParentInst) 
                let retTy = retTy |> Option.map (instType memberToParentInst) 
                memberMethodTypars, memberToParentInst, argTys, retTy
            | None -> 
                error(Error(FSComp.SR.typrelMethodIsOverconstrained(), overrideBy.Range))
        let implKind = 
            if ValRefIsExplicitImpl g overrideBy then 
                
                let belongsToReqdTy = 
                    match overrideBy.MemberInfo.Value.ImplementedSlotSigs with
                    | [] -> false
                    | ss :: _ -> isInterfaceTy g ss.ImplementedType && typeEquiv g reqdTy ss.ImplementedType
                if belongsToReqdTy then 
                    CanImplementAnyInterfaceSlot
                else
                    CanImplementNoSlots
            else if overrideBy.IsDispatchSlotMember then 
                CanImplementNoSlots
                // abstract slots can only implement interface slots
                //CanImplementAnyInterfaceSlot  <<----- Change to this to enable implicit interface implementation
            
            else 
                CanImplementAnyClassHierarchySlot
                //CanImplementAnySlot  <<----- Change to this to enable implicit interface implementation

        let isFakeEventProperty = overrideBy.IsFSharpEventProperty(g)
        Override(implKind, overrideBy.MemberApparentEntity, mkSynId overrideBy.Range nm, (memberMethodTypars, memberToParentInst), argTys, retTy, isFakeEventProperty, overrideBy.IsCompilerGenerated)

    /// Get the override information for an object expression method being used to implement dispatch slots
    let GetObjectExprOverrideInfo g amap (implty, id: Ident, memberFlags, ty, arityInfo, bindingAttribs, rhsExpr) = 
        // Dissect the type. The '0' indicates there are no enclosing generic class type parameters relevant here.
        let tps, _, argInfos, retTy, _ = GetMemberTypeInMemberForm g memberFlags arityInfo 0 ty id.idRange
        let argTys = argInfos |> List.mapSquared fst
        // Dissect the implementation
        let _, ctorThisValOpt, baseValOpt, vsl, rhsExpr, _ = destTopLambda g amap arityInfo (rhsExpr, ty)
        assert ctorThisValOpt.IsNone

        // Drop 'this'
        match vsl with 
        | [thisv] :: vs -> 
            // Check for empty variable list from a () arg
            let vs = if vs.Length = 1 && argInfos.IsEmpty then [] else vs
            let implKind = 
                if isInterfaceTy g implty then 
                    CanImplementAnyInterfaceSlot 
                else 
                    CanImplementAnyClassHierarchySlot
                    //CanImplementAnySlot  <<----- Change to this to enable implicit interface implementation
            let isFakeEventProperty = CompileAsEvent g bindingAttribs
            let overrideByInfo = Override(implKind, tcrefOfAppTy g implty, id, (tps, []), argTys, retTy, isFakeEventProperty, false)
            overrideByInfo, (baseValOpt, thisv, vs, bindingAttribs, rhsExpr)
        | _ -> 
            error(InternalError("Unexpected shape for object expression override", id.idRange))
          
    /// Check if an override matches a dispatch slot by name
    let IsNameMatch (dispatchSlot: MethInfo) (overrideBy: OverrideInfo) = 
        (overrideBy.LogicalName = dispatchSlot.LogicalName)
          
    /// Check if an override matches a dispatch slot by name
    let IsImplMatch g (dispatchSlot: MethInfo) (overrideBy: OverrideInfo) = 
        // If the override is listed as only relevant to one type, and we're matching it against an abstract slot of an interface type,
        // then check that interface type is the right type.
        match overrideBy.CanImplement with 
        | CanImplementNoSlots -> false
        | CanImplementAnySlot -> true 
        | CanImplementAnyClassHierarchySlot -> not (isInterfaceTy g dispatchSlot.ApparentEnclosingType)
        | CanImplementAnyInterfaceSlot -> isInterfaceTy g dispatchSlot.ApparentEnclosingType

    /// Check if the kinds of type parameters match between a dispatch slot and an override.
    let IsTyparKindMatch (CompiledSig(_, _, fvmtps, _)) (Override(_, _, _, (mtps, _), _, _, _, _)) = 
        List.lengthsEqAndForall2 (fun (tp1: Typar) (tp2: Typar) -> tp1.Kind = tp2.Kind) mtps fvmtps
        
    /// Check if an override is a partial match for the requirements for a dispatch slot except for the name.
    let IsSigPartialMatch g (dispatchSlot: MethInfo) compiledSig (Override(_, _, _, (mtps, _), argTys, _retTy, _, _) as overrideBy) =
        let (CompiledSig (vargtys, _, fvmtps, _)) = compiledSig
        mtps.Length = fvmtps.Length &&
        IsTyparKindMatch compiledSig overrideBy && 
        argTys.Length = vargtys.Length &&
        IsImplMatch g dispatchSlot overrideBy
        
    /// Check if an override is a partial match for the requirements for a dispatch slot.
    let IsPartialMatch g dispatchSlot compiledSig overrideBy = 
        IsNameMatch dispatchSlot overrideBy &&
        IsSigPartialMatch g dispatchSlot compiledSig overrideBy
          
    /// Compute the reverse of a type parameter renaming.
    let ReverseTyparRenaming g tinst = 
        tinst |> List.map (fun (tp, ty) -> (destTyparTy g ty, mkTyparTy tp))

    /// Compose two instantiations of type parameters.
    let ComposeTyparInsts inst1 inst2 = 
        inst1 |> List.map (map2Of2 (instType inst2)) 
     
    /// Check if an override exactly matches the requirements for a dispatch slot except for the name.
    let IsSigExactMatch g amap m dispatchSlot (Override(_, _, _, (mtps, mtpinst), argTys, retTy, _, _) as overrideBy) =
        let compiledSig = CompiledSigOfMeth g amap m dispatchSlot
        IsSigPartialMatch g dispatchSlot compiledSig overrideBy &&
        let (CompiledSig (vargtys, vrty, fvmtps, ttpinst)) = compiledSig

        // Compare the types. CompiledSigOfMeth, GetObjectExprOverrideInfo and GetTypeMemberOverrideInfo have already 
        // applied all relevant substitutions except the renamings from fvtmps <-> mtps 

        let aenv = TypeEquivEnv.FromEquivTypars fvmtps mtps 

        List.forall2 (List.lengthsEqAndForall2 (typeAEquiv g aenv)) vargtys argTys &&
        returnTypesAEquiv g aenv vrty retTy &&
        
        // Comparing the method typars and their constraints is much trickier since the substitutions have not been applied 
        // to the constraints of these babies. This is partly because constraints are directly attached to typars so it's 
        // difficult to apply substitutions to them unless we separate them off at some point, which we don't as yet.        
        //
        // Given   C<ctps>
        //         D<dtps>
        //         dispatchSlot :   C<ctys[dtps]>.M<fvmtps[ctps]>(...)
        //         overrideBy:  parent: D<dtys[dtps]>  value: !<ttps> <mtps[ttps]>(...) 
        //         
        //     where X[dtps] indicates that X may involve free type variables dtps
        //     
        //     we have 
        //         ttpinst maps  ctps --> ctys[dtps] 
        //         mtpinst maps  ttps --> dtps
        //       
        //     compare fvtmps[ctps] and mtps[ttps] by 
        //        fvtmps[ctps]  @ ttpinst     -- gives fvtmps[dtps]
        //        fvtmps[dtps] @ rev(mtpinst) -- gives fvtmps[ttps]
        //        
        //     Now fvtmps[ttps] and mtpinst[ttps] are comparable, i.e. have constraints w.r.t. the same set of type variables 
        //         
        // i.e.  Compose the substitutions ttpinst and rev(mtpinst) 
        
        let ttpinst = 
            // check we can reverse - in some error recovery situations we can't 
            if mtpinst |> List.exists (snd >> isTyparTy g >> not) then ttpinst 
            else ComposeTyparInsts ttpinst (ReverseTyparRenaming g mtpinst)

        // Compare under the composed substitutions 
        let aenv = TypeEquivEnv.FromTyparInst ttpinst 
        
        typarsAEquiv g aenv fvmtps mtps

    /// Check if an override exactly matches the requirements for a dispatch slot.
    let IsExactMatch g amap m dispatchSlot overrideBy =
        IsNameMatch dispatchSlot overrideBy &&
        IsSigExactMatch g amap m dispatchSlot overrideBy

    /// Check if an override implements a dispatch slot 
    let OverrideImplementsDispatchSlot g amap m dispatchSlot availPriorOverride =
        IsExactMatch g amap m dispatchSlot availPriorOverride &&
        // The override has to actually be in some subtype of the dispatch slot
        ExistsHeadTypeInEntireHierarchy g amap m (generalizedTyconRef availPriorOverride.BoundingTyconRef) dispatchSlot.DeclaringTyconRef

    /// Check if a dispatch slot is already implemented
    let DispatchSlotIsAlreadyImplemented g amap m availPriorOverridesKeyed (dispatchSlot: MethInfo) =
        availPriorOverridesKeyed 
            |> NameMultiMap.find  dispatchSlot.LogicalName  
            |> List.exists (OverrideImplementsDispatchSlot g amap m dispatchSlot)

    /// Check all dispatch slots are implemented by some override.
    let CheckDispatchSlotsAreImplemented (denv, infoReader: InfoReader, m,
                                          nenv, sink: TcResultsSink,
                                          isOverallTyAbstract,
                                          reqdTy,
                                          dispatchSlots: RequiredSlot list,
                                          availPriorOverrides: OverrideInfo list,
                                          overrides: OverrideInfo list) = 
        let g = infoReader.g
        let amap = infoReader.amap

        let isReqdTyInterface = isInterfaceTy g reqdTy 
        let showMissingMethodsAndRaiseErrors = (isReqdTyInterface || not isOverallTyAbstract)
        
        let mutable res = true
        let fail exn =
            res <- false
            if showMissingMethodsAndRaiseErrors then
                errorR exn

        // Index the availPriorOverrides and overrides by name
        let availPriorOverridesKeyed = availPriorOverrides |> NameMultiMap.initBy (fun ov -> ov.LogicalName)
        let overridesKeyed = overrides |> NameMultiMap.initBy (fun ov -> ov.LogicalName)
        
        // we accumulate those to compose a more complete error message, see noimpl() bellow.
        let missingOverloadImplementation = ResizeArray()

        for reqdSlot in dispatchSlots do
            let dispatchSlot = reqdSlot.MethodInfo

            // Always try to raise a target runtime error if we have a DIM.
            if reqdSlot.HasDefaultInterfaceImplementation then
                checkLanguageFeatureRuntimeErrorRecover infoReader LanguageFeature.DefaultInterfaceMemberConsumption m

            let maybeResolvedSlot =
                NameMultiMap.find dispatchSlot.LogicalName overridesKeyed 
                |> List.filter (OverrideImplementsDispatchSlot g amap m dispatchSlot)

            match maybeResolvedSlot with
            | [ovd] -> 
                if not ovd.IsCompilerGenerated then 
                    let item = Item.MethodGroup(ovd.LogicalName, [dispatchSlot],None)
                    CallNameResolutionSink sink (ovd.Range, nenv, item, dispatchSlot.FormalMethodTyparInst, ItemOccurence.Implemented, AccessorDomain.AccessibleFromSomewhere)
            | [] -> 
                if not reqdSlot.IsOptional &&
                   // Check that no available prior override implements this dispatch slot
                   not (DispatchSlotIsAlreadyImplemented g amap m availPriorOverridesKeyed dispatchSlot) 
                then 
                    // Always try to raise a language version error if we have a DIM that is not explicitly implemented.
                    if reqdSlot.HasDefaultInterfaceImplementation then
                        checkLanguageFeatureErrorRecover g.langVersion LanguageFeature.DefaultInterfaceMemberConsumption m

                    if reqdSlot.PossiblyNoMostSpecificImplementation then
                        errorR(Error(FSComp.SR.typrelInterfaceMemberNoMostSpecificImplementation(NicePrint.stringOfMethInfo infoReader m denv dispatchSlot), m))

                    // error reporting path
                    let compiledSig = CompiledSigOfMeth g amap m dispatchSlot
                    
                    let noimpl() = 
                        missingOverloadImplementation.Add((isReqdTyInterface, lazy NicePrint.stringOfMethInfo infoReader m denv dispatchSlot))
                    
                    match overrides |> List.filter (IsPartialMatch g dispatchSlot compiledSig) with 
                    | [] -> 
                        let possibleOverrides =
                            overrides
                            |> List.filter (fun overrideBy -> IsNameMatch dispatchSlot overrideBy && IsImplMatch g dispatchSlot overrideBy)

                        match possibleOverrides with 
                        | [] -> 
                            noimpl()
                        | [ Override(_, _, _, (mtps, _), argTys, _, _, _) as overrideBy ] ->
                            let moreThanOnePossibleDispatchSlot =
                                dispatchSlots
                                |> List.filter (fun reqdSlot-> IsNameMatch reqdSlot.MethodInfo overrideBy && IsImplMatch g reqdSlot.MethodInfo overrideBy)
                                |> isNilOrSingleton
                                |> not
                            
                            let (CompiledSig (vargtys, _, fvmtps, _)) = compiledSig

                            if moreThanOnePossibleDispatchSlot then
                                noimpl()

                            elif argTys.Length <> vargtys.Length then
                                fail(Error(FSComp.SR.typrelMemberDoesNotHaveCorrectNumberOfArguments(FormatOverride denv overrideBy, FormatMethInfoSig g amap m denv dispatchSlot), overrideBy.Range))
                            elif mtps.Length <> fvmtps.Length then
                                fail(Error(FSComp.SR.typrelMemberDoesNotHaveCorrectNumberOfTypeParameters(FormatOverride denv overrideBy, FormatMethInfoSig g amap m denv dispatchSlot), overrideBy.Range))
                            elif not (IsTyparKindMatch compiledSig overrideBy) then
                                fail(Error(FSComp.SR.typrelMemberDoesNotHaveCorrectKindsOfGenericParameters(FormatOverride denv overrideBy, FormatMethInfoSig g amap m denv dispatchSlot), overrideBy.Range))
                            else 
                                fail(Error(FSComp.SR.typrelMemberCannotImplement(FormatOverride denv overrideBy, NicePrint.stringOfMethInfo infoReader m denv dispatchSlot, FormatMethInfoSig g amap m denv dispatchSlot), overrideBy.Range))
                        | overrideBy :: _ -> 
                            errorR(Error(FSComp.SR.typrelOverloadNotFound(FormatMethInfoSig g amap m denv dispatchSlot, FormatMethInfoSig g amap m denv dispatchSlot), overrideBy.Range))

                    | [ overrideBy ] -> 
                        if dispatchSlots |> List.exists (fun reqdSlot -> OverrideImplementsDispatchSlot g amap m reqdSlot.MethodInfo overrideBy) then
                            noimpl()
                        else
                            // Error will be reported below in CheckOverridesAreAllUsedOnce 
                            ()
                    | _ -> 
                        fail(Error(FSComp.SR.typrelOverrideWasAmbiguous(FormatMethInfoSig g amap m denv dispatchSlot), m))
            | _ -> fail(Error(FSComp.SR.typrelMoreThenOneOverride(FormatMethInfoSig g amap m denv dispatchSlot), m))
        
        if missingOverloadImplementation.Count > 0 then
            // compose message listing missing override implementation
            let maxDisplayedOverrides = 10
            let shouldTruncate = missingOverloadImplementation.Count > maxDisplayedOverrides
            let messageWithInterfaceSuggestion = 
                // check any of the missing overrides has isReqdTyInterface flag set
                // in which case we use the message "with suggestion"
                missingOverloadImplementation 
                |> Seq.map fst 
                |> Seq.filter id 
                |> Seq.isEmpty
                |> not

            if missingOverloadImplementation.Count = 1 then
                // only one missing override, we have specific message for that
                let signature = (snd missingOverloadImplementation.[0]).Value
                if messageWithInterfaceSuggestion then 
                    fail(Error(FSComp.SR.typrelNoImplementationGivenWithSuggestion(signature), m))
                else
                    fail(Error(FSComp.SR.typrelNoImplementationGiven(signature), m))
            else
                let signatures = 
                    (missingOverloadImplementation 
                    |> Seq.truncate maxDisplayedOverrides 
                    |> Seq.map snd 
                    |> Seq.map (fun signature -> System.Environment.NewLine + "\t'" + signature.Value + "'")
                    |> String.concat "") + System.Environment.NewLine 
                
                // we have specific message if the list is truncated
                let messageFunction =
                    match shouldTruncate, messageWithInterfaceSuggestion with
                    | false, true  -> FSComp.SR.typrelNoImplementationGivenSeveralWithSuggestion
                    | false, false -> FSComp.SR.typrelNoImplementationGivenSeveral
                    | true , true  -> FSComp.SR.typrelNoImplementationGivenSeveralTruncatedWithSuggestion
                    | true , false -> FSComp.SR.typrelNoImplementationGivenSeveralTruncated
                fail(Error(messageFunction(signatures), m))

        res

    /// This is to find override methods that are at the most specific in the hierarchy of interface types.
    let GetMostSpecificOverrideInterfaceMethodSets (infoReader: InfoReader) allReqdTys =
        let g = infoReader.g
        let amap = infoReader.amap

        let multipleSets =
            allReqdTys
            // Widdle down to the most specific interfaces.
            |> GetMostSpecificItemsByType g amap (fun (ty, m) ->
                if isInterfaceTy g ty then
                    Some(ty, m)
                else
                    None)

            // Get the most specific method overrides for each interface type.
            |> List.choose (fun (ty, m) -> 
                let mostSpecificOverrides = GetIntrinisicMostSpecificOverrideMethInfoSetsOfType infoReader m ty
                if mostSpecificOverrides.IsEmpty then None
                else Some mostSpecificOverrides)

        match multipleSets with
        | [] -> NameMultiMap.Empty
        | [set] -> set
        | _ ->
            multipleSets
            // Merge method sets together.
            |> List.reduce (fun final minfoSets ->
                Map.fold (fun acc key minfos -> 
                    match acc.TryGetValue key with
                    | true, minfos2 -> Map.add key (minfos @ minfos2) acc
                    | _ -> Map.add key minfos acc) final minfoSets)

            // Filter for most specifics when the sets have merged together.
            |> FilterMostSpecificMethInfoSets g amap range0

    /// Finds the override interface methods from the most specific overrides by the given method.
    let GetMostSpecificOverrideInterfaceMethodsByMethod g amap m (mostSpecificOverrides: NameMultiMap<TType * MethInfo>) (minfo: MethInfo) =
        let overrideBy = GetInheritedMemberOverrideInfo g amap m OverrideCanImplement.CanImplementAnyInterfaceSlot minfo
        let minfoTy = generalizedTyconRef minfo.ApparentEnclosingTyconRef
        NameMultiMap.find minfo.LogicalName mostSpecificOverrides
        |> List.filter (fun (overridenTy, minfo2) -> 
            typeEquiv g overridenTy minfoTy && 
            IsSigExactMatch g amap m minfo2 overrideBy)

    /// Get a collection of slots for the given interface type.
    let GetInterfaceDispatchSlots (infoReader: InfoReader) ad m availImpliedInterfaces mostSpecificOverrides interfaceTy =
        let g = infoReader.g
        let amap = infoReader.amap

        if isInterfaceTy g interfaceTy then
            // Check if the interface has an inherited implementation
            // If so, you do not have to implement all the methods - each
            // specific method is "optionally" implemented.
            let isInterfaceOptional = ListSet.contains (typeEquiv g) interfaceTy availImpliedInterfaces
            [ for minfo in GetImmediateIntrinsicMethInfosOfType (None, ad) g amap m interfaceTy do
                if minfo.IsNewSlot then
                      // If the interface itself is considered optional, then we are finished and do not need anymore context.
                      //     Even if the method is actually not abstract.
                      if isInterfaceOptional then
                          yield RequiredSlot (minfo, true)

                      // F# defined interface methods have no notion of optional/abstract or DIMs.
                      elif not minfo.IsILMethod then
                          yield RequiredSlot (minfo, false)

                      // IL methods might have default implementations.
                      else
                          let isMethodOptional (minfo: MethInfo) =
                            // A DIM is considered *not* 'optional' if it is not language supported.
                            g.langVersion.SupportsFeature LanguageFeature.DefaultInterfaceMemberConsumption &&
                            not minfo.IsAbstract

                          match GetMostSpecificOverrideInterfaceMethodsByMethod g amap m mostSpecificOverrides minfo with
                          // No override.
                          | [] ->
                            if minfo.IsAbstract then
                                // Regular interface methods are never optional.
                                yield RequiredSlot (minfo, false)
                            else
                                yield DefaultInterfaceImplementationSlot (minfo, isMethodOptional minfo, false)

                          // One override, one default implementation.
                          | [ (_, minfo2) ] ->
                            yield DefaultInterfaceImplementationSlot (minfo, isMethodOptional minfo2, false)

                          // We found multiple override methods, means we might have ambiguity.
                          | _ ->
                            // If DIMs are not language supported, then do not consider a slot to have a specific implementation.
                            let possiblyNoMostSpecific =
                                g.langVersion.SupportsFeature LanguageFeature.DefaultInterfaceMemberConsumption

                            yield DefaultInterfaceImplementationSlot (minfo, false, possiblyNoMostSpecific) ]
            else
                []

    /// Get a collection of slots for the given class type.
    let GetClassDispatchSlots (infoReader: InfoReader) ad m reqdTy =
        [ if not (isInterfaceTy infoReader.g reqdTy) then
            // In the normal case, the requirements for a class are precisely all the abstract slots up the whole hierarchy.
            // So here we get and yield all of those.
            for minfo in reqdTy |> GetIntrinsicMethInfosOfType infoReader None ad AllowMultiIntfInstantiations.Yes IgnoreOverrides m do
                if minfo.IsDispatchSlot then
                    yield RequiredSlot(minfo, not minfo.IsAbstract) ]

    /// Get a collection of slots for the given type and implied types.
    let GetDispatchSlotSet (infoReader: InfoReader) ad m availImpliedInterfaces mostSpecificOverrides reqdTy impliedTys =
        let g = infoReader.g

        if isInterfaceTy g reqdTy then 
            [ for impliedTy in impliedTys do
                yield (impliedTy, GetInterfaceDispatchSlots infoReader ad m availImpliedInterfaces mostSpecificOverrides impliedTy) ]
        else                  
            [ (reqdTy, GetClassDispatchSlots infoReader ad m reqdTy) ]

    /// Check all implementations implement some dispatch slot.
    let CheckOverridesAreAllUsedOnce(denv, g, infoReader: InfoReader, isObjExpr, reqdTy,
                                     dispatchSlotsKeyed: NameMultiMap<RequiredSlot>,
                                     availPriorOverrides: OverrideInfo list,
                                     overrides: OverrideInfo list) = 
        let amap = infoReader.amap

        let availPriorOverridesKeyed = availPriorOverrides |> NameMultiMap.initBy (fun ov -> ov.LogicalName)
        for overrideBy in overrides do 
          if not overrideBy.IsFakeEventProperty then
            let m = overrideBy.Range
            let relevantVirts = NameMultiMap.find overrideBy.LogicalName dispatchSlotsKeyed
            let relevantVirts = relevantVirts |> List.map (fun reqdSlot -> reqdSlot.MethodInfo)

            match relevantVirts |> List.filter (fun dispatchSlot -> OverrideImplementsDispatchSlot g amap m dispatchSlot overrideBy) with
            | [] -> 
                // This is all error reporting
                match relevantVirts |> List.filter (fun dispatchSlot -> IsPartialMatch g dispatchSlot (CompiledSigOfMeth g amap m dispatchSlot) overrideBy) with 
                | [dispatchSlot] -> 
                    errorR(OverrideDoesntOverride(denv, overrideBy, Some dispatchSlot, g, amap, m))
                | _ -> 
                    match relevantVirts |> List.filter (fun dispatchSlot -> IsNameMatch dispatchSlot overrideBy) with 
                    | [] -> errorR(OverrideDoesntOverride(denv, overrideBy, None, g, amap, m))
                    | [dispatchSlot] -> 
                        errorR(OverrideDoesntOverride(denv, overrideBy, Some dispatchSlot, g, amap, m))
                    | possibleDispatchSlots -> 
                       let details =
                            possibleDispatchSlots
                            |> List.map (fun dispatchSlot -> FormatMethInfoSig g amap m denv dispatchSlot)
                            |> Seq.map (sprintf "%s   %s" System.Environment.NewLine)
                            |> String.concat ""

                       errorR(Error(FSComp.SR.typrelMemberHasMultiplePossibleDispatchSlots(FormatOverride denv overrideBy, details), overrideBy.Range))


            | [dispatchSlot] -> 
                if dispatchSlot.IsFinal && (isObjExpr || not (typeEquiv g reqdTy dispatchSlot.ApparentEnclosingType)) then 
                    errorR(Error(FSComp.SR.typrelMethodIsSealed(NicePrint.stringOfMethInfo infoReader m denv dispatchSlot), m))
            | dispatchSlots -> 
                match dispatchSlots |> List.filter (fun dispatchSlot -> 
                              isInterfaceTy g dispatchSlot.ApparentEnclosingType || 
                              not (DispatchSlotIsAlreadyImplemented g amap m availPriorOverridesKeyed dispatchSlot)) with
                | h1 :: h2 :: _ -> 
                    errorR(Error(FSComp.SR.typrelOverrideImplementsMoreThenOneSlot((FormatOverride denv overrideBy), (NicePrint.stringOfMethInfo infoReader m denv h1), (NicePrint.stringOfMethInfo infoReader m denv h2)), m))
                | _ -> 
                    // dispatch slots are ordered from the derived classes to base
                    // so we can check the topmost dispatch slot if it is final
                    match dispatchSlots with
                    | meth :: _ when meth.IsFinal -> errorR(Error(FSComp.SR.tcCannotOverrideSealedMethod (sprintf "%s::%s" (meth.ApparentEnclosingType.ToString()) meth.LogicalName), m))
                    | _ -> ()



    /// Get the slots of a type that can or must be implemented. This depends
    /// partly on the full set of interface types that are being implemented
    /// simultaneously, e.g.
    ///    { new C with  interface I2 = ... interface I3 = ... }
    /// allReqdTys = {C;I2;I3}
    ///
    /// allReqdTys can include one class/record/union type. 
    let GetSlotImplSets (infoReader: InfoReader) denv ad isObjExpr allReqdTys = 

        let g = infoReader.g
        let amap = infoReader.amap
        
        let availImpliedInterfaces : TType list = 
            [ for reqdTy, m in allReqdTys do
                if not (isInterfaceTy g reqdTy) then 
                    let baseTyOpt = if isObjExpr then Some reqdTy else GetSuperTypeOfType g amap m reqdTy 
                    match baseTyOpt with 
                    | None -> ()
                    | Some baseTy -> yield! AllInterfacesOfType g amap m AllowMultiIntfInstantiations.Yes baseTy  ]
                    
        // For each implemented type, get a list containing the transitive closure of
        // interface types implied by the type. This includes the implemented type itself if the implemented type
        // is an interface type.
        let intfSets = 
            allReqdTys |> List.mapi (fun i (reqdTy, m) -> 
                let interfaces = AllInterfacesOfType g amap m AllowMultiIntfInstantiations.Yes reqdTy 
                let impliedTys = (if isInterfaceTy g reqdTy then interfaces else reqdTy :: interfaces)
                (i, reqdTy, impliedTys, m))

        // For each implemented type, reduce its list of implied interfaces by subtracting out those implied 
        // by another implemented interface type.
        //
        // REVIEW: Note complexity O(N^2)
        let reqdTyInfos = 
            intfSets |> List.map (fun (i, reqdTy, impliedTys, m) -> 
                let reduced = 
                    (impliedTys, intfSets) ||> List.fold (fun acc (j, jty, impliedTys2, m) -> 
                         if i <> j && TypeFeasiblySubsumesType 0 g amap m jty CanCoerce reqdTy 
                         then ListSet.subtract (TypesFeasiblyEquiv 0 g amap m) acc impliedTys2
                         else acc ) 
                (i, reqdTy, m, reduced))

        // Find the full set of most derived interfaces, used roots to search for default interface implementations of interface methods.
        let mostSpecificOverrides = GetMostSpecificOverrideInterfaceMethodSets infoReader allReqdTys

        // Get the SlotImplSet for each implemented type
        // This contains the list of required members and the list of available members
        [ for i, reqdTy, reqdTyRange, impliedTys in reqdTyInfos do

            // Check that, for each implemented type, at least one implemented type is implied. This is enough to capture
            // duplicates.
            if isInterfaceTy g reqdTy && isNil impliedTys then 
                errorR(Error(FSComp.SR.typrelDuplicateInterface(), reqdTyRange))

            // Build a set of the implied interface types, for quicker lookup, by nominal type
            let isImpliedInterfaceTable = 
                impliedTys 
                |> List.filter (isInterfaceTy g) 
                |> List.map (fun ty -> tcrefOfAppTy g ty, ()) 
                |> TyconRefMap.OfList 
            
            // Is a member an abstract slot of one of the implied interface types?
            let isImpliedInterfaceType ty =
                isAppTy g ty &&
                isImpliedInterfaceTable.ContainsKey (tcrefOfAppTy g ty) &&
                impliedTys |> List.exists (TypesFeasiblyEquiv 0 g amap reqdTyRange ty)

            let dispatchSlotSet = GetDispatchSlotSet infoReader ad reqdTyRange availImpliedInterfaces mostSpecificOverrides reqdTy impliedTys
                
            // Compute the methods that are available to implement abstract slots from the base class
            //
            // This is used in CheckDispatchSlotsAreImplemented when we think a dispatch slot may not
            // have been implemented. 
            let availPriorOverrides : OverrideInfo list = 
                if isInterfaceTy g reqdTy then 
                    []
                else 
                    let reqdTy = 
                        let baseTyOpt = if isObjExpr then Some reqdTy else GetSuperTypeOfType g amap reqdTyRange reqdTy 
                        match baseTyOpt with 
                        | None -> reqdTy
                        | Some baseTy -> baseTy 
                    [ // Get any class hierarchy methods or default interface methods on this type on this type 
                      //
                      // NOTE: What we have below is an over-approximation that will get too many methods 
                      // and not always correctly relate them to the slots they implement. For example,
                      // we may get an override from a base class and believe it implements a fresh, new abstract
                      // slot in a subclass. 
                      for minfos in infoReader.GetRawIntrinsicMethodSetsOfType(None, ad, AllowMultiIntfInstantiations.Yes, reqdTyRange, reqdTy) do
                        for minfo in minfos do
                          if not minfo.IsAbstract then 
                              yield GetInheritedMemberOverrideInfo g amap reqdTyRange CanImplementAnyClassHierarchySlot minfo   ]

<<<<<<< HEAD
            /// Check that no interface type is implied twice
=======
            // Check that no interface type is implied twice
>>>>>>> 97c3d7b4
            for j, _, _, impliedTys2 in reqdTyInfos do
                if i > j then
                    for ty, dispatchSlots in dispatchSlotSet do
                        if impliedTys2 |> List.exists (TypesFeasiblyEquiv 0 g amap reqdTyRange ty) then
                            if  dispatchSlots 
                                |> List.exists (fun reqdSlot ->
                                    let minfo = reqdSlot.MethodInfo
                                    // If the slot is optional, then we do not need an explicit implementation.
                                    minfo.IsNewSlot && not reqdSlot.IsOptional) then
                                errorR(Error(FSComp.SR.typrelNeedExplicitImplementation(NicePrint.minimalStringOfType denv ty), reqdTyRange))
                     
            // We also collect up the properties. This is used for abstract slot inference when overriding properties
            let isRelevantRequiredProperty (x: PropInfo) = 
                (x.IsVirtualProperty && not (isInterfaceTy g reqdTy)) ||
                isImpliedInterfaceType x.ApparentEnclosingType
                
            let reqdProperties = 
                GetIntrinsicPropInfosOfType infoReader None ad AllowMultiIntfInstantiations.Yes IgnoreOverrides reqdTyRange reqdTy 
                |> List.filter isRelevantRequiredProperty
                
            let dispatchSlots = dispatchSlotSet |> List.map snd |> List.concat
            let dispatchSlotsKeyed = dispatchSlots |> NameMultiMap.initBy (fun reqdSlot -> reqdSlot.MethodInfo.LogicalName) 
            yield SlotImplSet(dispatchSlots, dispatchSlotsKeyed, availPriorOverrides, reqdProperties) ]


    /// Check that a type definition implements all its required interfaces after processing all declarations 
    /// within a file.
    let CheckImplementationRelationAtEndOfInferenceScope (infoReader : InfoReader, denv, nenv, sink, tycon: Tycon, isImplementation) =

        let g = infoReader.g
        let amap = infoReader.amap

        let tcaug = tycon.TypeContents        
        let interfaces = tycon.ImmediateInterfacesOfFSharpTycon |> List.map (fun (ity, _compgen, m) -> (ity, m))

        let overallTy = generalizedTyconRef (mkLocalTyconRef tycon)

        let allReqdTys = (overallTy, tycon.Range) :: interfaces 

        // Get all the members that are immediately part of this type
        // Include the auto-generated members
        let allImmediateMembers = tycon.MembersOfFSharpTyconSorted @ tycon.AllGeneratedValues

        // Get all the members we have to implement, organized by each type we explicitly implement
        let slotImplSets = GetSlotImplSets infoReader denv AccessibleFromSomewhere false allReqdTys

        let allImpls = List.zip allReqdTys slotImplSets

        // Find the methods relevant to implementing the abstract slots listed under the reqdType being checked.
        let allImmediateMembersThatMightImplementDispatchSlots = 
            allImmediateMembers |> List.filter (fun overrideBy -> 
                overrideBy.IsInstanceMember   &&  // exclude static
                overrideBy.IsVirtualMember &&  // exclude non virtual (e.g. keep override/default). [4469]
                not overrideBy.IsDispatchSlotMember)

        let mustOverrideSomething reqdTy (overrideBy: ValRef) =
           let memberInfo = overrideBy.MemberInfo.Value
           not (overrideBy.IsFSharpEventProperty(g)) &&
           memberInfo.MemberFlags.IsOverrideOrExplicitImpl && 
    
           match memberInfo.ImplementedSlotSigs with 
           | [] -> 
                // Are we looking at the implementation of the class hierarchy? If so include all the override members
                not (isInterfaceTy g reqdTy)
           | ss -> 
                 ss |> List.forall (fun ss -> 
                     let ty = ss.ImplementedType
                     if isInterfaceTy g ty then 
                         // Is this a method impl listed under the reqdTy?
                         typeEquiv g ty reqdTy
                     else
                         not (isInterfaceTy g reqdTy) )
        

        // We check all the abstracts related to the class hierarchy and then check each interface implementation
        for (reqdTy, m), slotImplSet in allImpls do
            let (SlotImplSet(dispatchSlots, dispatchSlotsKeyed, availPriorOverrides, _)) = slotImplSet
            try 

                // Now extract the information about each overriding method relevant to this SlotImplSet
                let allImmediateMembersThatMightImplementDispatchSlots = 
                    allImmediateMembersThatMightImplementDispatchSlots
                    |> List.map (fun overrideBy -> overrideBy, GetTypeMemberOverrideInfo g reqdTy overrideBy)
                
                // Now check the implementation
                // We don't give missing method errors for abstract classes 
                
                if isImplementation && not (isInterfaceTy g overallTy) then 
                    let overrides = allImmediateMembersThatMightImplementDispatchSlots |> List.map snd 
                    let allCorrect = CheckDispatchSlotsAreImplemented (denv, infoReader, m, nenv, sink, tcaug.tcaug_abstract, reqdTy, dispatchSlots, availPriorOverrides, overrides)
                    
                    // Tell the user to mark the thing abstract if it was missing implementations
                    if not allCorrect && not tcaug.tcaug_abstract && not (isInterfaceTy g reqdTy) then 
                        errorR(TypeIsImplicitlyAbstract(m))
                    
                    let overridesToCheck = 
                        allImmediateMembersThatMightImplementDispatchSlots 
                           |> List.filter (fst >> mustOverrideSomething reqdTy)
                           |> List.map snd

                    CheckOverridesAreAllUsedOnce (denv, g, infoReader, false, reqdTy, dispatchSlotsKeyed, availPriorOverrides, overridesToCheck)

            with e -> errorRecovery e m

        // Now record the full slotsigs of the abstract members implemented by each override.
        // This is used to generate IL MethodImpls in the code generator.
        allImmediateMembersThatMightImplementDispatchSlots |> List.iter (fun overrideBy -> 

            let isFakeEventProperty = overrideBy.IsFSharpEventProperty(g)
            let overriden = 
                if isFakeEventProperty then 
                    let slotsigs = overrideBy.MemberInfo.Value.ImplementedSlotSigs 
                    slotsigs |> List.map (ReparentSlotSigToUseMethodTypars g overrideBy.Range overrideBy)
                else
                    [ for (reqdTy, m), SlotImplSet(_dispatchSlots, dispatchSlotsKeyed, _, _) in allImpls do
                          let overrideByInfo = GetTypeMemberOverrideInfo g reqdTy overrideBy
                          let overridenForThisSlotImplSet = 
                              [ for reqdSlot in NameMultiMap.find overrideByInfo.LogicalName dispatchSlotsKeyed do
                                    let dispatchSlot = reqdSlot.MethodInfo
                                    if OverrideImplementsDispatchSlot g amap m dispatchSlot overrideByInfo then 
                                        if tyconRefEq g overrideByInfo.BoundingTyconRef dispatchSlot.DeclaringTyconRef then 
                                             match dispatchSlot.ArbitraryValRef with 
                                             | Some virtMember -> 
                                                  if virtMember.MemberInfo.Value.IsImplemented then errorR(Error(FSComp.SR.tcDefaultImplementationAlreadyExists(), overrideByInfo.Range))
                                                  virtMember.MemberInfo.Value.IsImplemented <- true
                                             | None -> () // not an F# slot

                                        // Get the slotsig of the overridden method 
                                        let slotsig = dispatchSlot.GetSlotSig(amap, m)

                                        // The slotsig from the overridden method is in terms of the type parameters on the parent type of the overriding method,
                                        // Modify map the slotsig so it is in terms of the type parameters for the overriding method 
                                        let slotsig = ReparentSlotSigToUseMethodTypars g m overrideBy slotsig
                     
                                        // Record the slotsig via mutation
                                        yield slotsig ]
                          //if mustOverrideSomething reqdTy overrideBy then 
                          //    assert nonNil overridenForThisSlotImplSet
                          yield! overridenForThisSlotImplSet ]
                
            overrideBy.MemberInfo.Value.ImplementedSlotSigs <- overriden)

/// "Type Completion" inference and a few other checks at the end of the inference scope
let FinalTypeDefinitionChecksAtEndOfInferenceScope (infoReader: InfoReader, nenv, sink, isImplementation, denv) (tycon: Tycon) =

    let g = infoReader.g
    let amap = infoReader.amap

    let tcaug = tycon.TypeContents
    tcaug.tcaug_closed <- true
  
    // Note you only have to explicitly implement 'System.IComparable' to customize structural comparison AND equality on F# types 
    if isImplementation &&
#if !NO_EXTENSIONTYPING
       not tycon.IsProvidedGeneratedTycon &&
#endif
       Option.isNone tycon.GeneratedCompareToValues &&
       tycon.HasInterface g g.mk_IComparable_ty && 
       not (tycon.HasOverride g "Equals" [g.obj_ty]) && 
       not tycon.IsFSharpInterfaceTycon
     then
        (* Warn when we're doing this for class types *)
        if AugmentWithHashCompare.TyconIsCandidateForAugmentationWithEquals g tycon then
            warning(Error(FSComp.SR.typrelTypeImplementsIComparableShouldOverrideObjectEquals(tycon.DisplayName), tycon.Range))
        else
            warning(Error(FSComp.SR.typrelTypeImplementsIComparableDefaultObjectEqualsProvided(tycon.DisplayName), tycon.Range))

    AugmentWithHashCompare.CheckAugmentationAttribs isImplementation g amap tycon
    // Check some conditions about generic comparison and hashing. We can only check this condition after we've done the augmentation 
    if isImplementation 
#if !NO_EXTENSIONTYPING
       && not tycon.IsProvidedGeneratedTycon  
#endif
       then
        let tcaug = tycon.TypeContents
        let m = tycon.Range
        let hasExplicitObjectGetHashCode = tycon.HasOverride g "GetHashCode" []
        let hasExplicitObjectEqualsOverride = tycon.HasOverride g "Equals" [g.obj_ty]

        if (Option.isSome tycon.GeneratedHashAndEqualsWithComparerValues) && 
           (hasExplicitObjectGetHashCode || hasExplicitObjectEqualsOverride) then 
            errorR(Error(FSComp.SR.typrelExplicitImplementationOfGetHashCodeOrEquals(tycon.DisplayName), m)) 

        if not hasExplicitObjectEqualsOverride && hasExplicitObjectGetHashCode then 
            warning(Error(FSComp.SR.typrelExplicitImplementationOfGetHashCode(tycon.DisplayName), m)) 

        if hasExplicitObjectEqualsOverride && not hasExplicitObjectGetHashCode then 
            warning(Error(FSComp.SR.typrelExplicitImplementationOfEquals(tycon.DisplayName), m)) 

        // remember these values to ensure we don't generate these methods during codegen 
        tcaug.SetHasObjectGetHashCode hasExplicitObjectGetHashCode

        if not tycon.IsHiddenReprTycon
           && not tycon.IsTypeAbbrev
           && not tycon.IsMeasureableReprTycon
           && not tycon.IsAsmReprTycon
           && not tycon.IsFSharpInterfaceTycon
           && not tycon.IsFSharpDelegateTycon then 

            DispatchSlotChecking.CheckImplementationRelationAtEndOfInferenceScope (infoReader, denv, nenv, sink, tycon, isImplementation) 
    
/// Get the methods relevant to determining if a uniquely-identified-override exists based on the syntactic information 
/// at the member signature prior to type inference. This is used to pre-assign type information if it does 
let GetAbstractMethInfosForSynMethodDecl(infoReader: InfoReader, ad, memberName: Ident, bindm, typToSearchForAbstractMembers, valSynData) =
    let minfos = 
        match typToSearchForAbstractMembers with 
        | _, Some(SlotImplSet(_, dispatchSlotsKeyed, _, _)) -> 
            NameMultiMap.find  memberName.idText dispatchSlotsKeyed |> List.map (fun reqdSlot -> reqdSlot.MethodInfo)
        | ty, None -> 
            GetIntrinsicMethInfosOfType infoReader (Some memberName.idText) ad AllowMultiIntfInstantiations.Yes IgnoreOverrides bindm ty
    let dispatchSlots = minfos |> List.filter (fun minfo -> minfo.IsDispatchSlot)
    let topValSynArities = SynInfo.AritiesOfArgs valSynData
    let topValSynArities = if List.isEmpty topValSynArities then topValSynArities else topValSynArities.Tail
    let dispatchSlotsArityMatch = dispatchSlots |> List.filter (fun minfo -> minfo.NumArgs = topValSynArities) 
    dispatchSlots, dispatchSlotsArityMatch 

/// Get the properties relevant to determining if a uniquely-identified-override exists based on the syntactic information 
/// at the member signature prior to type inference. This is used to pre-assign type information if it does 
let GetAbstractPropInfosForSynPropertyDecl(infoReader: InfoReader, ad, memberName: Ident, bindm, typToSearchForAbstractMembers, _k, _valSynData) = 
    let pinfos = 
        match typToSearchForAbstractMembers with 
        | _, Some(SlotImplSet(_, _, _, reqdProps)) -> 
            reqdProps |> List.filter (fun pinfo -> pinfo.PropertyName = memberName.idText) 
        | ty, None -> 
            GetIntrinsicPropInfosOfType infoReader (Some memberName.idText) ad AllowMultiIntfInstantiations.Yes IgnoreOverrides bindm ty
        
    let dispatchSlots = pinfos |> List.filter (fun pinfo -> pinfo.IsVirtualProperty)
    dispatchSlots
<|MERGE_RESOLUTION|>--- conflicted
+++ resolved
@@ -682,11 +682,7 @@
                           if not minfo.IsAbstract then 
                               yield GetInheritedMemberOverrideInfo g amap reqdTyRange CanImplementAnyClassHierarchySlot minfo   ]
 
-<<<<<<< HEAD
-            /// Check that no interface type is implied twice
-=======
             // Check that no interface type is implied twice
->>>>>>> 97c3d7b4
             for j, _, _, impliedTys2 in reqdTyInfos do
                 if i > j then
                     for ty, dispatchSlots in dispatchSlotSet do
