--- conflicted
+++ resolved
@@ -44,24 +44,6 @@
 
     /// <summary>Triggers the event using the given sender object and parameters. The sender object may be <c>null</c>.</summary>
     ///
-<<<<<<< HEAD
-    /// <category index="3">Events and Observables</category>
-    [<CompiledName("FSharpEvent`2")>]
-    type Event<'Delegate,'Args when 'Delegate : delegate<'Args,unit> and 'Delegate :> System.Delegate and 'Delegate : not struct> = 
-        /// <summary>Creates an event object suitable for delegate types following the standard .NET Framework convention of a first 'sender' argument.</summary>
-        /// <returns>The created event.</returns>
-        new : unit -> Event<'Delegate,'Args>
-        /// <summary>Triggers the event using the given sender object and parameters. The sender object may be <c>null</c>.</summary>
-        ///
-        /// <param name="sender">The object triggering the event.</param>
-        /// <param name="args">The parameters for the event.</param>
-        member Trigger : sender:obj * args:'Args -> unit
-        /// <summary>Publishes the event as a first class event value.</summary>
-        member Publish : IEvent<'Delegate,'Args> 
-
-
-    /// <summary>Event implementations for the IEvent&lt;_&gt; type.</summary>
-=======
     /// <param name="sender">The object triggering the event.</param>
     /// <param name="args">The parameters for the event.</param>
     /// 
@@ -86,7 +68,6 @@
     new : unit -> Event<'T>
 
     /// <summary>Triggers the event using the given parameters.</summary>
->>>>>>> 97c3d7b4
     ///
     /// <param name="arg">The event parameters.</param>
     /// 
