// Copyright (c) Microsoft Corporation.  All Rights Reserved.  See License.txt in the project root for license information.

namespace FSharp.Compiler.SourceCodeServices

open FSharp.Compiler.NameResolution
open FSharp.Compiler.Range
open FSharp.Compiler.SyntaxTree

module public UnusedOpens =

    /// Get all unused open declarations in a file
    val getUnusedOpens : checkFileResults: FSharpCheckFileResults * getSourceLineStr: (int -> string) -> Async<range list>

module public SimplifyNames = 
<<<<<<< HEAD
   /// Data for use in finding unnecessarily-qualified names and generating diagnostics to simplify them
   type SimplifiableRange = {
        /// The range of a name that can be simplified
        Range: range
        /// The relative name that can be applied to a simplifiable name
        RelativeName: string
    }
=======

   /// Data for use in finding unnecessarily-qualified names and generating diagnostics to simplify them
   type SimplifiableRange =
       {
         /// The range of a name that can be simplified
         Range: range

         /// The relative name that can be applied to a simplifiable name
         RelativeName: string
       }
>>>>>>> 522dd906

    /// Get all ranges that can be simplified in a file
    val getSimplifiableNames : checkFileResults: FSharpCheckFileResults * getSourceLineStr: (int -> string) -> Async<SimplifiableRange list>

module public UnusedDeclarations = 
<<<<<<< HEAD
=======

>>>>>>> 522dd906
    /// Get all unused declarations in a file
    val getUnusedDeclarations : checkFileResults: FSharpCheckFileResults * isScriptFile: bool -> Async<range list><|MERGE_RESOLUTION|>--- conflicted
+++ resolved
@@ -12,15 +12,6 @@
     val getUnusedOpens : checkFileResults: FSharpCheckFileResults * getSourceLineStr: (int -> string) -> Async<range list>
 
 module public SimplifyNames = 
-<<<<<<< HEAD
-   /// Data for use in finding unnecessarily-qualified names and generating diagnostics to simplify them
-   type SimplifiableRange = {
-        /// The range of a name that can be simplified
-        Range: range
-        /// The relative name that can be applied to a simplifiable name
-        RelativeName: string
-    }
-=======
 
    /// Data for use in finding unnecessarily-qualified names and generating diagnostics to simplify them
    type SimplifiableRange =
@@ -31,15 +22,11 @@
          /// The relative name that can be applied to a simplifiable name
          RelativeName: string
        }
->>>>>>> 522dd906
 
     /// Get all ranges that can be simplified in a file
     val getSimplifiableNames : checkFileResults: FSharpCheckFileResults * getSourceLineStr: (int -> string) -> Async<SimplifiableRange list>
 
 module public UnusedDeclarations = 
-<<<<<<< HEAD
-=======
 
->>>>>>> 522dd906
     /// Get all unused declarations in a file
     val getUnusedDeclarations : checkFileResults: FSharpCheckFileResults * isScriptFile: bool -> Async<range list>