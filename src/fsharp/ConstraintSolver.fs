--- conflicted
+++ resolved
@@ -49,15 +49,11 @@
 open FSharp.Compiler.AbstractIL.Internal.Library
 open FSharp.Compiler.AccessibilityLogic
 open FSharp.Compiler.AttributeChecking
-<<<<<<< HEAD
-open FSharp.Compiler.Import
-=======
 open FSharp.Compiler.ErrorLogger
 open FSharp.Compiler.Features
 open FSharp.Compiler.Import
 open FSharp.Compiler.InfoReader
 open FSharp.Compiler.Infos
->>>>>>> 522dd906
 open FSharp.Compiler.Lib
 open FSharp.Compiler.MethodCalls
 open FSharp.Compiler.PrettyNaming
@@ -531,17 +527,10 @@
 /// AbortForFailedOverloadResolution is caught and processing continues.
 let inline TryD_IgnoreAbortForFailedOverloadResolution f1 f2 =
     TryD f1 (function AbortForFailedOverloadResolution -> CompleteD | exn -> f2 exn)
-<<<<<<< HEAD
 
 /// used to provide detail about non matched argument in overload resolution error message
 exception ArgDoesNotMatchError of error: ErrorsFromAddingSubsumptionConstraint * calledMeth: CalledMeth<Expr> * calledArg: CalledArg * callerArg: CallerArg<Expr>
 
-=======
-
-/// used to provide detail about non matched argument in overload resolution error message
-exception ArgDoesNotMatchError of error: ErrorsFromAddingSubsumptionConstraint * calledMeth: CalledMeth<Expr> * calledArg: CalledArg * callerArg: CallerArg<Expr>
-
->>>>>>> 522dd906
 /// Represents a very local condition where we prefer to report errors before stripping type abbreviations.
 exception LocallyAbortOperationThatLosesAbbrevs 
 
