// Copyright (c) Microsoft Open Technologies, Inc.  All Rights Reserved.  Licensed under the Apache License, Version 2.0.  See License.txt in the project root for license information.

// Various tests for the:
// Microsoft.FSharp.Core.LanguagePrimitives module

namespace FSharp.Core.Unittests.FSharp_Core.Microsoft_FSharp_Core

open System
open System.Numerics 
open FSharp.Core.Unittests.LibraryTestFx
open NUnit.Framework

[<Measure>]
type m

[<TestFixture>]
type LanguagePrimitivesModule() =

    [<Test>]
    member this.CastingUnits() =
        let f = 2.5
        Assert.AreEqual(f, f |> LanguagePrimitives.FloatWithMeasure<m> |> float)

        let ff= 2.5f
        Assert.AreEqual(ff, ff |> LanguagePrimitives.Float32WithMeasure<m> |> float32)

        let d = 2.0m
        Assert.AreEqual(d, d |> LanguagePrimitives.DecimalWithMeasure<m> |> decimal)

        let i = 2
        Assert.AreEqual(i, i |> LanguagePrimitives.Int32WithMeasure<m> |> int)

        let l = 2L
        Assert.AreEqual(l, l |> LanguagePrimitives.Int64WithMeasure<m> |> int64)

        let s = 2s
        Assert.AreEqual(s, s |> LanguagePrimitives.Int16WithMeasure<m> |> int16)

        let y = 2y
        Assert.AreEqual(y, y |> LanguagePrimitives.SByteWithMeasure<m> |> sbyte)

    [<Test>]
    member this.MaxMinNan() =
        Assert.IsTrue(Double.IsNaN(max nan 1.0))
        Assert.IsTrue(Double.IsNaN(max 1.0 nan))
        Assert.IsTrue(Double.IsNaN(max nan nan))

        Assert.IsTrue(Single.IsNaN(max Single.NaN 1.0f))
        Assert.IsTrue(Single.IsNaN(max 1.0f Single.NaN))
        Assert.IsTrue(Single.IsNaN(max Single.NaN Single.NaN))
        
        Assert.IsTrue(Double.IsNaN(min nan 1.0))
        Assert.IsTrue(Double.IsNaN(min 1.0 nan))
        Assert.IsTrue(Double.IsNaN(min nan nan))

        Assert.IsTrue(Single.IsNaN(min Single.NaN 1.0f))
        Assert.IsTrue(Single.IsNaN(min 1.0f Single.NaN))
        Assert.IsTrue(Single.IsNaN(min Single.NaN Single.NaN))

    [<Test>]
    member this.DivideByInt() =
        // float32 
        let resultFloat32 = LanguagePrimitives.DivideByInt 3.0f 3
        Assert.AreEqual(1.0f, resultFloat32)
        
        // double 
        let resultDouble = LanguagePrimitives.DivideByInt 3.9 3
        Assert.AreEqual(1.3, resultDouble)
        
        // decimal 
        let resultDecimal = LanguagePrimitives.DivideByInt 3.9M 3
        Assert.AreEqual(1.3M, resultDecimal)   

    [<Test>]
    member this.EnumOfValue() =  
        let monday = System.DayOfWeek.Monday
        let result = LanguagePrimitives.EnumOfValue<int,System.DayOfWeek>(1)
        
        Assert.AreEqual(monday, result)
    
    [<Test>]
    member this.EnumToValue() =
        let monday = System.DayOfWeek.Monday
        let result = LanguagePrimitives.EnumToValue monday

        Assert.AreEqual(1, result)
        
    [<Test>]
    member this.GuidToString() =
        let s = "F99D95E0-2A5E-47c4-9B92-6661D65AE6B3"
        let guid = new Guid(s)
#if FX_NO_TO_LOWER_INVARIANT
        Assert.AreEqual((string guid).ToLower(), s.ToLower())
#else        
        Assert.AreEqual((string guid).ToLowerInvariant(), s.ToLowerInvariant())
#endif

    [<Test>]
    member this.GenericComparison() =
        // value type
        let resultValue = LanguagePrimitives.GenericComparison 1 1
        Assert.AreEqual(0, resultValue)
        
        // reference type
        let resultRef = LanguagePrimitives.GenericComparison "ABC" "ABCDE"
        Assert.AreEqual(-1, sign resultRef)
        
        // null reference
        let resultRef = LanguagePrimitives.GenericComparison "ABC" null
        Assert.AreEqual(1, resultRef)


#if FX_ATLEAST_PORTABLE
// TODO named #define ?
#else  
    [<Test>]
    member this.GenericComparisonBiModal() =
        // value type
        let resultValue = LanguagePrimitives.GenericComparisonWithComparer System.Collections.Comparer.Default 100 1
        Assert.AreEqual(1, resultValue)

        let resultValue = LanguagePrimitives.GenericComparisonWithComparer System.Collections.Comparer.Default 1 1
        Assert.AreEqual(0, resultValue)

        let resultValue = LanguagePrimitives.GenericComparisonWithComparer System.Collections.Comparer.Default 1 200
        Assert.AreEqual(-1, resultValue)
        
        // reference type
        let resultRef = LanguagePrimitives.GenericComparisonWithComparer System.Collections.Comparer.Default "ABCDE" "ABC"
        Assert.AreEqual(1, sign resultRef)

        let resultRef = LanguagePrimitives.GenericComparisonWithComparer System.Collections.Comparer.Default "ABC" "ABC"
        Assert.AreEqual(0, sign resultRef)
        
        let resultRef = LanguagePrimitives.GenericComparisonWithComparer System.Collections.Comparer.Default "abc" "abcde"
        Assert.AreEqual(-1, sign resultRef)
        
        // null reference
        let resultRef = LanguagePrimitives.GenericComparisonWithComparer System.Collections.Comparer.Default "ABC" null
        Assert.AreEqual(1,sign resultRef)

        let resultRef = LanguagePrimitives.GenericComparisonWithComparer System.Collections.Comparer.Default null null
        Assert.AreEqual(0, sign resultRef)

        let resultRef = LanguagePrimitives.GenericComparisonWithComparer System.Collections.Comparer.Default null "abc"
        Assert.AreEqual(-1, sign resultRef)
        
#endif
        
    [<Test>]
    member this.GenericEquality() =
        // value type
        let resultValue = LanguagePrimitives.GenericEquality 1 1
        Assert.IsTrue(resultValue)

        let resultValue = LanguagePrimitives.GenericEquality 1 2
        Assert.IsFalse(resultValue)
        
        // reference type
        let resultRef = LanguagePrimitives.GenericEquality "ABC" "ABC"
        Assert.IsTrue(resultRef)

        let resultRef = LanguagePrimitives.GenericEquality "ABC" "ABCDE"
        Assert.IsFalse(resultRef)
        
        // null reference
        let resultNul = LanguagePrimitives.GenericEquality null null
        Assert.IsTrue(resultNul)

        let resultNul = LanguagePrimitives.GenericEquality "ABC" null
        Assert.IsFalse(resultNul)
        
    [<Test>]
    member this.GenericGreaterOrEqual() =
        // value type
        let resultValue = LanguagePrimitives.GenericGreaterOrEqual 1 1
        Assert.IsTrue(resultValue)

        let resultValue = LanguagePrimitives.GenericGreaterOrEqual 2 1
        Assert.IsTrue(resultValue)

        let resultValue = LanguagePrimitives.GenericGreaterOrEqual 1 2
        Assert.IsFalse(resultValue)
        
        // reference type
        let resultRef = LanguagePrimitives.GenericGreaterOrEqual "abcde" "abc"
        Assert.IsTrue(resultRef)

        let resultRef = LanguagePrimitives.GenericGreaterOrEqual "ABCDE" "ABCDE"
        Assert.IsTrue(resultRef)

        let resultRef = LanguagePrimitives.GenericGreaterOrEqual "ABC" "ABCDE"
        Assert.IsFalse(resultRef)
        
        // null reference
        let resultNul = LanguagePrimitives.GenericGreaterOrEqual null null
        Assert.IsTrue(resultNul)

        let resultNul = LanguagePrimitives.GenericGreaterOrEqual null "ABCDE"
        Assert.IsFalse(resultNul)
        
        
    [<Test>]
    member this.GenericGreaterThan() =
        // value type
        let resultValue = LanguagePrimitives.GenericGreaterThan 1 1
        Assert.IsFalse(resultValue)

        let resultValue = LanguagePrimitives.GenericGreaterThan 2 1
        Assert.IsTrue(resultValue)
        
        // reference type
        let resultRef = LanguagePrimitives.GenericGreaterThan "ABC" "ABCDE"
        Assert.IsFalse(resultRef)

        let resultRef = LanguagePrimitives.GenericGreaterThan "ABCDE" "ABCDE"
        Assert.IsFalse(resultRef)

        let resultRef = LanguagePrimitives.GenericGreaterThan "abc" "a"
        Assert.IsTrue(resultRef)
        
        // null reference
        let resultNul = LanguagePrimitives.GenericGreaterThan null null
        Assert.IsFalse(resultNul)

        let resultNul = LanguagePrimitives.GenericGreaterThan null "ABC"
        Assert.IsFalse(resultNul)

        let resultNul = LanguagePrimitives.GenericGreaterThan "ABC" null
        Assert.IsTrue(resultNul)
        
        
    [<Test>]
    member this.GenericHash() =
        // value type
        let resultValue = LanguagePrimitives.GenericHash 1 
        Assert.AreEqual(1, resultValue)

         // using standard .NET GetHashCode as oracle
        let resultValue = LanguagePrimitives.GenericHash 1000 
        let x = 1000
        Assert.AreEqual(x.GetHashCode(), resultValue)
        
        // reference type
        let resultRef = LanguagePrimitives.GenericHash "ABC" 
        Assert.AreEqual("ABC".GetHashCode(), resultRef)
        
        // null reference
        let resultNul = LanguagePrimitives.GenericHash null 
        Assert.AreEqual(0, resultNul)
        
        
    [<Test>]
    member this.GenericLessOrEqual() =
        // value type
        let resultValue = LanguagePrimitives.GenericLessOrEqual 1 1
        Assert.IsTrue(resultValue)

        let resultValue = LanguagePrimitives.GenericLessOrEqual 1 2
        Assert.IsTrue(resultValue)

        let resultValue = LanguagePrimitives.GenericLessOrEqual -1 0
        Assert.IsTrue(resultValue)
        
        // reference type
        let resultRef = LanguagePrimitives.GenericLessOrEqual "ABC" "ABCDE"
        Assert.IsTrue(resultRef)

        let resultRef = LanguagePrimitives.GenericLessOrEqual "ABCDE" "ABCDE"
        Assert.IsTrue(resultRef)

        let resultRef = LanguagePrimitives.GenericLessOrEqual "abcde" "abc"
        Assert.IsFalse(resultRef)
        
        // null reference
        let resultNul = LanguagePrimitives.GenericLessOrEqual null null
        Assert.IsTrue(resultNul)

        let resultNul = LanguagePrimitives.GenericLessOrEqual null "abc"
        Assert.IsTrue(resultNul)

        let resultNul = LanguagePrimitives.GenericLessOrEqual "abc" null
        Assert.IsFalse(resultNul)
        
        
    [<Test>]
    member this.GenericLessThan() =
        // value type
        let resultValue = LanguagePrimitives.GenericLessThan 1 1
        Assert.IsFalse(resultValue)

        let resultValue = LanguagePrimitives.GenericLessThan -2 -4
        Assert.IsFalse(resultValue)

        let resultValue = LanguagePrimitives.GenericLessThan 1 2
        Assert.IsTrue(resultValue)
        
        // reference type
        let resultRef = LanguagePrimitives.GenericLessThan "ABC" "ABCDE"
        Assert.IsTrue(resultRef)

        let resultRef = LanguagePrimitives.GenericLessThan "ABC" "ABC"
        Assert.IsFalse(resultRef)

        let resultRef = LanguagePrimitives.GenericLessThan "abc" "a"
        Assert.IsFalse(resultRef)
        
        // null reference
        let resultNul = LanguagePrimitives.GenericLessThan null "abc"
        Assert.IsTrue(resultNul)

        let resultNul = LanguagePrimitives.GenericLessThan "aa" null
        Assert.IsFalse(resultNul)

        let resultNul = LanguagePrimitives.GenericLessThan null null
        Assert.IsFalse(resultNul)

    [<Test>]
    member this.GenericMaximum() =
        // value type
        let resultValue = LanguagePrimitives.GenericMaximum 8 9
        Assert.AreEqual(9, resultValue)

        let resultValue = LanguagePrimitives.GenericMaximum -800 -900
        Assert.AreEqual(-800, resultValue)
        
        // reference type
        let resultRef = LanguagePrimitives.GenericMaximum "ABC" "ABCDE"
        Assert.AreEqual("ABCDE", resultRef) 
        
        let resultRef = LanguagePrimitives.GenericMaximum "ABCDE" "ABC" 
        Assert.AreEqual("ABCDE", resultRef)
        
        
        // null reference
        let resultNul = LanguagePrimitives.GenericMaximum null null
        Assert.AreEqual(null, resultNul)

        let resultNul = LanguagePrimitives.GenericMaximum null "ABCDE"
        Assert.AreEqual("ABCDE", resultNul)

        let resultNul = LanguagePrimitives.GenericMaximum "ABCDE" null
        Assert.AreEqual("ABCDE", resultNul)
        
    [<Test>]
    member this.GenericMinimum() =
        // value type
        let resultValue = LanguagePrimitives.GenericMinimum 8 9
        Assert.AreEqual(8, resultValue)

        let resultValue = LanguagePrimitives.GenericMinimum -800 -900
        Assert.AreEqual(-900, resultValue)
        
        // reference type
        let resultRef = LanguagePrimitives.GenericMinimum "ABC" "ABCDE"
        Assert.AreEqual("ABC", resultRef)

        let resultRef = LanguagePrimitives.GenericMinimum "abcde" "abc"
        Assert.AreEqual("abc", resultRef)
        
        // null reference
        let resultNul = LanguagePrimitives.GenericMinimum null null
        Assert.AreEqual(null, resultNul)

        let resultNul = LanguagePrimitives.GenericMinimum null "ABC"
        Assert.AreEqual(null, resultNul)

        let resultNul = LanguagePrimitives.GenericMinimum "ABC" null
        Assert.AreEqual(null, resultNul)
        
    [<Test>]
    member this.GenericOne() =
        // int type
        let resultValue = LanguagePrimitives.GenericOne<int> 
        Assert.AreEqual(1, resultValue)

        // float type
        let resultValue = LanguagePrimitives.GenericOne<float> 
        Assert.AreEqual(1., resultValue)

        // bigint type
        let resultValue = LanguagePrimitives.GenericOne<bigint> 
        Assert.AreEqual(1I, resultValue)
        
    [<Test>]
    member this.GenericZero() =
        // int type
        let resultValue = LanguagePrimitives.GenericZero<int> 
        Assert.AreEqual(0, resultValue)

        // float type
        let resultValue = LanguagePrimitives.GenericZero<float> 
        Assert.AreEqual(0., resultValue)

        // bigint type
        let resultValue = LanguagePrimitives.GenericZero<bigint> 
        Assert.AreEqual(0I, resultValue)
        
    [<Test>]
    member this.ParseInt32() =
        let resultValue = LanguagePrimitives.ParseInt32 "100" 
        Assert.AreEqual(typeof<int>, resultValue.GetType())
        Assert.AreEqual(100, resultValue)    

        let resultValue = LanguagePrimitives.ParseInt32 "-123" 
        Assert.AreEqual(-123, resultValue)    

        let resultValue = LanguagePrimitives.ParseInt32 "0" 
        Assert.AreEqual(0, resultValue)    

        
        CheckThrowsOverflowException(fun () -> LanguagePrimitives.ParseInt32 "-100000000000000000" |> ignore)

        CheckThrowsFormatException(fun () -> LanguagePrimitives.ParseInt32 "" |> ignore)    
        
        CheckThrowsArgumentNullException(fun () -> LanguagePrimitives.ParseInt32 null  |> ignore)
        
    [<Test>]
    member this.ParseInt64() =
        let resultValue = LanguagePrimitives.ParseInt64 "100" 
        Assert.AreEqual(typeof<int64>, resultValue.GetType())    
        Assert.AreEqual(100L, resultValue)   

        let resultValue = LanguagePrimitives.ParseInt64 "-100000000000000000" 
        Assert.AreEqual(-100000000000000000L, resultValue)   

        let resultValue = LanguagePrimitives.ParseInt64 "0" 
        Assert.AreEqual(0, resultValue)    

        CheckThrowsFormatException(fun () -> LanguagePrimitives.ParseInt64 "" |> ignore)    
        
        CheckThrowsArgumentNullException(fun () -> LanguagePrimitives.ParseInt64 null  |> ignore)
        
    [<Test>]
    member this.ParseUInt32() =
        let resultValue = LanguagePrimitives.ParseUInt32 "100" 
        Assert.AreEqual(typeof<uint32>, resultValue.GetType())   
        Assert.AreEqual(100ul, resultValue)        
        
        CheckThrowsOverflowException(fun () -> LanguagePrimitives.ParseUInt32 "-1" |> ignore)
        
        CheckThrowsArgumentNullException(fun () -> LanguagePrimitives.ParseUInt32 null  |> ignore)
        
    [<Test>]
    member this.ParseUInt64() =
        let resultValue = LanguagePrimitives.ParseUInt64 "100" 
        Assert.AreEqual(typeof<uint64>, resultValue.GetType()) 
        Assert.AreEqual(100UL, resultValue)        

        CheckThrowsOverflowException(fun () -> LanguagePrimitives.ParseUInt64 "-1" |> ignore)
        
        CheckThrowsArgumentNullException(fun () -> LanguagePrimitives.ParseUInt64 null  |> ignore)

    [<Test>]
    member this.ParseStringViaConversionOps() =
        let s : string = null
        CheckThrowsArgumentNullException2 "sbyte" (fun () -> sbyte s |> ignore)
        CheckThrowsArgumentNullException2 "byte" (fun () -> byte s |> ignore)
        CheckThrowsArgumentNullException2 "int16" (fun () -> int16 s |> ignore)
        CheckThrowsArgumentNullException2 "uint16 " (fun () -> uint16 s |> ignore)
        CheckThrowsArgumentNullException2 "int" (fun () -> int s |> ignore)
        CheckThrowsArgumentNullException2 "int32" (fun () -> int32 s |> ignore)
        CheckThrowsArgumentNullException2 "uint32" (fun () -> uint32 s |> ignore)
        CheckThrowsArgumentNullException2  "int64" (fun () -> int64 s |> ignore)
        CheckThrowsArgumentNullException2 "uint64" (fun () -> uint64 s |> ignore)
        CheckThrowsArgumentNullException2 "float32" (fun () -> float32 s |> ignore)
        CheckThrowsArgumentNullException2 "float" (fun () -> float s |> ignore)
        CheckThrowsArgumentNullException2 "decimal" (fun () -> decimal s |> ignore)
        // SL and Portable Runtimes are compiled with FX_NO_CHAR_PARSE
#if FX_NO_CHAR_PARSE
#else        
        CheckThrowsArgumentNullException2 "char" (fun () -> char s |> ignore)
#endif        

    [<Test>]
    member this.PhysicalEquality() =
        // revordtype
        let ref1 = ref 8
        let ref2 = ref 8
        let resultValue = LanguagePrimitives.PhysicalEquality ref1 ref2
        Assert.IsFalse(resultValue)
        Assert.IsTrue(LanguagePrimitives.PhysicalEquality ref1 ref1)
        Assert.IsTrue(LanguagePrimitives.PhysicalEquality ref2 ref2)
        
        // reference type
        let resultRef0 = LanguagePrimitives.PhysicalEquality "ABC" "ABC"
        Assert.IsTrue(resultRef0)
        
        let resultRef1 = LanguagePrimitives.PhysicalEquality "ABC" "DEF"
        Assert.IsFalse(resultRef1)
        
        // object type
        let resultRef2 = LanguagePrimitives.PhysicalEquality (obj()) (obj())
        Assert.IsFalse(resultRef2)
        
        // object type
        let o = obj()
        let resultRef3 = LanguagePrimitives.PhysicalEquality o o 
        Assert.IsTrue(resultRef3)
        
        // System.ValueType type
        let resultRef4 = LanguagePrimitives.PhysicalEquality (1 :> System.ValueType) (1 :> System.ValueType)
        Assert.IsFalse(resultRef4)
        
        // System.ValueType type
        let resultRef5 = LanguagePrimitives.PhysicalEquality (1 :> System.ValueType) (2 :> System.ValueType)
        Assert.IsFalse(resultRef5)
        
        // null reference
        let resultNul = LanguagePrimitives.PhysicalEquality null null
        Assert.IsTrue(resultNul)

[<TestFixture>]
type HashCompareModule() = // this module is internal/obsolete, but contains code reachable from many public APIs
    member inline this.ComparisonsFor< ^T when ^T : comparison>(x : ^T, y : ^T) =
        Assert.IsTrue( x < y )
        Assert.IsTrue( y > x ) 
        Assert.IsTrue( (x = x) )
        Assert.IsFalse( y < x )
        Assert.IsFalse( x > y )
        Assert.IsFalse( (x = y) )

    [<Test>]
    member this.ComparisonsForArraysOfNativeInts() =
        this.ComparisonsFor( [|0n|], [|1n|] )
        this.ComparisonsFor( [|0un|], [|1un|] )

    [<Test>]
    member this.ComparisonsForArraysOfFloatingPoints() =
        this.ComparisonsFor( [|0.0|], [|1.0|] )
        this.ComparisonsFor( [|0.0f|], [|1.0f|] )
        Assert.IsFalse( [| System.Double.NaN |] = [| System.Double.NaN |] )
        Assert.IsFalse( [| System.Single.NaN |] = [| System.Single.NaN |] )
        Assert.IsFalse( [| System.Double.NaN |] < [| System.Double.NaN |] )
        Assert.IsFalse( [| System.Single.NaN |] < [| System.Single.NaN |] )

    [<Test>]
    member this.ComparisonsForOtherArrays() =
        this.ComparisonsFor( [|0uy|], [|1uy|] )
        this.ComparisonsFor( [|'a'|], [|'b'|] )
        this.ComparisonsFor( [|0UL|], [|1UL|] )

    [<Test>]
    member this.ComparisonsForStrings() =
        this.ComparisonsFor( "bar", "foo" )
        this.ComparisonsFor( [| "bar" |], [| "foo" |] )

    [<Test>]
    member this.ComparisonsForMultidimensionalIntArrays() =
        let N = 10
        let M = 100
        let Z = 9999
        let x = Array2D.init 3 3 (fun x y -> N*x + y)
        let y = Array2D.init 3 3 (fun x y -> N*x + y)
        Assert.AreEqual(hash x, hash y)

        y.[2,2] <- Z
        this.ComparisonsFor( x, y )

        let x = Array3D.init 3 3 3 (fun x y z -> M*x + N*y + z)
        let y = Array3D.init 3 3 3 (fun x y z -> M*x + N*y + z)
        Assert.AreEqual(hash x, hash y)

        y.[2,2,2] <- Z
        this.ComparisonsFor( x, y )

    [<Test>]
    member this.ComparisonsForMultidimensionalInt64Arrays() =
        let N = 10L
        let M = 100L
        let Z = 9999L
        let x = Array2D.init 3 3 (fun x y -> N*(int64 x) + (int64 y))
        let y = Array2D.init 3 3 (fun x y -> N*(int64 x) + (int64 y))
        Assert.AreEqual(hash x, hash y)

        y.[2,2] <- Z
        this.ComparisonsFor( x, y )

        let x = Array3D.init 3 3 3 (fun x y z -> M*(int64 x) + N*(int64 y) + (int64 z))
        let y = Array3D.init 3 3 3 (fun x y z -> M*(int64 x) + N*(int64 y) + (int64 z))
        Assert.AreEqual(hash x, hash y)

        y.[2,2,2] <- Z
        this.ComparisonsFor( x, y )
    
    [<Test>]
    member this.MonsterTuple() =
        let mt = 'a', 'b', 'c', 'd', 'e', 'f', 'g', 'h', 'i', 'j', 'k', 'l', 'm', 'n', 'o', 'p', 'q', 'r', 's', 't', 'u', 'v', 'w', 'x', 'y', 'z'
        let mt2 = 'a', 'b', 'c', 'd', 'e', 'f', 'g', 'h', 'i', 'j', 'k', 'l', 'm', 'n', 'o', 'p', 'q', 'r', 's', 't', 'u', 'v', 'w', 'x', 'y', 'z'
        Assert.AreEqual(mt,mt2)
    
[<TestFixture>]
type UnitType() =

    // interface
    [<Test>]
    member this.IComparable() =        
        let u:Unit = ()
        // value type
        let ic = u :> IComparable   
        CheckThrowsNullRefException(fun() ->ic.CompareTo(3) |>ignore) 
        
    // Base class methods
    [<Test>]
    member this.ObjectGetHashCode() =
        let u:Unit = ()
        CheckThrowsNullRefException(fun() ->u.GetHashCode() |>ignore) 
        
    [<Test>]
    member this.ObjectEquals() =
        let u:Unit = ()
        CheckThrowsNullRefException(fun() ->u.Equals(null) |>ignore) 
        

#if FX_ATLEAST_PORTABLE
// TODO named #define ?
#else     
[<TestFixture>]
type SourceConstructFlagsEnum() =

    [<Test>]
    member this.Getvalue() =
        let names = [| "None";"SumType";"RecordType";"ObjectType";"Field";
                       "Exception";"Closure";"Module";"UnionCase";"Value";
                       "KindMask";"NonPublicRepresentation" |]
        Assert.AreEqual(names, SourceConstructFlags.GetNames(typeof<SourceConstructFlags>))
        
[<TestFixture>]
type CompilationRepresentationFlagsEnum() =

    [<Test>]
    member this.Getvalue() =
        let names = [| "None";"Static";"Instance";"ModuleSuffix";"UseNullAsTrueValue";"Event" |]
        Assert.AreEqual(names, SourceConstructFlags.GetNames(typeof<CompilationRepresentationFlags>))
#endif

[<TestFixture>]
type MiscStuff() =

    [<Test>]
    member this.ListToString() =
        Assert.AreEqual("[]", [].ToString())
        Assert.AreEqual("[1]", [1].ToString())
        Assert.AreEqual("[1; 2]", [1;2].ToString())
        Assert.AreEqual("[1; 2; 3]", [1;2;3].ToString())
        Assert.AreEqual("[1; 2; 3; ... ]", [1;2;3;4].ToString())

    [<Test>]
    member this.Refs() =
        let x = ref 0
        incr x
        incr x
        decr x
<<<<<<< HEAD
        Assert.IsTrue( 1 = !x )
        
        

[<TestFixture>]
type UnboxAndOptionStuff() =
    [<Test>]
    member this.TryUnbox() =
        Assert.IsTrue( tryUnbox (box ([] : int list)) = Some ([]: int list))
        Assert.IsTrue( tryUnbox (box ([1] : int list)) = Some ([1]: int list))
        Assert.IsTrue( tryUnbox (box ([] : string list)) = (None : int list option)) // Option uses 'null' as representation
        Assert.IsTrue( tryUnbox<int list> (box ([] : string list)) = None)
        Assert.IsTrue( tryUnbox (box (None : int option)) = Some (None: int option))
        Assert.IsTrue( tryUnbox (box (None : string option)) = Some (None: string option))
        Assert.IsTrue( tryUnbox (box (None : string option)) = Some (None: int option)) // Option uses 'null' as representation
        Assert.IsTrue( tryUnbox (box "") = Some "")
        Assert.IsTrue( tryUnbox<int option> (box null) = Some None) // Option uses 'null' as representation
        Assert.IsTrue( tryUnbox<int list> (box null) = None)
        Assert.IsTrue( tryUnbox<int> (box null) = None)
        Assert.IsTrue( tryUnbox<int> (box "1") = None)
        Assert.IsTrue( tryUnbox<int> (box 1) = Some 1)
        Assert.IsTrue( tryUnbox<string> (box "") = Some "")
        Assert.IsTrue( tryUnbox<string> (box 1) = None)
        
    member this.IsNull() =
        Assert.IsTrue( isNull (null : string))
        Assert.IsTrue( isNull (null : string[]))
        Assert.IsTrue( isNull (null : int[]))
        Assert.IsTrue( not (isNull [| |]))
        Assert.IsTrue( not (isNull ""))
        Assert.IsTrue( not (isNull "1"))
=======
        Assert.AreEqual(1, !x)
>>>>>>> 62fccd8d
<|MERGE_RESOLUTION|>--- conflicted
+++ resolved
@@ -651,7 +651,6 @@
         incr x
         incr x
         decr x
-<<<<<<< HEAD
         Assert.IsTrue( 1 = !x )
         
         
@@ -682,7 +681,4 @@
         Assert.IsTrue( isNull (null : int[]))
         Assert.IsTrue( not (isNull [| |]))
         Assert.IsTrue( not (isNull ""))
-        Assert.IsTrue( not (isNull "1"))
-=======
-        Assert.AreEqual(1, !x)
->>>>>>> 62fccd8d
+        Assert.IsTrue( not (isNull "1"))