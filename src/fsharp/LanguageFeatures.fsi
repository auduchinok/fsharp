--- conflicted
+++ resolved
@@ -18,10 +18,7 @@
     | FixedIndexSlice3d4d
     | AndBang
     | NullableOptionalInterop
-<<<<<<< HEAD
-=======
     | DefaultInterfaceMemberConsumption
->>>>>>> 522dd906
 
 /// LanguageVersion management
 type LanguageVersion =
