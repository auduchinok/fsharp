--- conflicted
+++ resolved
@@ -16,11 +16,7 @@
     <NGenBinary>true</NGenBinary>
   </PropertyGroup>
 
-<<<<<<< HEAD
-  <PropertyGroup Condition="'$(TargetFramework)' == 'net46'">
-=======
   <PropertyGroup Condition="'$(TargetFramework)' == 'net472'">
->>>>>>> b6d8b38f
     <PlatformTarget>x86</PlatformTarget>
     <DefineConstants>$(DefineConstants);FSI_SHADOW_COPY_REFERENCES;FSI_SERVER</DefineConstants>
   </PropertyGroup>
