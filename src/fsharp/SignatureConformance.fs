--- conflicted
+++ resolved
@@ -37,13 +37,8 @@
         // Used when checking attributes.
         let sigToImplRemap = 
             let remap = Remap.Empty 
-<<<<<<< HEAD
-            let remap = (remapInfo.RepackagedEntities, remap) ||> List.foldBack (fun (implTcref , signTcref) acc -> addTyconRefRemap signTcref implTcref acc) 
-            let remap = (remapInfo.RepackagedVals    , remap) ||> List.foldBack (fun (implValRef, signValRef) acc -> addValRemap signValRef.Deref implValRef.Deref acc) 
-=======
             let remap = (remapInfo.RepackagedEntities, remap) ||> List.foldBack (fun (implTcref, signTcref) acc -> addTyconRefRemap signTcref implTcref acc) 
             let remap = (remapInfo.RepackagedVals, remap) ||> List.foldBack (fun (implValRef, signValRef) acc -> addValRemap signValRef.Deref implValRef.Deref acc) 
->>>>>>> 88d18d99
             remap
             
         // For all attributable elements (types, modules, exceptions, record fields, unions, parameters, generic type parameters)
@@ -444,15 +439,9 @@
              then true
              else (errorR(err (FSComp.SR.ExceptionDefsNotCompatibleFieldOrderDiffers)); false))
 
-<<<<<<< HEAD
-        and checkVirtualSlots denv m (implTycon:Tycon) implAbstractSlots sigAbstractSlots =
-            let m1 = NameMap.ofKeyedList (fun (v:ValRef) -> v.DisplayName) implAbstractSlots
-            let m2 = NameMap.ofKeyedList (fun (v:ValRef) -> v.DisplayName) sigAbstractSlots
-=======
         and checkVirtualSlots denv m (implTycon: Tycon) implAbstractSlots sigAbstractSlots =
             let m1 = NameMap.ofKeyedList (fun (v: ValRef) -> v.DisplayName) implAbstractSlots
             let m2 = NameMap.ofKeyedList (fun (v: ValRef) -> v.DisplayName) sigAbstractSlots
->>>>>>> 88d18d99
             (m1, m2) ||> NameMap.suball2 (fun _s vref -> 
                 let kindText = implTycon.TypeOrMeasureKind.ToString()
                 let valText = NicePrint.stringValOrMember denv vref.Deref
@@ -547,11 +536,7 @@
                 if typeAEquiv g aenv ty1 ty2 then true else (errorR (Error(FSComp.SR.DefinitionsInSigAndImplNotCompatibleRepresentationsDiffer(implTycon.TypeOrMeasureKind.ToString(), implTycon.DisplayName), m)); false)
             | TNoRepr, TNoRepr -> true
 #if !NO_EXTENSIONTYPING
-<<<<<<< HEAD
-            | TProvidedTypeExtensionPoint info1 , TProvidedTypeExtensionPoint info2 ->  
-=======
             | TProvidedTypeExtensionPoint info1, TProvidedTypeExtensionPoint info2 ->  
->>>>>>> 88d18d99
                 Tainted.EqTainted info1.ProvidedType.TypeProvider info2.ProvidedType.TypeProvider && ProvidedType.TaintedEquals(info1.ProvidedType, info2.ProvidedType)
             | TProvidedNamespaceExtensionPoint _, TProvidedNamespaceExtensionPoint _ -> 
                 System.Diagnostics.Debug.Assert(false, "unreachable: TProvidedNamespaceExtensionPoint only on namespaces, not types" )
@@ -593,11 +578,7 @@
                    (fun s fx -> errorR(RequiredButNotSpecified(denv, implModRef, (if fx.IsModule then "module" else "namespace"), (fun os -> Printf.bprintf os "%s" s), m)); false) 
                    (fun x1 x2 -> checkModuleOrNamespace aenv (mkLocalModRef x1) x2)  &&
 
-<<<<<<< HEAD
-            let sigValHadNoMatchingImplementation (fx:Val) (_closeActualVal: Val option) = 
-=======
             let sigValHadNoMatchingImplementation (fx: Val) (_closeActualVal: Val option) = 
->>>>>>> 88d18d99
                 errorR(RequiredButNotSpecified(denv, implModRef, "value", (fun os -> 
                    (* In the case of missing members show the full required enclosing type and signature *)
                    if fx.IsMember then 
@@ -676,11 +657,7 @@
         (implModType.ModulesAndNamespacesByDemangledName, signModType.ModulesAndNamespacesByDemangledName ) 
           ||> NameMap.suball2 
                 (fun s fx -> errorR(RequiredButNotSpecified(denv, implModRef, (if fx.IsModule then "module" else "namespace"), (fun os -> Printf.bprintf os "%s" s), m)); false) 
-<<<<<<< HEAD
-                (fun x1 (x2:ModuleOrNamespace) -> CheckNamesOfModuleOrNamespace denv (mkLocalModRef x1) x2.ModuleOrNamespaceType)  &&
-=======
                 (fun x1 (x2: ModuleOrNamespace) -> CheckNamesOfModuleOrNamespace denv (mkLocalModRef x1) x2.ModuleOrNamespaceType)  &&
->>>>>>> 88d18d99
 
         (implModType.AllValsAndMembersByLogicalNameUncached, signModType.AllValsAndMembersByLogicalNameUncached) 
           ||> NameMap.suball2 
