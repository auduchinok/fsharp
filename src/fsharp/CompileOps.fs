--- conflicted
+++ resolved
@@ -650,17 +650,10 @@
                 os.Append(FSComp.SR.arrayElementHasWrongType(t1, t2)) |> ignore
             else
                 os.Append(FSComp.SR.listElementHasWrongType(t1, t2)) |> ignore
-<<<<<<< HEAD
-          | ContextInfo.OmittedElseBranch range when range = m -> os.Append(FSComp.SR.missingElseBranch t2) |> ignore
-          | ContextInfo.ElseBranchResult range when range = m -> os.Append(FSComp.SR.elseBranchHasWrongType(t1, t2)) |> ignore
-          | ContextInfo.FollowingPatternMatchClause range when range = m -> os.Append(FSComp.SR.followingPatternMatchClauseHasWrongType(t1, t2)) |> ignore
-          | ContextInfo.PatternMatchGuard range when range = m -> os.Append(FSComp.SR.patternMatchGuardIsNotBool t2) |> ignore
-=======
           | ContextInfo.OmittedElseBranch range when Range.equals range m -> os.Append(FSComp.SR.missingElseBranch(t2)) |> ignore
           | ContextInfo.ElseBranchResult range when Range.equals range m -> os.Append(FSComp.SR.elseBranchHasWrongType(t1, t2)) |> ignore
           | ContextInfo.FollowingPatternMatchClause range when Range.equals range m -> os.Append(FSComp.SR.followingPatternMatchClauseHasWrongType(t1, t2)) |> ignore
           | ContextInfo.PatternMatchGuard range when Range.equals range m -> os.Append(FSComp.SR.patternMatchGuardIsNotBool(t2)) |> ignore
->>>>>>> b1caf776
           | _ -> os.Append(ConstraintSolverTypesNotInEqualityRelation2E().Format t1 t2) |> ignore
           if m.StartLine <> m2.StartLine then 
              os.Append(SeeAlsoE().Format (stringOfRange m)) |> ignore
@@ -694,17 +687,10 @@
                 os.Append(FSComp.SR.arrayElementHasWrongType(t1, t2)) |> ignore
             else
                 os.Append(FSComp.SR.listElementHasWrongType(t1, t2)) |> ignore
-<<<<<<< HEAD
-          | ContextInfo.OmittedElseBranch range when range = m -> os.Append(FSComp.SR.missingElseBranch t2) |> ignore
-          | ContextInfo.ElseBranchResult range when range = m -> os.Append(FSComp.SR.elseBranchHasWrongType(t1, t2)) |> ignore
-          | ContextInfo.FollowingPatternMatchClause range when range = m -> os.Append(FSComp.SR.followingPatternMatchClauseHasWrongType(t1, t2)) |> ignore
-          | ContextInfo.PatternMatchGuard range when range = m -> os.Append(FSComp.SR.patternMatchGuardIsNotBool t2) |> ignore
-=======
           | ContextInfo.OmittedElseBranch range when Range.equals range m -> os.Append(FSComp.SR.missingElseBranch(t2)) |> ignore
           | ContextInfo.ElseBranchResult range when Range.equals range m -> os.Append(FSComp.SR.elseBranchHasWrongType(t1, t2)) |> ignore
           | ContextInfo.FollowingPatternMatchClause range when Range.equals range m -> os.Append(FSComp.SR.followingPatternMatchClauseHasWrongType(t1, t2)) |> ignore
           | ContextInfo.PatternMatchGuard range when Range.equals range m -> os.Append(FSComp.SR.patternMatchGuardIsNotBool(t2)) |> ignore
->>>>>>> b1caf776
           | ContextInfo.TupleInRecordFields ->
                 os.Append(ErrorFromAddingTypeEquation1E().Format t2 t1 tpcs) |> ignore
                 os.Append(System.Environment.NewLine + FSComp.SR.commaInsteadOfSemicolonInRecord()) |> ignore
@@ -2412,15 +2398,9 @@
         tcConfigB.embedResources <- tcConfigB.embedResources ++ filename
 
     member tcConfigB.AddReferencedAssemblyByPath (m, path) = 
-<<<<<<< HEAD
         if FileSystem.IsInvalidPathShim path then
-            warning(Error(FSComp.SR.buildInvalidAssemblyName path, m))
-        elif not (tcConfigB.referencedDLLs |> List.exists (fun ar2 -> m=ar2.Range && path=ar2.Text)) then // NOTE: We keep same paths if range is different.
-=======
-        if FileSystem.IsInvalidPathShim(path) then
             warning(Error(FSComp.SR.buildInvalidAssemblyName(path), m))
         elif not (tcConfigB.referencedDLLs |> List.exists (fun ar2 -> Range.equals m ar2.Range && path=ar2.Text)) then // NOTE: We keep same paths if range is different.
->>>>>>> b1caf776
              let projectReference = tcConfigB.projectReferences |> List.tryPick (fun pr -> if pr.FileName = path then Some pr else None)
              tcConfigB.referencedDLLs <- tcConfigB.referencedDLLs ++ AssemblyReference(m, path, projectReference)
              
@@ -2570,11 +2550,7 @@
                 r, Some filename
             else   
                 // If the file doesn't exist, let reference resolution logic report the error later...
-<<<<<<< HEAD
-                defaultCoreLibraryReference, if r.Range =rangeStartup then Some filename else None
-=======
                 defaultCoreLibraryReference, if Range.equals r.Range rangeStartup then Some(filename) else None
->>>>>>> b1caf776
         match data.referencedDLLs |> List.filter (fun assemblyReference -> assemblyReference.SimpleAssemblyNameIs libraryName) with
         | [r] -> nameOfDll r
         | [] -> 
@@ -5010,15 +4986,9 @@
         let tcConfig = ref tcConfig
         
         let observedSources = Observed()
-<<<<<<< HEAD
-        let rec loop (ClosureSource(filename, m, source, parseRequired)) = 
-          [     if not (observedSources.HaveSeen filename) then
-                    observedSources.SetSeen filename
-=======
         let rec loop (ClosureSource(filename, m, sourceText, parseRequired)) = 
           [     if not (observedSources.HaveSeen(filename)) then
                     observedSources.SetSeen(filename)
->>>>>>> b1caf776
                     //printfn "visiting %s" filename
                     if IsScript filename || parseRequired then 
                         let parseResult, parseDiagnostics =
