--- conflicted
+++ resolved
@@ -3,24 +3,15 @@
 <Project Sdk="Microsoft.NET.Sdk">
 
   <PropertyGroup Condition="'$(BUILD_PROTO)' != 'true'">
-<<<<<<< HEAD
-    <TargetFrameworks Condition="'$(OS)' != 'Unix'">net472;net7.0</TargetFrameworks>
-    <TargetFrameworks Condition="'$(OS)' == 'Unix' or '$(BUILDING_USING_DOTNET)' == 'true'">net7.0</TargetFrameworks>
-=======
     <TargetFrameworks Condition="'$(OS)' != 'Unix'">net472;net8.0</TargetFrameworks>
     <TargetFrameworks Condition="'$(OS)' == 'Unix' or '$(BUILDING_USING_DOTNET)' == 'true'">net8.0</TargetFrameworks>
->>>>>>> 9bf50f79
     <PlatformTarget Condition="'$(TargetFramework)' == 'net472'">x86</PlatformTarget>
     <Configurations>Debug;Release;Proto;ReleaseCompressed</Configurations>
   </PropertyGroup>
 
   <PropertyGroup Condition="'$(BUILD_PROTO)' == 'true'">
     <TargetFrameworks Condition="'$(OS)' != 'Unix'">net472</TargetFrameworks>
-<<<<<<< HEAD
-    <TargetFrameworks Condition="'$(OS)' == 'Unix' or '$(BUILDING_USING_DOTNET)' == 'true'">net7.0</TargetFrameworks>
-=======
     <TargetFrameworks Condition="'$(OS)' == 'Unix' or '$(BUILDING_USING_DOTNET)' == 'true'">net8.0</TargetFrameworks>
->>>>>>> 9bf50f79
     <PlatformTarget Condition="'$(TargetFramework)' == 'net472'">x86</PlatformTarget>
   </PropertyGroup>
 
