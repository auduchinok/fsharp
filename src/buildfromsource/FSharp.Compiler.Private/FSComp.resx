﻿<?xml version="1.0" encoding="utf-8"?>
<root>
  <!--
    Microsoft ResX Schema 

    Version 2.0

    The primary goals of this format is to allow a simple XML format
    that is mostly human readable. The generation and parsing of the
    various data types are done through the TypeConverter classes
    associated with the data types.

    Example:

    ... ado.net/XML headers & schema ...
    <resheader name="resmimetype">text/microsoft-resx</resheader>
    <resheader name="version">2.0</resheader>
    <resheader name="reader">System.Resources.ResXResourceReader, System.Windows.Forms, ...</resheader>
    <resheader name="writer">System.Resources.ResXResourceWriter, System.Windows.Forms, ...</resheader>
    <data name="Name1"><value>this is my long string</value><comment>this is a comment</comment></data>
    <data name="Color1" type="System.Drawing.Color, System.Drawing">Blue</data>
    <data name="Bitmap1" mimetype="application/x-microsoft.net.object.binary.base64">
        <value>[base64 mime encoded serialized .NET Framework object]</value>
    </data>
    <data name="Icon1" type="System.Drawing.Icon, System.Drawing" mimetype="application/x-microsoft.net.object.bytearray.base64">
        <value>[base64 mime encoded string representing a byte array form of the .NET Framework object]</value>
        <comment>This is a comment</comment>
    </data>

    There are any number of "resheader" rows that contain simple 
    name/value pairs.

    Each data row contains a name, and value. The row also contains a
    type or mimetype. Type corresponds to a .NET class that support
    text/value conversion through the TypeConverter architecture.
    Classes that don't support this are serialized and stored with the
    mimetype set.

    The mimetype is used for serialized objects, and tells the
    ResXResourceReader how to depersist the object. This is currently not
    extensible. For a given mimetype the value must be set accordingly:

    Note - application/x-microsoft.net.object.binary.base64 is the format
    that the ResXResourceWriter will generate, however the reader can
    read any of the formats listed below.

    mimetype: application/x-microsoft.net.object.binary.base64
    value   : The object must be serialized with
            : System.Runtime.Serialization.Formatters.Binary.BinaryFormatter
            : and then encoded with base64 encoding.

    mimetype: application/x-microsoft.net.object.soap.base64
    value   : The object must be serialized with
            : System.Runtime.Serialization.Formatters.Soap.SoapFormatter
            : and then encoded with base64 encoding.

    mimetype: application/x-microsoft.net.object.bytearray.base64
    value   : The object must be serialized into a byte array
            : using a System.ComponentModel.TypeConverter
            : and then encoded with base64 encoding.
    -->
  <xsd:schema id="root" xmlns="" xmlns:xsd="http://www.w3.org/2001/XMLSchema" xmlns:msdata="urn:schemas-microsoft-com:xml-msdata">
    <xsd:import namespace="http://www.w3.org/XML/1998/namespace" />
    <xsd:element name="root" msdata:IsDataSet="true">
      <xsd:complexType>
        <xsd:choice maxOccurs="unbounded">
          <xsd:element name="metadata">
            <xsd:complexType>
              <xsd:sequence>
                <xsd:element name="value" type="xsd:string" minOccurs="0" />
              </xsd:sequence>
              <xsd:attribute name="name" use="required" type="xsd:string" />
              <xsd:attribute name="type" type="xsd:string" />
              <xsd:attribute name="mimetype" type="xsd:string" />
              <xsd:attribute ref="xml:space" />
            </xsd:complexType>
          </xsd:element>
          <xsd:element name="assembly">
            <xsd:complexType>
              <xsd:attribute name="alias" type="xsd:string" />
              <xsd:attribute name="name" type="xsd:string" />
            </xsd:complexType>
          </xsd:element>
          <xsd:element name="data">
            <xsd:complexType>
              <xsd:sequence>
                <xsd:element name="value" type="xsd:string" minOccurs="0" msdata:Ordinal="1" />
                <xsd:element name="comment" type="xsd:string" minOccurs="0" msdata:Ordinal="2" />
              </xsd:sequence>
              <xsd:attribute name="name" type="xsd:string" use="required" msdata:Ordinal="1" />
              <xsd:attribute name="type" type="xsd:string" msdata:Ordinal="3" />
              <xsd:attribute name="mimetype" type="xsd:string" msdata:Ordinal="4" />
              <xsd:attribute ref="xml:space" />
            </xsd:complexType>
          </xsd:element>
          <xsd:element name="resheader">
            <xsd:complexType>
              <xsd:sequence>
                <xsd:element name="value" type="xsd:string" minOccurs="0" msdata:Ordinal="1" />
              </xsd:sequence>
              <xsd:attribute name="name" type="xsd:string" use="required" />
            </xsd:complexType>
          </xsd:element>
        </xsd:choice>
      </xsd:complexType>
    </xsd:element>
  </xsd:schema>
  <resheader name="resmimetype">
    <value>text/microsoft-resx</value>
  </resheader>
  <resheader name="version">
    <value>2.0</value>
  </resheader>
  <resheader name="reader">
    <value>System.Resources.ResXResourceReader, System.Windows.Forms, Version=4.0.0.0, Culture=neutral, PublicKeyToken=b77a5c561934e089</value>
  </resheader>
  <resheader name="writer">
    <value>System.Resources.ResXResourceWriter, System.Windows.Forms, Version=4.0.0.0, Culture=neutral, PublicKeyToken=b77a5c561934e089</value>
  </resheader>
  <data name="undefinedNameNamespace" xml:space="preserve">
    <value>The namespace '{0}' is not defined.</value>
  </data>
  <data name="undefinedNameNamespaceOrModule" xml:space="preserve">
    <value>The namespace or module '{0}' is not defined.</value>
  </data>
  <data name="undefinedNameFieldConstructorOrMember" xml:space="preserve">
    <value>The field, constructor or member '{0}' is not defined.</value>
  </data>
  <data name="undefinedNameValueConstructorNamespaceOrType" xml:space="preserve">
    <value>The value, constructor, namespace or type '{0}' is not defined.</value>
  </data>
  <data name="undefinedNameValueOfConstructor" xml:space="preserve">
    <value>The value or constructor '{0}' is not defined.</value>
  </data>
  <data name="undefinedNameValueNamespaceTypeOrModule" xml:space="preserve">
    <value>The value, namespace, type or module '{0}' is not defined.</value>
  </data>
  <data name="undefinedNameConstructorModuleOrNamespace" xml:space="preserve">
    <value>The constructor, module or namespace '{0}' is not defined.</value>
  </data>
  <data name="undefinedNameType" xml:space="preserve">
    <value>The type '{0}' is not defined.</value>
  </data>
  <data name="undefinedNameTypeIn" xml:space="preserve">
    <value>The type '{0}' is not defined in '{1}'.</value>
  </data>
  <data name="undefinedNameRecordLabelOrNamespace" xml:space="preserve">
    <value>The record label or namespace '{0}' is not defined.</value>
  </data>
  <data name="undefinedNameRecordLabel" xml:space="preserve">
    <value>The record label '{0}' is not defined.</value>
  </data>
  <data name="undefinedNameSuggestionsIntro" xml:space="preserve">
    <value>Maybe you want one of the following:</value>
  </data>
  <data name="undefinedNameTypeParameter" xml:space="preserve">
    <value>The type parameter {0} is not defined.</value>
  </data>
  <data name="undefinedNamePatternDiscriminator" xml:space="preserve">
    <value>The pattern discriminator '{0}' is not defined.</value>
  </data>
  <data name="replaceWithSuggestion" xml:space="preserve">
    <value>Replace with '{0}'</value>
  </data>
  <data name="addIndexerDot" xml:space="preserve">
    <value>Add . for indexer access.</value>
  </data>
  <data name="listElementHasWrongType" xml:space="preserve">
    <value>All elements of a list must be of the same type as the first element, which here is '{0}'. This element has type '{1}'.</value>
  </data>
  <data name="arrayElementHasWrongType" xml:space="preserve">
    <value>All elements of an array must be of the same type as the first element, which here is '{0}'. This element has type '{1}'.</value>
  </data>
  <data name="missingElseBranch" xml:space="preserve">
    <value>This 'if' expression is missing an 'else' branch. Because 'if' is an expression, and not a statement, add an 'else' branch which also returns a value of type '{0}'.</value>
  </data>
  <data name="ifExpression" xml:space="preserve">
    <value>The 'if' expression needs to have type '{0}' to satisfy context type requirements. It currently has type '{1}'.</value>
  </data>
  <data name="elseBranchHasWrongType" xml:space="preserve">
    <value>All branches of an 'if' expression must return values of the same type as the first branch, which here is '{0}'. This branch returns a value of type '{1}'.</value>
  </data>
  <data name="followingPatternMatchClauseHasWrongType" xml:space="preserve">
    <value>All branches of a pattern match expression must return values of the same type as the first branch, which here is '{0}'. This branch returns a value of type '{1}'.</value>
  </data>
  <data name="patternMatchGuardIsNotBool" xml:space="preserve">
    <value>A pattern match guard must be of type 'bool', but this 'when' expression is of type '{0}'.</value>
  </data>
  <data name="commaInsteadOfSemicolonInRecord" xml:space="preserve">
    <value>A ';' is used to separate field values in records. Consider replacing ',' with ';'.</value>
  </data>
  <data name="derefInsteadOfNot" xml:space="preserve">
    <value>The '!' operator is used to dereference a ref cell. Consider using 'not expr' here.</value>
  </data>
  <data name="buildUnexpectedTypeArgs" xml:space="preserve">
    <value>The non-generic type '{0}' does not expect any type arguments, but here is given {1} type argument(s)</value>
  </data>
  <data name="returnUsedInsteadOfReturnBang" xml:space="preserve">
    <value>Consider using 'return!' instead of 'return'.</value>
  </data>
  <data name="yieldUsedInsteadOfYieldBang" xml:space="preserve">
    <value>Consider using 'yield!' instead of 'yield'.</value>
  </data>
  <data name="tupleRequiredInAbstractMethod" xml:space="preserve">
    <value>\nA tuple type is required for one or more arguments. Consider wrapping the given arguments in additional parentheses or review the definition of the interface.</value>
  </data>
  <data name="buildInvalidWarningNumber" xml:space="preserve">
    <value>Invalid warning number '{0}'</value>
  </data>
  <data name="buildInvalidVersionString" xml:space="preserve">
    <value>Invalid version string '{0}'</value>
  </data>
  <data name="buildInvalidVersionFile" xml:space="preserve">
    <value>Invalid version file '{0}'</value>
  </data>
  <data name="buildProductName" xml:space="preserve">
    <value>Microsoft (R) F# Compiler version {0}</value>
  </data>
  <data name="buildProductNameCommunity" xml:space="preserve">
    <value>F# Compiler for F# {0}</value>
  </data>
  <data name="buildProblemWithFilename" xml:space="preserve">
    <value>Problem with filename '{0}': {1}</value>
  </data>
  <data name="buildNoInputsSpecified" xml:space="preserve">
    <value>No inputs specified</value>
  </data>
  <data name="buildPdbRequiresDebug" xml:space="preserve">
    <value>The '--pdb' option requires the '--debug' option to be used</value>
  </data>
  <data name="buildInvalidSearchDirectory" xml:space="preserve">
    <value>The search directory '{0}' is invalid</value>
  </data>
  <data name="buildSearchDirectoryNotFound" xml:space="preserve">
    <value>The search directory '{0}' could not be found</value>
  </data>
  <data name="buildInvalidFilename" xml:space="preserve">
    <value>'{0}' is not a valid filename</value>
  </data>
  <data name="buildInvalidAssemblyName" xml:space="preserve">
    <value>'{0}' is not a valid assembly name</value>
  </data>
  <data name="buildInvalidPrivacy" xml:space="preserve">
    <value>Unrecognized privacy setting '{0}' for managed resource, valid options are 'public' and 'private'</value>
  </data>
  <data name="buildMultipleReferencesNotAllowed" xml:space="preserve">
    <value>Multiple references to '{0}.dll' are not permitted</value>
  </data>
  <data name="buildCouldNotReadVersionInfoFromMscorlib" xml:space="preserve">
    <value>Could not read version from mscorlib.dll</value>
  </data>
  <data name="buildCannotReadAssembly" xml:space="preserve">
    <value>Unable to read assembly '{0}'</value>
  </data>
  <data name="buildAssemblyResolutionFailed" xml:space="preserve">
    <value>Assembly resolution failure at or near this location</value>
  </data>
  <data name="buildImplicitModuleIsNotLegalIdentifier" xml:space="preserve">
    <value>The declarations in this file will be placed in an implicit module '{0}' based on the file name '{1}'. However this is not a valid F# identifier, so the contents will not be accessible from other files. Consider renaming the file or adding a 'module' or 'namespace' declaration at the top of the file.</value>
  </data>
  <data name="buildMultiFileRequiresNamespaceOrModule" xml:space="preserve">
    <value>Files in libraries or multiple-file applications must begin with a namespace or module declaration, e.g. 'namespace SomeNamespace.SubNamespace' or 'module SomeNamespace.SomeModule'. Only the last source file of an application may omit such a declaration.</value>
  </data>
  <data name="noEqualSignAfterModule" xml:space="preserve">
    <value>Files in libraries or multiple-file applications must begin with a namespace or module declaration. When using a module declaration at the start of a file the '=' sign is not allowed. If this is a top-level module, consider removing the = to resolve this error.</value>
  </data>
  <data name="buildMultipleToplevelModules" xml:space="preserve">
    <value>This file contains multiple declarations of the form 'module SomeNamespace.SomeModule'. Only one declaration of this form is permitted in a file. Change your file to use an initial namespace declaration and/or use 'module ModuleName = ...' to define your modules.</value>
  </data>
  <data name="buildOptionRequiresParameter" xml:space="preserve">
    <value>Option requires parameter: {0}</value>
  </data>
  <data name="buildCouldNotFindSourceFile" xml:space="preserve">
    <value>Source file '{0}' could not be found</value>
  </data>
  <data name="buildInvalidSourceFileExtension" xml:space="preserve">
    <value>The file extension of '{0}' is not recognized. Source files must have extension .fs, .fsi, .fsx, .fsscript, .ml or .mli.</value>
  </data>
  <data name="buildCouldNotResolveAssembly" xml:space="preserve">
    <value>Could not resolve assembly '{0}'</value>
  </data>
  <data name="buildCouldNotResolveAssemblyRequiredByFile" xml:space="preserve">
    <value>Could not resolve assembly '{0}' required by '{1}'</value>
  </data>
  <data name="buildErrorOpeningBinaryFile" xml:space="preserve">
    <value>Error opening binary file '{0}': {1}</value>
  </data>
  <data name="buildDifferentVersionMustRecompile" xml:space="preserve">
    <value>The F#-compiled DLL '{0}' needs to be recompiled to be used with this version of F#</value>
  </data>
  <data name="buildInvalidHashIDirective" xml:space="preserve">
    <value>Invalid directive. Expected '#I \"&lt;path&gt;\"'.</value>
  </data>
  <data name="buildInvalidHashrDirective" xml:space="preserve">
    <value>Invalid directive. Expected '#r \"&lt;file-or-assembly&gt;\"'.</value>
  </data>
  <data name="buildInvalidHashloadDirective" xml:space="preserve">
    <value>Invalid directive. Expected '#load \"&lt;file&gt;\" ... \"&lt;file&gt;\"'.</value>
  </data>
  <data name="buildInvalidHashtimeDirective" xml:space="preserve">
    <value>Invalid directive. Expected '#time', '#time \"on\"' or '#time \"off\"'.</value>
  </data>
  <data name="buildDirectivesInModulesAreIgnored" xml:space="preserve">
    <value>Directives inside modules are ignored</value>
  </data>
  <data name="buildSignatureAlreadySpecified" xml:space="preserve">
    <value>A signature for the file or module '{0}' has already been specified</value>
  </data>
  <data name="buildImplementationAlreadyGivenDetail" xml:space="preserve">
    <value>An implementation of file or module '{0}' has already been given. Compilation order is significant in F# because of type inference. You may need to adjust the order of your files to place the signature file before the implementation. In Visual Studio files are type-checked in the order they appear in the project file, which can be edited manually or adjusted using the solution explorer.</value>
  </data>
  <data name="buildImplementationAlreadyGiven" xml:space="preserve">
    <value>An implementation of the file or module '{0}' has already been given</value>
  </data>
  <data name="buildSignatureWithoutImplementation" xml:space="preserve">
    <value>The signature file '{0}' does not have a corresponding implementation file. If an implementation file exists then check the 'module' and 'namespace' declarations in the signature and implementation files match.</value>
  </data>
  <data name="buildArgInvalidInt" xml:space="preserve">
    <value>'{0}' is not a valid integer argument</value>
  </data>
  <data name="buildArgInvalidFloat" xml:space="preserve">
    <value>'{0}' is not a valid floating point argument</value>
  </data>
  <data name="buildUnrecognizedOption" xml:space="preserve">
    <value>Unrecognized option: '{0}'</value>
  </data>
  <data name="buildInvalidModuleOrNamespaceName" xml:space="preserve">
    <value>Invalid module or namespace name</value>
  </data>
  <data name="pickleErrorReadingWritingMetadata" xml:space="preserve">
    <value>Error reading/writing metadata for the F# compiled DLL '{0}'. Was the DLL compiled with an earlier version of the F# compiler? (error: '{1}').</value>
  </data>
  <data name="tastTypeOrModuleNotConcrete" xml:space="preserve">
    <value>The type/module '{0}' is not a concrete module or type</value>
  </data>
  <data name="tastTypeHasAssemblyCodeRepresentation" xml:space="preserve">
    <value>The type '{0}' has an inline assembly code representation</value>
  </data>
  <data name="tastNamespaceAndModuleWithSameNameInAssembly" xml:space="preserve">
    <value>A namespace and a module named '{0}' both occur in two parts of this assembly</value>
  </data>
  <data name="tastTwoModulesWithSameNameInAssembly" xml:space="preserve">
    <value>Two modules named '{0}' occur in two parts of this assembly</value>
  </data>
  <data name="tastDuplicateTypeDefinitionInAssembly" xml:space="preserve">
    <value>Two type definitions named '{0}' occur in namespace '{1}' in two parts of this assembly</value>
  </data>
  <data name="tastConflictingModuleAndTypeDefinitionInAssembly" xml:space="preserve">
    <value>A module and a type definition named '{0}' occur in namespace '{1}' in two parts of this assembly</value>
  </data>
  <data name="tastInvalidMemberSignature" xml:space="preserve">
    <value>Invalid member signature encountered because of an earlier error</value>
  </data>
  <data name="tastValueDoesNotHaveSetterType" xml:space="preserve">
    <value>This value does not have a valid property setter type</value>
  </data>
  <data name="tastInvalidFormForPropertyGetter" xml:space="preserve">
    <value>Invalid form for a property getter. At least one '()' argument is required when using the explicit syntax.</value>
  </data>
  <data name="tastInvalidFormForPropertySetter" xml:space="preserve">
    <value>Invalid form for a property setter. At least one argument is required.</value>
  </data>
  <data name="tastUnexpectedByRef" xml:space="preserve">
    <value>Unexpected use of a byref-typed variable</value>
  </data>
  <data name="tastValueMustBeMutable" xml:space="preserve">
    <value>A value must be mutable in order to mutate the contents or take the address of a value type, e.g. 'let mutable x = ...'</value>
  </data>
  <data name="tastInvalidMutationOfConstant" xml:space="preserve">
    <value>Invalid mutation of a constant expression. Consider copying the expression to a mutable local, e.g. 'let mutable x = ...'.</value>
  </data>
  <data name="tastValueHasBeenCopied" xml:space="preserve">
    <value>The value has been copied to ensure the original is not mutated by this operation or because the copy is implicit when returning a struct from a member and another member is then accessed</value>
  </data>
  <data name="tastRecursiveValuesMayNotBeInConstructionOfTuple" xml:space="preserve">
    <value>Recursively defined values cannot appear directly as part of the construction of a tuple value within a recursive binding</value>
  </data>
  <data name="tastRecursiveValuesMayNotAppearInConstructionOfType" xml:space="preserve">
    <value>Recursive values cannot appear directly as a construction of the type '{0}' within a recursive binding. This feature has been removed from the F# language. Consider using a record instead.</value>
  </data>
  <data name="tastRecursiveValuesMayNotBeAssignedToNonMutableField" xml:space="preserve">
    <value>Recursive values cannot be directly assigned to the non-mutable field '{0}' of the type '{1}' within a recursive binding. Consider using a mutable field instead.</value>
  </data>
  <data name="tastUnexpectedDecodeOfAutoOpenAttribute" xml:space="preserve">
    <value>Unexpected decode of AutoOpenAttribute</value>
  </data>
  <data name="tastUnexpectedDecodeOfInternalsVisibleToAttribute" xml:space="preserve">
    <value>Unexpected decode of InternalsVisibleToAttribute</value>
  </data>
  <data name="tastUnexpectedDecodeOfInterfaceDataVersionAttribute" xml:space="preserve">
    <value>Unexpected decode of InterfaceDataVersionAttribute</value>
  </data>
  <data name="tastActivePatternsLimitedToSeven" xml:space="preserve">
    <value>Active patterns cannot return more than 7 possibilities</value>
  </data>
  <data name="tastNotAConstantExpression" xml:space="preserve">
    <value>This is not a valid constant expression or custom attribute value</value>
  </data>
  <data name="ValueNotContainedMutabilityAttributesDiffer" xml:space="preserve">
    <value>Module '{0}' contains\n    {1}    \nbut its signature specifies\n    {2}    \nThe mutability attributes differ</value>
  </data>
  <data name="ValueNotContainedMutabilityNamesDiffer" xml:space="preserve">
    <value>Module '{0}' contains\n    {1}    \nbut its signature specifies\n    {2}    \nThe names differ</value>
  </data>
  <data name="ValueNotContainedMutabilityCompiledNamesDiffer" xml:space="preserve">
    <value>Module '{0}' contains\n    {1}    \nbut its signature specifies\n    {2}    \nThe compiled names differ</value>
  </data>
  <data name="ValueNotContainedMutabilityDisplayNamesDiffer" xml:space="preserve">
    <value>Module '{0}' contains\n    {1}    \nbut its signature specifies\n    {2}    \nThe display names differ</value>
  </data>
  <data name="ValueNotContainedMutabilityAccessibilityMore" xml:space="preserve">
    <value>Module '{0}' contains\n    {1}    \nbut its signature specifies\n    {2}    \nThe accessibility specified in the signature is more than that specified in the implementation</value>
  </data>
  <data name="ValueNotContainedMutabilityInlineFlagsDiffer" xml:space="preserve">
    <value>Module '{0}' contains\n    {1}    \nbut its signature specifies\n    {2}    \nThe inline flags differ</value>
  </data>
  <data name="ValueNotContainedMutabilityLiteralConstantValuesDiffer" xml:space="preserve">
    <value>Module '{0}' contains\n    {1}    \nbut its signature specifies\n    {2}    \nThe literal constant values and/or attributes differ</value>
  </data>
  <data name="ValueNotContainedMutabilityOneIsTypeFunction" xml:space="preserve">
    <value>Module '{0}' contains\n    {1}    \nbut its signature specifies\n    {2}    \nOne is a type function and the other is not. The signature requires explicit type parameters if they are present in the implementation.</value>
  </data>
  <data name="ValueNotContainedMutabilityParameterCountsDiffer" xml:space="preserve">
    <value>Module '{0}' contains\n    {1}    \nbut its signature specifies\n    {2}    \nThe respective type parameter counts differ</value>
  </data>
  <data name="ValueNotContainedMutabilityTypesDiffer" xml:space="preserve">
    <value>Module '{0}' contains\n    {1}    \nbut its signature specifies\n    {2}    \nThe types differ</value>
  </data>
  <data name="ValueNotContainedMutabilityExtensionsDiffer" xml:space="preserve">
    <value>Module '{0}' contains\n    {1}    \nbut its signature specifies\n    {2}    \nOne is an extension member and the other is not</value>
  </data>
  <data name="ValueNotContainedMutabilityArityNotInferred" xml:space="preserve">
    <value>Module '{0}' contains\n    {1}    \nbut its signature specifies\n    {2}    \nAn arity was not inferred for this value</value>
  </data>
  <data name="ValueNotContainedMutabilityGenericParametersDiffer" xml:space="preserve">
    <value>Module '{0}' contains\n    {1}    \nbut its signature specifies\n    {2}    \nThe number of generic parameters in the signature and implementation differ (the signature declares {3} but the implementation declares {4}</value>
  </data>
  <data name="ValueNotContainedMutabilityGenericParametersAreDifferentKinds" xml:space="preserve">
    <value>Module '{0}' contains\n    {1}    \nbut its signature specifies\n    {2}    \nThe generic parameters in the signature and implementation have different kinds. Perhaps there is a missing [&lt;Measure&gt;] attribute.</value>
  </data>
  <data name="ValueNotContainedMutabilityAritiesDiffer" xml:space="preserve">
    <value>Module '{0}' contains\n    {1}    \nbut its signature specifies\n    {2}    \nThe arities in the signature and implementation differ. The signature specifies that '{3}' is function definition or lambda expression accepting at least {4} argument(s), but the implementation is a computed function value. To declare that a computed function value is a permitted implementation simply parenthesize its type in the signature, e.g.\n\tval {5}: int -&gt; (int -&gt; int)\ninstead of\n\tval {6}: int -&gt; int -&gt; int.</value>
  </data>
  <data name="ValueNotContainedMutabilityDotNetNamesDiffer" xml:space="preserve">
    <value>Module '{0}' contains\n    {1}    \nbut its signature specifies\n    {2}    \nThe CLI member names differ</value>
  </data>
  <data name="ValueNotContainedMutabilityStaticsDiffer" xml:space="preserve">
    <value>Module '{0}' contains\n    {1}    \nbut its signature specifies\n    {2}    \nOne is static and the other isn't</value>
  </data>
  <data name="ValueNotContainedMutabilityVirtualsDiffer" xml:space="preserve">
    <value>Module '{0}' contains\n    {1}    \nbut its signature specifies\n    {2}    \nOne is virtual and the other isn't</value>
  </data>
  <data name="ValueNotContainedMutabilityAbstractsDiffer" xml:space="preserve">
    <value>Module '{0}' contains\n    {1}    \nbut its signature specifies\n    {2}    \nOne is abstract and the other isn't</value>
  </data>
  <data name="ValueNotContainedMutabilityFinalsDiffer" xml:space="preserve">
    <value>Module '{0}' contains\n    {1}    \nbut its signature specifies\n    {2}    \nOne is final and the other isn't</value>
  </data>
  <data name="ValueNotContainedMutabilityOverridesDiffer" xml:space="preserve">
    <value>Module '{0}' contains\n    {1}    \nbut its signature specifies\n    {2}    \nOne is marked as an override and the other isn't</value>
  </data>
  <data name="ValueNotContainedMutabilityOneIsConstructor" xml:space="preserve">
    <value>Module '{0}' contains\n    {1}    \nbut its signature specifies\n    {2}    \nOne is a constructor/property and the other is not</value>
  </data>
  <data name="ValueNotContainedMutabilityStaticButInstance" xml:space="preserve">
    <value>Module '{0}' contains\n    {1}    \nbut its signature specifies\n    {2}    \nThe compiled representation of this method is as a static member but the signature indicates its compiled representation is as an instance member</value>
  </data>
  <data name="ValueNotContainedMutabilityInstanceButStatic" xml:space="preserve">
    <value>Module '{0}' contains\n    {1}    \nbut its signature specifies\n    {2}    \nThe compiled representation of this method is as an instance member, but the signature indicates its compiled representation is as a static member</value>
  </data>
  <data name="DefinitionsInSigAndImplNotCompatibleNamesDiffer" xml:space="preserve">
    <value>The {0} definitions in the signature and implementation are not compatible because the names differ. The type is called '{1}' in the signature file but '{2}' in implementation.</value>
  </data>
  <data name="DefinitionsInSigAndImplNotCompatibleParameterCountsDiffer" xml:space="preserve">
    <value>The {0} definitions for type '{1}' in the signature and implementation are not compatible because the respective type parameter counts differ</value>
  </data>
  <data name="DefinitionsInSigAndImplNotCompatibleAccessibilityDiffer" xml:space="preserve">
    <value>The {0} definitions for type '{1}' in the signature and implementation are not compatible because the accessibility specified in the signature is more than that specified in the implementation</value>
  </data>
  <data name="DefinitionsInSigAndImplNotCompatibleMissingInterface" xml:space="preserve">
    <value>The {0} definitions for type '{1}' in the signature and implementation are not compatible because the signature requires that the type supports the interface {2} but the interface has not been implemented</value>
  </data>
  <data name="DefinitionsInSigAndImplNotCompatibleImplementationSaysNull" xml:space="preserve">
    <value>The {0} definitions for type '{1}' in the signature and implementation are not compatible because the implementation says this type may use nulls as a representation but the signature does not</value>
  </data>
  <data name="DefinitionsInSigAndImplNotCompatibleImplementationSaysNull2" xml:space="preserve">
    <value>The {0} definitions for type '{1}' in the signature and implementation are not compatible because the implementation says this type may use nulls as an extra value but the signature does not</value>
  </data>
  <data name="DefinitionsInSigAndImplNotCompatibleSignatureSaysNull" xml:space="preserve">
    <value>The {0} definitions for type '{1}' in the signature and implementation are not compatible because the signature says this type may use nulls as a representation but the implementation does not</value>
  </data>
  <data name="DefinitionsInSigAndImplNotCompatibleSignatureSaysNull2" xml:space="preserve">
    <value>The {0} definitions for type '{1}' in the signature and implementation are not compatible because the signature says this type may use nulls as an extra value but the implementation does not</value>
  </data>
  <data name="DefinitionsInSigAndImplNotCompatibleImplementationSealed" xml:space="preserve">
    <value>The {0} definitions for type '{1}' in the signature and implementation are not compatible because the implementation type is sealed but the signature implies it is not. Consider adding the [&lt;Sealed&gt;] attribute to the signature.</value>
  </data>
  <data name="DefinitionsInSigAndImplNotCompatibleImplementationIsNotSealed" xml:space="preserve">
    <value>The {0} definitions for type '{1}' in the signature and implementation are not compatible because the implementation type is not sealed but signature implies it is. Consider adding the [&lt;Sealed&gt;] attribute to the implementation.</value>
  </data>
  <data name="DefinitionsInSigAndImplNotCompatibleImplementationIsAbstract" xml:space="preserve">
    <value>The {0} definitions for type '{1}' in the signature and implementation are not compatible because the implementation is an abstract class but the signature is not. Consider adding the [&lt;AbstractClass&gt;] attribute to the signature.</value>
  </data>
  <data name="DefinitionsInSigAndImplNotCompatibleSignatureIsAbstract" xml:space="preserve">
    <value>The {0} definitions for type '{1}' in the signature and implementation are not compatible because the signature is an abstract class but the implementation is not. Consider adding the [&lt;AbstractClass&gt;] attribute to the implementation.</value>
  </data>
  <data name="DefinitionsInSigAndImplNotCompatibleTypesHaveDifferentBaseTypes" xml:space="preserve">
    <value>The {0} definitions for type '{1}' in the signature and implementation are not compatible because the types have different base types</value>
  </data>
  <data name="DefinitionsInSigAndImplNotCompatibleNumbersDiffer" xml:space="preserve">
    <value>The {0} definitions for type '{1}' in the signature and implementation are not compatible because the number of {2}s differ</value>
  </data>
  <data name="DefinitionsInSigAndImplNotCompatibleSignatureDefinesButImplDoesNot" xml:space="preserve">
    <value>The {0} definitions for type '{1}' in the signature and implementation are not compatible because the signature defines the {2} '{3}' but the implementation does not (or does, but not in the same order)</value>
  </data>
  <data name="DefinitionsInSigAndImplNotCompatibleImplDefinesButSignatureDoesNot" xml:space="preserve">
    <value>The {0} definitions for type '{1}' in the signature and implementation are not compatible because the implementation defines the {2} '{3}' but the signature does not (or does, but not in the same order)</value>
  </data>
  <data name="DefinitionsInSigAndImplNotCompatibleImplDefinesStruct" xml:space="preserve">
    <value>The {0} definitions for type '{1}' in the signature and implementation are not compatible because the implementation defines a struct but the signature defines a type with a hidden representation</value>
  </data>
  <data name="DefinitionsInSigAndImplNotCompatibleDotNetTypeRepresentationIsHidden" xml:space="preserve">
    <value>The {0} definitions for type '{1}' in the signature and implementation are not compatible because a CLI type representation is being hidden by a signature</value>
  </data>
  <data name="DefinitionsInSigAndImplNotCompatibleTypeIsHidden" xml:space="preserve">
    <value>The {0} definitions for type '{1}' in the signature and implementation are not compatible because a type representation is being hidden by a signature</value>
  </data>
  <data name="DefinitionsInSigAndImplNotCompatibleTypeIsDifferentKind" xml:space="preserve">
    <value>The {0} definitions for type '{1}' in the signature and implementation are not compatible because the types are of different kinds</value>
  </data>
  <data name="DefinitionsInSigAndImplNotCompatibleILDiffer" xml:space="preserve">
    <value>The {0} definitions for type '{1}' in the signature and implementation are not compatible because the IL representations differ</value>
  </data>
  <data name="DefinitionsInSigAndImplNotCompatibleRepresentationsDiffer" xml:space="preserve">
    <value>The {0} definitions for type '{1}' in the signature and implementation are not compatible because the representations differ</value>
  </data>
  <data name="DefinitionsInSigAndImplNotCompatibleFieldWasPresent" xml:space="preserve">
    <value>The {0} definitions for type '{1}' in the signature and implementation are not compatible because the field {2} was present in the implementation but not in the signature</value>
  </data>
  <data name="DefinitionsInSigAndImplNotCompatibleFieldOrderDiffer" xml:space="preserve">
    <value>The {0} definitions for type '{1}' in the signature and implementation are not compatible because the order of the fields is different in the signature and implementation</value>
  </data>
  <data name="DefinitionsInSigAndImplNotCompatibleFieldRequiredButNotSpecified" xml:space="preserve">
    <value>The {0} definitions for type '{1}' in the signature and implementation are not compatible because the field {2} was required by the signature but was not specified by the implementation</value>
  </data>
  <data name="DefinitionsInSigAndImplNotCompatibleFieldIsInImplButNotSig" xml:space="preserve">
    <value>The {0} definitions for type '{1}' in the signature and implementation are not compatible because the field '{2}' was present in the implementation but not in the signature. Struct types must now reveal their fields in the signature for the type, though the fields may still be labelled 'private' or 'internal'.</value>
  </data>
  <data name="DefinitionsInSigAndImplNotCompatibleAbstractMemberMissingInImpl" xml:space="preserve">
    <value>The {0} definitions for type '{1}' in the signature and implementation are not compatible because the abstract member '{2}' was required by the signature but was not specified by the implementation</value>
  </data>
  <data name="DefinitionsInSigAndImplNotCompatibleAbstractMemberMissingInSig" xml:space="preserve">
    <value>The {0} definitions for type '{1}' in the signature and implementation are not compatible because the abstract member '{2}' was present in the implementation but not in the signature</value>
  </data>
  <data name="DefinitionsInSigAndImplNotCompatibleSignatureDeclaresDiffer" xml:space="preserve">
    <value>The {0} definitions for type '{1}' in the signature and implementation are not compatible because the signature declares a {2} while the implementation declares a {3}</value>
  </data>
  <data name="DefinitionsInSigAndImplNotCompatibleAbbreviationsDiffer" xml:space="preserve">
    <value>The {0} definitions for type '{1}' in the signature and implementation are not compatible because the abbreviations differ: {2} versus {3}</value>
  </data>
  <data name="DefinitionsInSigAndImplNotCompatibleAbbreviationHiddenBySig" xml:space="preserve">
    <value>The {0} definitions for type '{1}' in the signature and implementation are not compatible because an abbreviation is being hidden by a signature. The abbreviation must be visible to other CLI languages. Consider making the abbreviation visible in the signature.</value>
  </data>
  <data name="DefinitionsInSigAndImplNotCompatibleSigHasAbbreviation" xml:space="preserve">
    <value>The {0} definitions for type '{1}' in the signature and implementation are not compatible because the signature has an abbreviation while the implementation does not</value>
  </data>
  <data name="ModuleContainsConstructorButNamesDiffer" xml:space="preserve">
    <value>The module contains the constructor\n    {0}    \nbut its signature specifies\n    {1}    \nThe names differ</value>
  </data>
  <data name="ModuleContainsConstructorButDataFieldsDiffer" xml:space="preserve">
    <value>The module contains the constructor\n    {0}    \nbut its signature specifies\n    {1}    \nThe respective number of data fields differ</value>
  </data>
  <data name="ModuleContainsConstructorButTypesOfFieldsDiffer" xml:space="preserve">
    <value>The module contains the constructor\n    {0}    \nbut its signature specifies\n    {1}    \nThe types of the fields differ</value>
  </data>
  <data name="ModuleContainsConstructorButAccessibilityDiffers" xml:space="preserve">
    <value>The module contains the constructor\n    {0}    \nbut its signature specifies\n    {1}    \nthe accessibility specified in the signature is more than that specified in the implementation</value>
  </data>
  <data name="FieldNotContainedNamesDiffer" xml:space="preserve">
    <value>The module contains the field\n    {0}    \nbut its signature specifies\n    {1}    \nThe names differ</value>
  </data>
  <data name="FieldNotContainedAccessibilitiesDiffer" xml:space="preserve">
    <value>The module contains the field\n    {0}    \nbut its signature specifies\n    {1}    \nthe accessibility specified in the signature is more than that specified in the implementation</value>
  </data>
  <data name="FieldNotContainedStaticsDiffer" xml:space="preserve">
    <value>The module contains the field\n    {0}    \nbut its signature specifies\n    {1}    \nThe 'static' modifiers differ</value>
  </data>
  <data name="FieldNotContainedMutablesDiffer" xml:space="preserve">
    <value>The module contains the field\n    {0}    \nbut its signature specifies\n    {1}    \nThe 'mutable' modifiers differ</value>
  </data>
  <data name="FieldNotContainedLiteralsDiffer" xml:space="preserve">
    <value>The module contains the field\n    {0}    \nbut its signature specifies\n    {1}    \nThe 'literal' modifiers differ</value>
  </data>
  <data name="FieldNotContainedTypesDiffer" xml:space="preserve">
    <value>The module contains the field\n    {0}    \nbut its signature specifies\n    {1}    \nThe types differ</value>
  </data>
  <data name="typrelCannotResolveImplicitGenericInstantiation" xml:space="preserve">
    <value>The implicit instantiation of a generic construct at or near this point could not be resolved because it could resolve to multiple unrelated types, e.g. '{0}' and '{1}'. Consider using type annotations to resolve the ambiguity</value>
  </data>
  <data name="typrelCannotResolveAmbiguityInPrintf" xml:space="preserve">
    <value>Could not resolve the ambiguity inherent in the use of a 'printf'-style format string</value>
  </data>
  <data name="typrelCannotResolveAmbiguityInEnum" xml:space="preserve">
    <value>Could not resolve the ambiguity in the use of a generic construct with an 'enum' constraint at or near this position</value>
  </data>
  <data name="typrelCannotResolveAmbiguityInDelegate" xml:space="preserve">
    <value>Could not resolve the ambiguity in the use of a generic construct with a 'delegate' constraint at or near this position</value>
  </data>
  <data name="typrelInvalidValue" xml:space="preserve">
    <value>Invalid value</value>
  </data>
  <data name="typrelSigImplNotCompatibleParamCountsDiffer" xml:space="preserve">
    <value>The signature and implementation are not compatible because the respective type parameter counts differ</value>
  </data>
  <data name="typrelSigImplNotCompatibleCompileTimeRequirementsDiffer" xml:space="preserve">
    <value>The signature and implementation are not compatible because the type parameter in the class/signature has a different compile-time requirement to the one in the member/implementation</value>
  </data>
  <data name="typrelSigImplNotCompatibleConstraintsDiffer" xml:space="preserve">
    <value>The signature and implementation are not compatible because the declaration of the type parameter '{0}' requires a constraint of the form {1}</value>
  </data>
  <data name="typrelSigImplNotCompatibleConstraintsDifferRemove" xml:space="preserve">
    <value>The signature and implementation are not compatible because the type parameter '{0}' has a constraint of the form {1} but the implementation does not. Either remove this constraint from the signature or add it to the implementation.</value>
  </data>
  <data name="typrelTypeImplementsIComparableShouldOverrideObjectEquals" xml:space="preserve">
    <value>The type '{0}' implements 'System.IComparable'. Consider also adding an explicit override for 'Object.Equals'</value>
  </data>
  <data name="typrelTypeImplementsIComparableDefaultObjectEqualsProvided" xml:space="preserve">
    <value>The type '{0}' implements 'System.IComparable' explicitly but provides no corresponding override for 'Object.Equals'. An implementation of 'Object.Equals' has been automatically provided, implemented via 'System.IComparable'. Consider implementing the override 'Object.Equals' explicitly</value>
  </data>
  <data name="typrelExplicitImplementationOfGetHashCodeOrEquals" xml:space="preserve">
    <value>The struct, record or union type '{0}' has an explicit implementation of 'Object.GetHashCode' or 'Object.Equals'. You must apply the 'CustomEquality' attribute to the type</value>
  </data>
  <data name="typrelExplicitImplementationOfGetHashCode" xml:space="preserve">
    <value>The struct, record or union type '{0}' has an explicit implementation of 'Object.GetHashCode'. Consider implementing a matching override for 'Object.Equals(obj)'</value>
  </data>
  <data name="typrelExplicitImplementationOfEquals" xml:space="preserve">
    <value>The struct, record or union type '{0}' has an explicit implementation of 'Object.Equals'. Consider implementing a matching override for 'Object.GetHashCode()'</value>
  </data>
  <data name="ExceptionDefsNotCompatibleHiddenBySignature" xml:space="preserve">
    <value>The exception definitions are not compatible because a CLI exception mapping is being hidden by a signature. The exception mapping must be visible to other modules. The module contains the exception definition\n    {0}    \nbut its signature specifies\n\t{1}</value>
  </data>
  <data name="ExceptionDefsNotCompatibleDotNetRepresentationsDiffer" xml:space="preserve">
    <value>The exception definitions are not compatible because the CLI representations differ. The module contains the exception definition\n    {0}    \nbut its signature specifies\n\t{1}</value>
  </data>
  <data name="ExceptionDefsNotCompatibleAbbreviationHiddenBySignature" xml:space="preserve">
    <value>The exception definitions are not compatible because the exception abbreviation is being hidden by the signature. The abbreviation must be visible to other CLI languages. Consider making the abbreviation visible in the signature. The module contains the exception definition\n    {0}    \nbut its signature specifies\n\t{1}.</value>
  </data>
  <data name="ExceptionDefsNotCompatibleSignaturesDiffer" xml:space="preserve">
    <value>The exception definitions are not compatible because the exception abbreviations in the signature and implementation differ. The module contains the exception definition\n    {0}    \nbut its signature specifies\n\t{1}.</value>
  </data>
  <data name="ExceptionDefsNotCompatibleExceptionDeclarationsDiffer" xml:space="preserve">
    <value>The exception definitions are not compatible because the exception declarations differ. The module contains the exception definition\n    {0}    \nbut its signature specifies\n\t{1}.</value>
  </data>
  <data name="ExceptionDefsNotCompatibleFieldInSigButNotImpl" xml:space="preserve">
    <value>The exception definitions are not compatible because the field '{0}' was required by the signature but was not specified by the implementation. The module contains the exception definition\n    {1}    \nbut its signature specifies\n\t{2}.</value>
  </data>
  <data name="ExceptionDefsNotCompatibleFieldInImplButNotSig" xml:space="preserve">
    <value>The exception definitions are not compatible because the field '{0}' was present in the implementation but not in the signature. The module contains the exception definition\n    {1}    \nbut its signature specifies\n\t{2}.</value>
  </data>
  <data name="ExceptionDefsNotCompatibleFieldOrderDiffers" xml:space="preserve">
    <value>The exception definitions are not compatible because the order of the fields is different in the signature and implementation. The module contains the exception definition\n    {0}    \nbut its signature specifies\n\t{1}.</value>
  </data>
  <data name="typrelModuleNamespaceAttributesDifferInSigAndImpl" xml:space="preserve">
    <value>The namespace or module attributes differ between signature and implementation</value>
  </data>
  <data name="typrelMethodIsOverconstrained" xml:space="preserve">
    <value>This method is over-constrained in its type parameters</value>
  </data>
  <data name="typrelOverloadNotFound" xml:space="preserve">
    <value>No implementations of '{0}' had the correct number of arguments and type parameters. The required signature is '{1}'.</value>
  </data>
  <data name="typrelOverrideWasAmbiguous" xml:space="preserve">
    <value>The override for '{0}' was ambiguous</value>
  </data>
  <data name="typrelMoreThenOneOverride" xml:space="preserve">
    <value>More than one override implements '{0}'</value>
  </data>
  <data name="typrelMethodIsSealed" xml:space="preserve">
    <value>The method '{0}' is sealed and cannot be overridden</value>
  </data>
  <data name="typrelOverrideImplementsMoreThenOneSlot" xml:space="preserve">
    <value>The override '{0}' implements more than one abstract slot, e.g. '{1}' and '{2}'</value>
  </data>
  <data name="typrelDuplicateInterface" xml:space="preserve">
    <value>Duplicate or redundant interface</value>
  </data>
  <data name="typrelNeedExplicitImplementation" xml:space="preserve">
    <value>The interface '{0}' is included in multiple explicitly implemented interface types. Add an explicit implementation of this interface.</value>
  </data>
  <data name="typrelNamedArgumentHasBeenAssignedMoreThenOnce" xml:space="preserve">
    <value>A named argument has been assigned more than one value</value>
  </data>
  <data name="typrelNoImplementationGiven" xml:space="preserve">
    <value>No implementation was given for '{0}'</value>
  </data>
  <data name="typrelNoImplementationGivenWithSuggestion" xml:space="preserve">
    <value>No implementation was given for '{0}'. Note that all interface members must be implemented and listed under an appropriate 'interface' declaration, e.g. 'interface ... with member ...'.</value>
  </data>
  <data name="typrelMemberDoesNotHaveCorrectNumberOfArguments" xml:space="preserve">
    <value>The member '{0}' does not have the correct number of arguments. The required signature is '{1}'.</value>
  </data>
  <data name="typrelMemberDoesNotHaveCorrectNumberOfTypeParameters" xml:space="preserve">
    <value>The member '{0}' does not have the correct number of method type parameters. The required signature is '{1}'.</value>
  </data>
  <data name="typrelMemberDoesNotHaveCorrectKindsOfGenericParameters" xml:space="preserve">
    <value>The member '{0}' does not have the correct kinds of generic parameters. The required signature is '{1}'.</value>
  </data>
  <data name="typrelMemberCannotImplement" xml:space="preserve">
    <value>The member '{0}' cannot be used to implement '{1}'. The required signature is '{2}'.</value>
  </data>
  <data name="astParseEmbeddedILError" xml:space="preserve">
    <value>Error while parsing embedded IL</value>
  </data>
  <data name="astParseEmbeddedILTypeError" xml:space="preserve">
    <value>Error while parsing embedded IL type</value>
  </data>
  <data name="astDeprecatedIndexerNotation" xml:space="preserve">
    <value>This indexer notation has been removed from the F# language</value>
  </data>
  <data name="astInvalidExprLeftHandOfAssignment" xml:space="preserve">
    <value>Invalid expression on left of assignment</value>
  </data>
  <data name="augNoRefEqualsOnStruct" xml:space="preserve">
    <value>The 'ReferenceEquality' attribute cannot be used on structs. Consider using the 'StructuralEquality' attribute instead, or implement an override for 'System.Object.Equals(obj)'.</value>
  </data>
  <data name="augInvalidAttrs" xml:space="preserve">
    <value>This type uses an invalid mix of the attributes 'NoEquality', 'ReferenceEquality', 'StructuralEquality', 'NoComparison' and 'StructuralComparison'</value>
  </data>
  <data name="augNoEqualityNeedsNoComparison" xml:space="preserve">
    <value>The 'NoEquality' attribute must be used in conjunction with the 'NoComparison' attribute</value>
  </data>
  <data name="augStructCompNeedsStructEquality" xml:space="preserve">
    <value>The 'StructuralComparison' attribute must be used in conjunction with the 'StructuralEquality' attribute</value>
  </data>
  <data name="augStructEqNeedsNoCompOrStructComp" xml:space="preserve">
    <value>The 'StructuralEquality' attribute must be used in conjunction with the 'NoComparison' or 'StructuralComparison' attributes</value>
  </data>
  <data name="augTypeCantHaveRefEqAndStructAttrs" xml:space="preserve">
    <value>A type cannot have both the 'ReferenceEquality' and 'StructuralEquality' or 'StructuralComparison' attributes</value>
  </data>
  <data name="augOnlyCertainTypesCanHaveAttrs" xml:space="preserve">
    <value>Only record, union, exception and struct types may be augmented with the 'ReferenceEquality', 'StructuralEquality' and 'StructuralComparison' attributes</value>
  </data>
  <data name="augRefEqCantHaveObjEquals" xml:space="preserve">
    <value>A type with attribute 'ReferenceEquality' cannot have an explicit implementation of 'Object.Equals(obj)', 'System.IEquatable&lt;_&gt;' or 'System.Collections.IStructuralEquatable'</value>
  </data>
  <data name="augCustomEqNeedsObjEquals" xml:space="preserve">
    <value>A type with attribute 'CustomEquality' must have an explicit implementation of at least one of 'Object.Equals(obj)', 'System.IEquatable&lt;_&gt;' or 'System.Collections.IStructuralEquatable'</value>
  </data>
  <data name="augCustomCompareNeedsIComp" xml:space="preserve">
    <value>A type with attribute 'CustomComparison' must have an explicit implementation of at least one of 'System.IComparable' or 'System.Collections.IStructuralComparable'</value>
  </data>
  <data name="augNoEqNeedsNoObjEquals" xml:space="preserve">
    <value>A type with attribute 'NoEquality' should not usually have an explicit implementation of 'Object.Equals(obj)'. Disable this warning if this is intentional for interoperability purposes</value>
  </data>
  <data name="augNoCompCantImpIComp" xml:space="preserve">
    <value>A type with attribute 'NoComparison' should not usually have an explicit implementation of 'System.IComparable', 'System.IComparable&lt;_&gt;' or 'System.Collections.IStructuralComparable'. Disable this warning if this is intentional for interoperability purposes</value>
  </data>
  <data name="augCustomEqNeedsNoCompOrCustomComp" xml:space="preserve">
    <value>The 'CustomEquality' attribute must be used in conjunction with the 'NoComparison' or 'CustomComparison' attributes</value>
  </data>
  <data name="forPositionalSpecifiersNotPermitted" xml:space="preserve">
    <value>Positional specifiers are not permitted in format strings</value>
  </data>
  <data name="forMissingFormatSpecifier" xml:space="preserve">
    <value>Missing format specifier</value>
  </data>
  <data name="forFlagSetTwice" xml:space="preserve">
    <value>'{0}' flag set twice</value>
  </data>
  <data name="forPrefixFlagSpacePlusSetTwice" xml:space="preserve">
    <value>Prefix flag (' ' or '+') set twice</value>
  </data>
  <data name="forHashSpecifierIsInvalid" xml:space="preserve">
    <value>The # formatting modifier is invalid in F#</value>
  </data>
  <data name="forBadPrecision" xml:space="preserve">
    <value>Bad precision in format specifier</value>
  </data>
  <data name="forBadWidth" xml:space="preserve">
    <value>Bad width in format specifier</value>
  </data>
  <data name="forDoesNotSupportZeroFlag" xml:space="preserve">
    <value>'{0}' format does not support '0' flag</value>
  </data>
  <data name="forPrecisionMissingAfterDot" xml:space="preserve">
    <value>Precision missing after the '.'</value>
  </data>
  <data name="forFormatDoesntSupportPrecision" xml:space="preserve">
    <value>'{0}' format does not support precision</value>
  </data>
  <data name="forBadFormatSpecifier" xml:space="preserve">
    <value>Bad format specifier (after l or L): Expected ld,li,lo,lu,lx or lX. In F# code you can use %d, %x, %o or %u instead, which are overloaded to work with all basic integer types.</value>
  </data>
  <data name="forLIsUnnecessary" xml:space="preserve">
    <value>The 'l' or 'L' in this format specifier is unnecessary. In F# code you can use %d, %x, %o or %u instead, which are overloaded to work with all basic integer types.</value>
  </data>
  <data name="forHIsUnnecessary" xml:space="preserve">
    <value>The 'h' or 'H' in this format specifier is unnecessary. You can use %d, %x, %o or %u instead, which are overloaded to work with all basic integer types.</value>
  </data>
  <data name="forDoesNotSupportPrefixFlag" xml:space="preserve">
    <value>'{0}' does not support prefix '{1}' flag</value>
  </data>
  <data name="forBadFormatSpecifierGeneral" xml:space="preserve">
    <value>Bad format specifier: '{0}'</value>
  </data>
  <data name="elSysEnvExitDidntExit" xml:space="preserve">
    <value>System.Environment.Exit did not exit</value>
  </data>
  <data name="elDeprecatedOperator" xml:space="preserve">
    <value>The treatment of this operator is now handled directly by the F# compiler and its meaning cannot be redefined</value>
  </data>
  <data name="chkProtectedOrBaseCalled" xml:space="preserve">
    <value>A protected member is called or 'base' is being used. This is only allowed in the direct implementation of members since they could escape their object scope.</value>
  </data>
  <data name="chkByrefUsedInInvalidWay" xml:space="preserve">
    <value>The byref-typed variable '{0}' is used in an invalid way. Byrefs cannot be captured by closures or passed to inner functions.</value>
  </data>
  <data name="chkBaseUsedInInvalidWay" xml:space="preserve">
    <value>The 'base' keyword is used in an invalid way. Base calls cannot be used in closures. Consider using a private member to make base calls.</value>
  </data>
  <data name="chkVariableUsedInInvalidWay" xml:space="preserve">
    <value>The variable '{0}' is used in an invalid way</value>
  </data>
  <data name="chkTypeLessAccessibleThanType" xml:space="preserve">
    <value>The type '{0}' is less accessible than the value, member or type '{1}' it is used in.</value>
  </data>
  <data name="chkSystemVoidOnlyInTypeof" xml:space="preserve">
    <value>'System.Void' can only be used as 'typeof&lt;System.Void&gt;' in F#</value>
  </data>
  <data name="chkErrorUseOfByref" xml:space="preserve">
    <value>A type instantiation involves a byref type. This is not permitted by the rules of Common IL.</value>
  </data>
  <data name="chkErrorContainsCallToRethrow" xml:space="preserve">
    <value>Calls to 'reraise' may only occur directly in a handler of a try-with</value>
  </data>
  <data name="chkSplicingOnlyInQuotations" xml:space="preserve">
    <value>Expression-splicing operators may only be used within quotations</value>
  </data>
  <data name="chkNoFirstClassSplicing" xml:space="preserve">
    <value>First-class uses of the expression-splicing operator are not permitted</value>
  </data>
  <data name="chkNoFirstClassAddressOf" xml:space="preserve">
    <value>First-class uses of the address-of operators are not permitted</value>
  </data>
  <data name="chkNoFirstClassRethrow" xml:space="preserve">
    <value>First-class uses of the 'reraise' function is not permitted</value>
  </data>
  <data name="chkNoByrefAtThisPoint" xml:space="preserve">
    <value>The byref typed value '{0}' cannot be used at this point</value>
  </data>
  <data name="chkLimitationsOfBaseKeyword" xml:space="preserve">
    <value>'base' values may only be used to make direct calls to the base implementations of overridden members</value>
  </data>
  <data name="chkObjCtorsCantUseExceptionHandling" xml:space="preserve">
    <value>Object constructors cannot directly use try/with and try/finally prior to the initialization of the object. This includes constructs such as 'for x in ...' that may elaborate to uses of these constructs. This is a limitation imposed by Common IL.</value>
  </data>
  <data name="chkNoAddressOfAtThisPoint" xml:space="preserve">
    <value>The address of the variable '{0}' cannot be used at this point</value>
  </data>
  <data name="chkNoAddressStaticFieldAtThisPoint" xml:space="preserve">
    <value>The address of the static field '{0}' cannot be used at this point</value>
  </data>
  <data name="chkNoAddressFieldAtThisPoint" xml:space="preserve">
    <value>The address of the field '{0}' cannot be used at this point</value>
  </data>
  <data name="chkNoAddressOfArrayElementAtThisPoint" xml:space="preserve">
    <value>The address of an array element cannot be used at this point</value>
  </data>
  <data name="chkFirstClassFuncNoByref" xml:space="preserve">
    <value>The type of a first-class function cannot contain byrefs</value>
  </data>
  <data name="chkReturnTypeNoByref" xml:space="preserve">
    <value>A method return type would contain byrefs which is not permitted</value>
  </data>
  <data name="chkInvalidCustAttrVal" xml:space="preserve">
    <value>Invalid custom attribute value (not a constant or literal)</value>
  </data>
  <data name="chkAttrHasAllowMultiFalse" xml:space="preserve">
    <value>The attribute type '{0}' has 'AllowMultiple=false'. Multiple instances of this attribute cannot be attached to a single language element.</value>
  </data>
  <data name="chkMemberUsedInInvalidWay" xml:space="preserve">
    <value>The member '{0}' is used in an invalid way. A use of '{1}' has been inferred prior to its definition at or near '{2}'. This is an invalid forward reference.</value>
  </data>
  <data name="chkNoByrefAsTopValue" xml:space="preserve">
    <value>A byref typed value would be stored here. Top-level let-bound byref values are not permitted.</value>
  </data>
  <data name="chkReflectedDefCantSplice" xml:space="preserve">
    <value>[&lt;ReflectedDefinition&gt;] terms cannot contain uses of the prefix splice operator '%'</value>
  </data>
  <data name="chkEntryPointUsage" xml:space="preserve">
    <value>A function labeled with the 'EntryPointAttribute' attribute must be the last declaration in the last file in the compilation sequence.</value>
  </data>
  <data name="chkUnionCaseCompiledForm" xml:space="preserve">
    <value>compiled form of the union case</value>
  </data>
  <data name="chkUnionCaseDefaultAugmentation" xml:space="preserve">
    <value>default augmentation of the union case</value>
  </data>
  <data name="chkPropertySameNameMethod" xml:space="preserve">
    <value>The property '{0}' has the same name as a method in type '{1}'.</value>
  </data>
  <data name="chkGetterSetterDoNotMatchAbstract" xml:space="preserve">
    <value>The property '{0}' of type '{1}' has a getter and a setter that do not match. If one is abstract then the other must be as well.</value>
  </data>
  <data name="chkPropertySameNameIndexer" xml:space="preserve">
    <value>The property '{0}' has the same name as another property in type '{1}', but one takes indexer arguments and the other does not. You may be missing an indexer argument to one of your properties.</value>
  </data>
  <data name="chkCantStoreByrefValue" xml:space="preserve">
    <value>A type would store a byref typed value. This is not permitted by Common IL.</value>
  </data>
  <data name="chkDuplicateMethod" xml:space="preserve">
    <value>Duplicate method. The method '{0}' has the same name and signature as another method in type '{1}'.</value>
  </data>
  <data name="chkDuplicateMethodWithSuffix" xml:space="preserve">
    <value>Duplicate method. The method '{0}' has the same name and signature as another method in type '{1}' once tuples, functions, units of measure and/or provided types are erased.</value>
  </data>
  <data name="chkDuplicateMethodCurried" xml:space="preserve">
    <value>The method '{0}' has curried arguments but has the same name as another method in type '{1}'. Methods with curried arguments cannot be overloaded. Consider using a method taking tupled arguments.</value>
  </data>
  <data name="chkCurriedMethodsCantHaveOutParams" xml:space="preserve">
    <value>Methods with curried arguments cannot declare 'out', 'ParamArray', 'optional', 'ReflectedDefinition', 'byref', 'CallerLineNumber', 'CallerMemberName', or 'CallerFilePath' arguments</value>
  </data>
  <data name="chkDuplicateProperty" xml:space="preserve">
    <value>Duplicate property. The property '{0}' has the same name and signature as another property in type '{1}'.</value>
  </data>
  <data name="chkDuplicatePropertyWithSuffix" xml:space="preserve">
    <value>Duplicate property. The property '{0}' has the same name and signature as another property in type '{1}' once tuples, functions, units of measure and/or provided types are erased.</value>
  </data>
  <data name="chkDuplicateMethodInheritedType" xml:space="preserve">
    <value>Duplicate method. The abstract method '{0}' has the same name and signature as an abstract method in an inherited type.</value>
  </data>
  <data name="chkDuplicateMethodInheritedTypeWithSuffix" xml:space="preserve">
    <value>Duplicate method. The abstract method '{0}' has the same name and signature as an abstract method in an inherited type once tuples, functions, units of measure and/or provided types are erased.</value>
  </data>
  <data name="chkMultipleGenericInterfaceInstantiations" xml:space="preserve">
    <value>This type implements the same interface at different generic instantiations '{0}' and '{1}'. This is not permitted in this version of F#.</value>
  </data>
  <data name="chkValueWithDefaultValueMustHaveDefaultValue" xml:space="preserve">
    <value>The type of a field using the 'DefaultValue' attribute must admit default initialization, i.e. have 'null' as a proper value or be a struct type whose fields all admit default initialization. You can use 'DefaultValue(false)' to disable this check</value>
  </data>
  <data name="chkNoByrefInTypeAbbrev" xml:space="preserve">
    <value>The type abbreviation contains byrefs. This is not permitted by F#.</value>
  </data>
  <data name="crefBoundVarUsedInSplice" xml:space="preserve">
    <value>The variable '{0}' is bound in a quotation but is used as part of a spliced expression. This is not permitted since it may escape its scope.</value>
  </data>
  <data name="crefQuotationsCantContainGenericExprs" xml:space="preserve">
    <value>Quotations cannot contain uses of generic expressions</value>
  </data>
  <data name="crefQuotationsCantContainGenericFunctions" xml:space="preserve">
    <value>Quotations cannot contain function definitions that are inferred or declared to be generic. Consider adding some type constraints to make this a valid quoted expression.</value>
  </data>
  <data name="crefQuotationsCantContainObjExprs" xml:space="preserve">
    <value>Quotations cannot contain object expressions</value>
  </data>
  <data name="crefQuotationsCantContainAddressOf" xml:space="preserve">
    <value>Quotations cannot contain expressions that take the address of a field</value>
  </data>
  <data name="crefQuotationsCantContainStaticFieldRef" xml:space="preserve">
    <value>Quotations cannot contain expressions that fetch static fields</value>
  </data>
  <data name="crefQuotationsCantContainInlineIL" xml:space="preserve">
    <value>Quotations cannot contain inline assembly code or pattern matching on arrays</value>
  </data>
  <data name="crefQuotationsCantContainDescendingForLoops" xml:space="preserve">
    <value>Quotations cannot contain descending for loops</value>
  </data>
  <data name="crefQuotationsCantFetchUnionIndexes" xml:space="preserve">
    <value>Quotations cannot contain expressions that fetch union case indexes</value>
  </data>
  <data name="crefQuotationsCantSetUnionFields" xml:space="preserve">
    <value>Quotations cannot contain expressions that set union case fields</value>
  </data>
  <data name="crefQuotationsCantSetExceptionFields" xml:space="preserve">
    <value>Quotations cannot contain expressions that set fields in exception values</value>
  </data>
  <data name="crefQuotationsCantRequireByref" xml:space="preserve">
    <value>Quotations cannot contain expressions that require byref pointers</value>
  </data>
  <data name="crefQuotationsCantCallTraitMembers" xml:space="preserve">
    <value>Quotations cannot contain expressions that make member constraint calls, or uses of operators that implicitly resolve to a member constraint call</value>
  </data>
  <data name="crefQuotationsCantContainThisConstant" xml:space="preserve">
    <value>Quotations cannot contain this kind of constant</value>
  </data>
  <data name="crefQuotationsCantContainThisPatternMatch" xml:space="preserve">
    <value>Quotations cannot contain this kind of pattern match</value>
  </data>
  <data name="crefQuotationsCantContainArrayPatternMatching" xml:space="preserve">
    <value>Quotations cannot contain array pattern matching</value>
  </data>
  <data name="crefQuotationsCantContainThisType" xml:space="preserve">
    <value>Quotations cannot contain this kind of type</value>
  </data>
  <data name="csTypeCannotBeResolvedAtCompileTime" xml:space="preserve">
    <value>The declared type parameter '{0}' cannot be used here since the type parameter cannot be resolved at compile time</value>
  </data>
  <data name="csCodeLessGeneric" xml:space="preserve">
    <value>This code is less generic than indicated by its annotations. A unit-of-measure specified using '_' has been determined to be '1', i.e. dimensionless. Consider making the code generic, or removing the use of '_'.</value>
  </data>
  <data name="csTypeInferenceMaxDepth" xml:space="preserve">
    <value>Type inference problem too complicated (maximum iteration depth reached). Consider adding further type annotations.</value>
  </data>
  <data name="csExpectedArguments" xml:space="preserve">
    <value>Expected arguments to an instance member</value>
  </data>
  <data name="csIndexArgumentMismatch" xml:space="preserve">
    <value>This indexer expects {0} arguments but is here given {1}</value>
  </data>
  <data name="csExpectTypeWithOperatorButGivenFunction" xml:space="preserve">
    <value>Expecting a type supporting the operator '{0}' but given a function type. You may be missing an argument to a function.</value>
  </data>
  <data name="csExpectTypeWithOperatorButGivenTuple" xml:space="preserve">
    <value>Expecting a type supporting the operator '{0}' but given a tuple type</value>
  </data>
  <data name="csTypesDoNotSupportOperator" xml:space="preserve">
    <value>None of the types '{0}' support the operator '{1}'</value>
  </data>
  <data name="csTypeDoesNotSupportOperator" xml:space="preserve">
    <value>The type '{0}' does not support the operator '{1}'</value>
  </data>
  <data name="csTypesDoNotSupportOperatorNullable" xml:space="preserve">
    <value>None of the types '{0}' support the operator '{1}'. Consider opening the module 'Microsoft.FSharp.Linq.NullableOperators'.</value>
  </data>
  <data name="csTypeDoesNotSupportOperatorNullable" xml:space="preserve">
    <value>The type '{0}' does not support the operator '{1}'. Consider opening the module 'Microsoft.FSharp.Linq.NullableOperators'.</value>
  </data>
  <data name="csTypeDoesNotSupportConversion" xml:space="preserve">
    <value>The type '{0}' does not support a conversion to the type '{1}'</value>
  </data>
  <data name="csMethodFoundButIsStatic" xml:space="preserve">
    <value>The type '{0}' has a method '{1}' (full name '{2}'), but the method is static</value>
  </data>
  <data name="csMethodFoundButIsNotStatic" xml:space="preserve">
    <value>The type '{0}' has a method '{1}' (full name '{2}'), but the method is not static</value>
  </data>
  <data name="csStructConstraintInconsistent" xml:space="preserve">
    <value>The constraints 'struct' and 'not struct' are inconsistent</value>
  </data>
  <data name="csTypeDoesNotHaveNull" xml:space="preserve">
    <value>The type '{0}' does not have 'null' as a proper value</value>
  </data>
  <data name="csNullableTypeDoesNotHaveNull" xml:space="preserve">
    <value>The type '{0}' does not have 'null' as a proper value. To create a null value for a Nullable type use 'System.Nullable()'.</value>
  </data>
  <data name="csTypeDoesNotSupportComparison1" xml:space="preserve">
    <value>The type '{0}' does not support the 'comparison' constraint because it has the 'NoComparison' attribute</value>
  </data>
  <data name="csTypeDoesNotSupportComparison2" xml:space="preserve">
    <value>The type '{0}' does not support the 'comparison' constraint. For example, it does not support the 'System.IComparable' interface</value>
  </data>
  <data name="csTypeDoesNotSupportComparison3" xml:space="preserve">
    <value>The type '{0}' does not support the 'comparison' constraint because it is a record, union or struct with one or more structural element types which do not support the 'comparison' constraint. Either avoid the use of comparison with this type, or add the 'StructuralComparison' attribute to the type to determine which field type does not support comparison</value>
  </data>
  <data name="csTypeDoesNotSupportEquality1" xml:space="preserve">
    <value>The type '{0}' does not support the 'equality' constraint because it has the 'NoEquality' attribute</value>
  </data>
  <data name="csTypeDoesNotSupportEquality2" xml:space="preserve">
    <value>The type '{0}' does not support the 'equality' constraint because it is a function type</value>
  </data>
  <data name="csTypeDoesNotSupportEquality3" xml:space="preserve">
    <value>The type '{0}' does not support the 'equality' constraint because it is a record, union or struct with one or more structural element types which do not support the 'equality' constraint. Either avoid the use of equality with this type, or add the 'StructuralEquality' attribute to the type to determine which field type does not support equality</value>
  </data>
  <data name="csTypeIsNotEnumType" xml:space="preserve">
    <value>The type '{0}' is not a CLI enum type</value>
  </data>
  <data name="csTypeHasNonStandardDelegateType" xml:space="preserve">
    <value>The type '{0}' has a non-standard delegate type</value>
  </data>
  <data name="csTypeIsNotDelegateType" xml:space="preserve">
    <value>The type '{0}' is not a CLI delegate type</value>
  </data>
  <data name="csTypeParameterCannotBeNullable" xml:space="preserve">
    <value>This type parameter cannot be instantiated to 'Nullable'. This is a restriction imposed in order to ensure the meaning of 'null' in some CLI languages is not confusing when used in conjunction with 'Nullable' values.</value>
  </data>
  <data name="csGenericConstructRequiresStructType" xml:space="preserve">
    <value>A generic construct requires that the type '{0}' is a CLI or F# struct type</value>
  </data>
  <data name="csGenericConstructRequiresUnmanagedType" xml:space="preserve">
    <value>A generic construct requires that the type '{0}' is an unmanaged type</value>
  </data>
  <data name="csTypeNotCompatibleBecauseOfPrintf" xml:space="preserve">
    <value>The type '{0}' is not compatible with any of the types {1}, arising from the use of a printf-style format string</value>
  </data>
  <data name="csGenericConstructRequiresReferenceSemantics" xml:space="preserve">
    <value>A generic construct requires that the type '{0}' have reference semantics, but it does not, i.e. it is a struct</value>
  </data>
  <data name="csGenericConstructRequiresNonAbstract" xml:space="preserve">
    <value>A generic construct requires that the type '{0}' be non-abstract</value>
  </data>
  <data name="csGenericConstructRequiresPublicDefaultConstructor" xml:space="preserve">
    <value>A generic construct requires that the type '{0}' have a public default constructor</value>
  </data>
  <data name="csTypeInstantiationLengthMismatch" xml:space="preserve">
    <value>Type instantiation length mismatch</value>
  </data>
  <data name="csOptionalArgumentNotPermittedHere" xml:space="preserve">
    <value>Optional arguments not permitted here</value>
  </data>
  <data name="csMemberIsNotStatic" xml:space="preserve">
    <value>{0} is not a static member</value>
  </data>
  <data name="csMemberIsNotInstance" xml:space="preserve">
    <value>{0} is not an instance member</value>
  </data>
  <data name="csArgumentLengthMismatch" xml:space="preserve">
    <value>Argument length mismatch</value>
  </data>
  <data name="csArgumentTypesDoNotMatch" xml:space="preserve">
    <value>The argument types don't match</value>
  </data>
  <data name="csMethodExpectsParams" xml:space="preserve">
    <value>This method expects a CLI 'params' parameter in this position. 'params' is a way of passing a variable number of arguments to a method in languages such as C#. Consider passing an array for this argument</value>
  </data>
  <data name="csMemberIsNotAccessible" xml:space="preserve">
    <value>The member or object constructor '{0}' is not {1}</value>
  </data>
  <data name="csMemberIsNotAccessible2" xml:space="preserve">
    <value>The member or object constructor '{0}' is not {1}. Private members may only be accessed from within the declaring type. Protected members may only be accessed from an extending type and cannot be accessed from inner lambda expressions.</value>
  </data>
  <data name="csMethodIsNotAStaticMethod" xml:space="preserve">
    <value>{0} is not a static method</value>
  </data>
  <data name="csMethodIsNotAnInstanceMethod" xml:space="preserve">
    <value>{0} is not an instance method</value>
  </data>
  <data name="csMemberHasNoArgumentOrReturnProperty" xml:space="preserve">
    <value>The member or object constructor '{0}' has no argument or settable return property '{1}'. {2}.</value>
  </data>
  <data name="csCtorHasNoArgumentOrReturnProperty" xml:space="preserve">
    <value>The object constructor '{0}' has no argument or settable return property '{1}'. {2}.</value>
  </data>
  <data name="csRequiredSignatureIs" xml:space="preserve">
    <value>The required signature is {0}</value>
  </data>
  <data name="csMemberSignatureMismatch" xml:space="preserve">
    <value>The member or object constructor '{0}' requires {1} argument(s). The required signature is '{2}'.</value>
  </data>
  <data name="csMemberSignatureMismatch2" xml:space="preserve">
    <value>The member or object constructor '{0}' requires {1} additional argument(s). The required signature is '{2}'.</value>
  </data>
  <data name="csMemberSignatureMismatch3" xml:space="preserve">
    <value>The member or object constructor '{0}' requires {1} argument(s). The required signature is '{2}'. Some names for missing arguments are {3}.</value>
  </data>
  <data name="csMemberSignatureMismatch4" xml:space="preserve">
    <value>The member or object constructor '{0}' requires {1} additional argument(s). The required signature is '{2}'. Some names for missing arguments are {3}.</value>
  </data>
  <data name="csMemberSignatureMismatchArityNamed" xml:space="preserve">
    <value>The member or object constructor '{0}' requires {1} argument(s) but is here given {2} unnamed and {3} named argument(s). The required signature is '{4}'.</value>
  </data>
  <data name="csMemberSignatureMismatchArity" xml:space="preserve">
    <value>The member or object constructor '{0}' takes {1} argument(s) but is here given {2}. The required signature is '{3}'.</value>
  </data>
  <data name="csCtorSignatureMismatchArity" xml:space="preserve">
    <value>The object constructor '{0}' takes {1} argument(s) but is here given {2}. The required signature is '{3}'.</value>
  </data>
  <data name="csCtorSignatureMismatchArityProp" xml:space="preserve">
    <value>The object constructor '{0}' takes {1} argument(s) but is here given {2}. The required signature is '{3}'. If some of the arguments are meant to assign values to properties, consider separating those arguments with a comma (',').</value>
  </data>
  <data name="csMemberSignatureMismatchArityType" xml:space="preserve">
    <value>The member or object constructor '{0}' takes {1} type argument(s) but is here given {2}. The required signature is '{3}'.</value>
  </data>
  <data name="csMemberNotAccessible" xml:space="preserve">
    <value>A member or object constructor '{0}' taking {1} arguments is not accessible from this code location. All accessible versions of method '{2}' take {3} arguments.</value>
  </data>
  <data name="csIncorrectGenericInstantiation" xml:space="preserve">
    <value>Incorrect generic instantiation. No {0} member named '{1}' takes {2} generic arguments.</value>
  </data>
  <data name="csMemberOverloadArityMismatch" xml:space="preserve">
    <value>The member or object constructor '{0}' does not take {1} argument(s). An overload was found taking {2} arguments.</value>
  </data>
  <data name="csNoMemberTakesTheseArguments" xml:space="preserve">
    <value>No {0} member or object constructor named '{1}' takes {2} arguments</value>
  </data>
  <data name="csNoMemberTakesTheseArguments2" xml:space="preserve">
    <value>No {0} member or object constructor named '{1}' takes {2} arguments. Note the call to this member also provides {3} named arguments.</value>
  </data>
  <data name="csNoMemberTakesTheseArguments3" xml:space="preserve">
    <value>No {0} member or object constructor named '{1}' takes {2} arguments. The named argument '{3}' doesn't correspond to any argument or settable return property for any overload.</value>
  </data>
  <data name="csMethodNotFound" xml:space="preserve">
    <value>Method or object constructor '{0}' not found</value>
  </data>
  <data name="csNoOverloadsFound" xml:space="preserve">
    <value>No overloads match for method '{0}'.</value>
  </data>
  <data name="csMethodIsOverloaded" xml:space="preserve">
    <value>A unique overload for method '{0}' could not be determined based on type information prior to this program point. A type annotation may be needed.</value>
  </data>
  <data name="csCandidates" xml:space="preserve">
    <value>Candidates: {0}</value>
  </data>
  <data name="csSeeAvailableOverloads" xml:space="preserve">
    <value>The available overloads are shown below.</value>
  </data>
  <data name="parsDoCannotHaveVisibilityDeclarations" xml:space="preserve">
    <value>Accessibility modifiers are not permitted on 'do' bindings, but '{0}' was given.</value>
  </data>
  <data name="parsEofInHashIf" xml:space="preserve">
    <value>End of file in #if section begun at or after here</value>
  </data>
  <data name="parsEofInString" xml:space="preserve">
    <value>End of file in string begun at or before here</value>
  </data>
  <data name="parsEofInVerbatimString" xml:space="preserve">
    <value>End of file in verbatim string begun at or before here</value>
  </data>
  <data name="parsEofInComment" xml:space="preserve">
    <value>End of file in comment begun at or before here</value>
  </data>
  <data name="parsEofInStringInComment" xml:space="preserve">
    <value>End of file in string embedded in comment begun at or before here</value>
  </data>
  <data name="parsEofInVerbatimStringInComment" xml:space="preserve">
    <value>End of file in verbatim string embedded in comment begun at or before here</value>
  </data>
  <data name="parsEofInIfOcaml" xml:space="preserve">
    <value>End of file in IF-OCAML section begun at or before here</value>
  </data>
  <data name="parsEofInDirective" xml:space="preserve">
    <value>End of file in directive begun at or before here</value>
  </data>
  <data name="parsNoHashEndIfFound" xml:space="preserve">
    <value>No #endif found for #if or #else</value>
  </data>
  <data name="parsAttributesIgnored" xml:space="preserve">
    <value>Attributes have been ignored in this construct</value>
  </data>
  <data name="parsUseBindingsIllegalInImplicitClassConstructors" xml:space="preserve">
    <value>'use' bindings are not permitted in primary constructors</value>
  </data>
  <data name="parsUseBindingsIllegalInModules" xml:space="preserve">
    <value>'use' bindings are not permitted in modules and are treated as 'let' bindings</value>
  </data>
  <data name="parsIntegerForLoopRequiresSimpleIdentifier" xml:space="preserve">
    <value>An integer for loop must use a simple identifier</value>
  </data>
  <data name="parsOnlyOneWithAugmentationAllowed" xml:space="preserve">
    <value>At most one 'with' augmentation is permitted</value>
  </data>
  <data name="parsUnexpectedSemicolon" xml:space="preserve">
    <value>A semicolon is not expected at this point</value>
  </data>
  <data name="parsUnexpectedEndOfFile" xml:space="preserve">
    <value>Unexpected end of input</value>
  </data>
  <data name="parsUnexpectedVisibilityDeclaration" xml:space="preserve">
    <value>Accessibility modifiers are not permitted here, but '{0}' was given.</value>
  </data>
  <data name="parsOnlyHashDirectivesAllowed" xml:space="preserve">
    <value>Only '#' compiler directives may occur prior to the first 'namespace' declaration</value>
  </data>
  <data name="parsVisibilityDeclarationsShouldComePriorToIdentifier" xml:space="preserve">
    <value>Accessibility modifiers should come immediately prior to the identifier naming a construct</value>
  </data>
  <data name="parsNamespaceOrModuleNotBoth" xml:space="preserve">
    <value>Files should begin with either a namespace or module declaration, e.g. 'namespace SomeNamespace.SubNamespace' or 'module SomeNamespace.SomeModule', but not both. To define a module within a namespace use 'module SomeModule = ...'</value>
  </data>
  <data name="parsModuleAbbreviationMustBeSimpleName" xml:space="preserve">
    <value>A module abbreviation must be a simple name, not a path</value>
  </data>
  <data name="parsIgnoreAttributesOnModuleAbbreviation" xml:space="preserve">
    <value>Ignoring attributes on module abbreviation</value>
  </data>
  <data name="parsIgnoreAttributesOnModuleAbbreviationAlwaysPrivate" xml:space="preserve">
    <value>The '{0}' accessibility attribute is not allowed on module abbreviation. Module abbreviations are always private.</value>
  </data>
  <data name="parsIgnoreVisibilityOnModuleAbbreviationAlwaysPrivate" xml:space="preserve">
    <value>The '{0}' visibility attribute is not allowed on module abbreviation. Module abbreviations are always private.</value>
  </data>
  <data name="parsUnClosedBlockInHashLight" xml:space="preserve">
    <value>Unclosed block</value>
  </data>
  <data name="parsUnmatchedBeginOrStruct" xml:space="preserve">
    <value>Unmatched 'begin' or 'struct'</value>
  </data>
  <data name="parsModuleDefnMustBeSimpleName" xml:space="preserve">
    <value>A module name must be a simple name, not a path</value>
  </data>
  <data name="parsUnexpectedEmptyModuleDefn" xml:space="preserve">
    <value>Unexpected empty type moduleDefn list</value>
  </data>
  <data name="parsAttributesMustComeBeforeVal" xml:space="preserve">
    <value>Attributes should be placed before 'val'</value>
  </data>
  <data name="parsAttributesAreNotPermittedOnInterfaceImplementations" xml:space="preserve">
    <value>Attributes are not permitted on interface implementations</value>
  </data>
  <data name="parsSyntaxError" xml:space="preserve">
    <value>Syntax error</value>
  </data>
  <data name="parsAugmentationsIllegalOnDelegateType" xml:space="preserve">
    <value>Augmentations are not permitted on delegate type moduleDefns</value>
  </data>
  <data name="parsUnmatchedClassInterfaceOrStruct" xml:space="preserve">
    <value>Unmatched 'class', 'interface' or 'struct'</value>
  </data>
  <data name="parsEmptyTypeDefinition" xml:space="preserve">
    <value>A type definition requires one or more members or other declarations. If you intend to define an empty class, struct or interface, then use 'type ... = class end', 'interface end' or 'struct end'.</value>
  </data>
  <data name="parsUnmatchedWith" xml:space="preserve">
    <value>Unmatched 'with' or badly formatted 'with' block</value>
  </data>
  <data name="parsGetOrSetRequired" xml:space="preserve">
    <value>'get', 'set' or 'get,set' required</value>
  </data>
  <data name="parsOnlyClassCanTakeValueArguments" xml:space="preserve">
    <value>Only class types may take value arguments</value>
  </data>
  <data name="parsUnmatchedBegin" xml:space="preserve">
    <value>Unmatched 'begin'</value>
  </data>
  <data name="parsInvalidDeclarationSyntax" xml:space="preserve">
    <value>Invalid declaration syntax</value>
  </data>
  <data name="parsGetAndOrSetRequired" xml:space="preserve">
    <value>'get' and/or 'set' required</value>
  </data>
  <data name="parsTypeAnnotationsOnGetSet" xml:space="preserve">
    <value>Type annotations on property getters and setters must be given after the 'get()' or 'set(v)', e.g. 'with get() : string = ...'</value>
  </data>
  <data name="parsGetterMustHaveAtLeastOneArgument" xml:space="preserve">
    <value>A getter property is expected to be a function, e.g. 'get() = ...' or 'get(index) = ...'</value>
  </data>
  <data name="parsMultipleAccessibilitiesForGetSet" xml:space="preserve">
    <value>Multiple accessibilities given for property getter or setter</value>
  </data>
  <data name="parsSetSyntax" xml:space="preserve">
    <value>Property setters must be defined using 'set value = ', 'set idx value = ' or 'set (idx1,...,idxN) value = ... '</value>
  </data>
  <data name="parsInterfacesHaveSameVisibilityAsEnclosingType" xml:space="preserve">
    <value>Interfaces always have the same visibility as the enclosing type</value>
  </data>
  <data name="parsAccessibilityModsIllegalForAbstract" xml:space="preserve">
    <value>Accessibility modifiers are not allowed on this member. Abstract slots always have the same visibility as the enclosing type.</value>
  </data>
  <data name="parsAttributesIllegalOnInherit" xml:space="preserve">
    <value>Attributes are not permitted on 'inherit' declarations</value>
  </data>
  <data name="parsVisibilityIllegalOnInherit" xml:space="preserve">
    <value>Accessibility modifiers are not permitted on an 'inherits' declaration</value>
  </data>
  <data name="parsInheritDeclarationsCannotHaveAsBindings" xml:space="preserve">
    <value>'inherit' declarations cannot have 'as' bindings. To access members of the base class when overriding a method, the syntax 'base.SomeMember' may be used; 'base' is a keyword. Remove this 'as' binding.</value>
  </data>
  <data name="parsAttributesIllegalHere" xml:space="preserve">
    <value>Attributes are not allowed here</value>
  </data>
  <data name="parsTypeAbbreviationsCannotHaveVisibilityDeclarations" xml:space="preserve">
    <value>Accessibility modifiers are not permitted in this position for type abbreviations</value>
  </data>
  <data name="parsEnumTypesCannotHaveVisibilityDeclarations" xml:space="preserve">
    <value>Accessibility modifiers are not permitted in this position for enum types</value>
  </data>
  <data name="parsAllEnumFieldsRequireValues" xml:space="preserve">
    <value>All enum fields must be given values</value>
  </data>
  <data name="parsInlineAssemblyCannotHaveVisibilityDeclarations" xml:space="preserve">
    <value>Accessibility modifiers are not permitted on inline assembly code types</value>
  </data>
  <data name="parsUnexpectedIdentifier" xml:space="preserve">
    <value>Unexpected identifier: '{0}'</value>
  </data>
  <data name="parsUnionCasesCannotHaveVisibilityDeclarations" xml:space="preserve">
    <value>Accessibility modifiers are not permitted on union cases. Use 'type U = internal ...' or 'type U = private ...' to give an accessibility to the whole representation.</value>
  </data>
  <data name="parsEnumFieldsCannotHaveVisibilityDeclarations" xml:space="preserve">
    <value>Accessibility modifiers are not permitted on enumeration fields</value>
  </data>
  <data name="parsConsiderUsingSeparateRecordType" xml:space="preserve">
    <value>Consider using a separate record type instead</value>
  </data>
  <data name="parsRecordFieldsCannotHaveVisibilityDeclarations" xml:space="preserve">
    <value>Accessibility modifiers are not permitted on record fields. Use 'type R = internal ...' or 'type R = private ...' to give an accessibility to the whole representation.</value>
  </data>
  <data name="parsLetAndForNonRecBindings" xml:space="preserve">
    <value>The declaration form 'let ... and ...' for non-recursive bindings is not used in F# code. Consider using a sequence of 'let' bindings</value>
  </data>
  <data name="parsUnmatchedParen" xml:space="preserve">
    <value>Unmatched '('</value>
  </data>
  <data name="parsSuccessivePatternsShouldBeSpacedOrTupled" xml:space="preserve">
    <value>Successive patterns should be separated by spaces or tupled</value>
  </data>
  <data name="parsNoMatchingInForLet" xml:space="preserve">
    <value>No matching 'in' found for this 'let'</value>
  </data>
  <data name="parsErrorInReturnForLetIncorrectIndentation" xml:space="preserve">
    <value>Error in the return expression for this 'let'. Possible incorrect indentation.</value>
  </data>
  <data name="parsExpectedExpressionAfterLet" xml:space="preserve">
    <value>The block following this '{0}' is unfinished. Every code block is an expression and must have a result. '{1}' cannot be the final code element in a block. Consider giving this block an explicit result.</value>
  </data>
  <data name="parsIncompleteIf" xml:space="preserve">
    <value>Incomplete conditional. Expected 'if &lt;expr&gt; then &lt;expr&gt;' or 'if &lt;expr&gt; then &lt;expr&gt; else &lt;expr&gt;'.</value>
  </data>
  <data name="parsAssertIsNotFirstClassValue" xml:space="preserve">
    <value>'assert' may not be used as a first class value. Use 'assert &lt;expr&gt;' instead.</value>
  </data>
  <data name="parsIdentifierExpected" xml:space="preserve">
    <value>Identifier expected</value>
  </data>
  <data name="parsInOrEqualExpected" xml:space="preserve">
    <value>'in' or '=' expected</value>
  </data>
  <data name="parsArrowUseIsLimited" xml:space="preserve">
    <value>The use of '-&gt;' in sequence and computation expressions is limited to the form 'for pat in expr -&gt; expr'. Use the syntax 'for ... in ... do ... yield...' to generate elements in more complex sequence expressions.</value>
  </data>
  <data name="parsSuccessiveArgsShouldBeSpacedOrTupled" xml:space="preserve">
    <value>Successive arguments should be separated by spaces or tupled, and arguments involving function or method applications should be parenthesized</value>
  </data>
  <data name="parsUnmatchedBracket" xml:space="preserve">
    <value>Unmatched '['</value>
  </data>
  <data name="parsMissingQualificationAfterDot" xml:space="preserve">
    <value>Missing qualification after '.'</value>
  </data>
  <data name="parsParenFormIsForML" xml:space="preserve">
    <value>In F# code you may use 'expr.[expr]'. A type annotation may be required to indicate the first expression is an array</value>
  </data>
  <data name="parsMismatchedQuote" xml:space="preserve">
    <value>Mismatched quotation, beginning with '{0}'</value>
  </data>
  <data name="parsUnmatched" xml:space="preserve">
    <value>Unmatched '{0}'</value>
  </data>
  <data name="parsUnmatchedBracketBar" xml:space="preserve">
    <value>Unmatched '[|'</value>
  </data>
  <data name="parsUnmatchedBrace" xml:space="preserve">
    <value>Unmatched '{{'</value>
  </data>
  <data name="parsUnmatchedBraceBar" xml:space="preserve">
    <value>Unmatched '{{|'</value>
  </data>
  <data name="parsFieldBinding" xml:space="preserve">
    <value>Field bindings must have the form 'id = expr;'</value>
  </data>
  <data name="parsMemberIllegalInObjectImplementation" xml:space="preserve">
    <value>This member is not permitted in an object implementation</value>
  </data>
  <data name="parsMissingFunctionBody" xml:space="preserve">
    <value>Missing function body</value>
  </data>
  <data name="parsSyntaxErrorInLabeledType" xml:space="preserve">
    <value>Syntax error in labelled type argument</value>
  </data>
  <data name="parsUnexpectedInfixOperator" xml:space="preserve">
    <value>Unexpected infix operator in type expression</value>
  </data>
  <data name="parsMultiArgumentGenericTypeFormDeprecated" xml:space="preserve">
    <value>The syntax '(typ,...,typ) ident' is not used in F# code. Consider using 'ident&lt;typ,...,typ&gt;' instead</value>
  </data>
  <data name="parsInvalidLiteralInType" xml:space="preserve">
    <value>Invalid literal in type</value>
  </data>
  <data name="parsUnexpectedOperatorForUnitOfMeasure" xml:space="preserve">
    <value>Unexpected infix operator in unit-of-measure expression. Legal operators are '*', '/' and '^'.</value>
  </data>
  <data name="parsUnexpectedIntegerLiteralForUnitOfMeasure" xml:space="preserve">
    <value>Unexpected integer literal in unit-of-measure expression</value>
  </data>
  <data name="parsUnexpectedTypeParameter" xml:space="preserve">
    <value>Syntax error: unexpected type parameter specification</value>
  </data>
  <data name="parsMismatchedQuotationName" xml:space="preserve">
    <value>Mismatched quotation operator name, beginning with '{0}'</value>
  </data>
  <data name="parsActivePatternCaseMustBeginWithUpperCase" xml:space="preserve">
    <value>Active pattern case identifiers must begin with an uppercase letter</value>
  </data>
  <data name="parsActivePatternCaseContainsPipe" xml:space="preserve">
    <value>The '|' character is not permitted in active pattern case identifiers</value>
  </data>
  <data name="parsIllegalDenominatorForMeasureExponent" xml:space="preserve">
    <value>Denominator must not be 0 in unit-of-measure exponent</value>
  </data>
  <data name="parsNoEqualShouldFollowNamespace" xml:space="preserve">
    <value>No '=' symbol should follow a 'namespace' declaration</value>
  </data>
  <data name="parsSyntaxModuleStructEndDeprecated" xml:space="preserve">
    <value>The syntax 'module ... = struct .. end' is not used in F# code. Consider using 'module ... = begin .. end'</value>
  </data>
  <data name="parsSyntaxModuleSigEndDeprecated" xml:space="preserve">
    <value>The syntax 'module ... : sig .. end' is not used in F# code. Consider using 'module ... = begin .. end'</value>
  </data>
  <data name="tcStaticFieldUsedWhenInstanceFieldExpected" xml:space="preserve">
    <value>A static field was used where an instance field is expected</value>
  </data>
  <data name="tcMethodNotAccessible" xml:space="preserve">
    <value>Method '{0}' is not accessible from this code location</value>
  </data>
  <data name="tcImplicitMeasureFollowingSlash" xml:space="preserve">
    <value>Implicit product of measures following /</value>
  </data>
  <data name="tcUnexpectedMeasureAnon" xml:space="preserve">
    <value>Unexpected SynMeasure.Anon</value>
  </data>
  <data name="tcNonZeroConstantCannotHaveGenericUnit" xml:space="preserve">
    <value>Non-zero constants cannot have generic units. For generic zero, write 0.0&lt;_&gt;.</value>
  </data>
  <data name="tcSeqResultsUseYield" xml:space="preserve">
    <value>In sequence expressions, results are generated using 'yield'</value>
  </data>
  <data name="tcUnexpectedBigRationalConstant" xml:space="preserve">
    <value>Unexpected big rational constant</value>
  </data>
  <data name="tcInvalidTypeForUnitsOfMeasure" xml:space="preserve">
    <value>Units-of-measure supported only on float, float32, decimal and signed integer types</value>
  </data>
  <data name="tcUnexpectedConstUint16Array" xml:space="preserve">
    <value>Unexpected Const_uint16array</value>
  </data>
  <data name="tcUnexpectedConstByteArray" xml:space="preserve">
    <value>Unexpected Const_bytearray</value>
  </data>
  <data name="tcParameterRequiresName" xml:space="preserve">
    <value>A parameter with attributes must also be given a name, e.g. '[&lt;Attribute&gt;] Name : Type'</value>
  </data>
  <data name="tcReturnValuesCannotHaveNames" xml:space="preserve">
    <value>Return values cannot have names</value>
  </data>
  <data name="tcMemberKindPropertyGetSetNotExpected" xml:space="preserve">
    <value>MemberKind.PropertyGetSet only expected in parse trees</value>
  </data>
  <data name="tcNamespaceCannotContainValues" xml:space="preserve">
    <value>Namespaces cannot contain values. Consider using a module to hold your value declarations.</value>
  </data>
  <data name="tcNamespaceCannotContainExtensionMembers" xml:space="preserve">
    <value>Namespaces cannot contain extension members except in the same file and namespace declaration group where the type is defined. Consider using a module to hold declarations of extension members.</value>
  </data>
  <data name="tcMultipleVisibilityAttributes" xml:space="preserve">
    <value>Multiple visibility attributes have been specified for this identifier</value>
  </data>
  <data name="tcMultipleVisibilityAttributesWithLet" xml:space="preserve">
    <value>Multiple visibility attributes have been specified for this identifier. 'let' bindings in classes are always private, as are any 'let' bindings inside expressions.</value>
  </data>
  <data name="tcInvalidMethodNameForRelationalOperator" xml:space="preserve">
    <value>The name '({0})' should not be used as a member name. To define comparison semantics for a type, implement the 'System.IComparable' interface. If defining a static member for use from other CLI languages then use the name '{1}' instead.</value>
  </data>
  <data name="tcInvalidMethodNameForEquality" xml:space="preserve">
    <value>The name '({0})' should not be used as a member name. To define equality semantics for a type, override the 'Object.Equals' member. If defining a static member for use from other CLI languages then use the name '{1}' instead.</value>
  </data>
  <data name="tcInvalidMemberName" xml:space="preserve">
    <value>The name '({0})' should not be used as a member name. If defining a static member for use from other CLI languages then use the name '{1}' instead.</value>
  </data>
  <data name="tcInvalidMemberNameFixedTypes" xml:space="preserve">
    <value>The name '({0})' should not be used as a member name because it is given a standard definition in the F# library over fixed types</value>
  </data>
  <data name="tcInvalidOperatorDefinitionRelational" xml:space="preserve">
    <value>The '{0}' operator should not normally be redefined. To define overloaded comparison semantics for a particular type, implement the 'System.IComparable' interface in the definition of that type.</value>
  </data>
  <data name="tcInvalidOperatorDefinitionEquality" xml:space="preserve">
    <value>The '{0}' operator should not normally be redefined. To define equality semantics for a type, override the 'Object.Equals' member in the definition of that type.</value>
  </data>
  <data name="tcInvalidOperatorDefinition" xml:space="preserve">
    <value>The '{0}' operator should not normally be redefined. Consider using a different operator name</value>
  </data>
  <data name="tcInvalidIndexOperatorDefinition" xml:space="preserve">
    <value>The '{0}' operator cannot be redefined. Consider using a different operator name</value>
  </data>
  <data name="tcExpectModuleOrNamespaceParent" xml:space="preserve">
    <value>Expected module or namespace parent {0}</value>
  </data>
  <data name="tcImplementsIComparableExplicitly" xml:space="preserve">
    <value>The struct, record or union type '{0}' implements the interface 'System.IComparable' explicitly. You must apply the 'CustomComparison' attribute to the type.</value>
  </data>
  <data name="tcImplementsGenericIComparableExplicitly" xml:space="preserve">
    <value>The struct, record or union type '{0}' implements the interface 'System.IComparable&lt;_&gt;' explicitly. You must apply the 'CustomComparison' attribute to the type, and should also provide a consistent implementation of the non-generic interface System.IComparable.</value>
  </data>
  <data name="tcImplementsIStructuralComparableExplicitly" xml:space="preserve">
    <value>The struct, record or union type '{0}' implements the interface 'System.IStructuralComparable' explicitly. Apply the 'CustomComparison' attribute to the type.</value>
  </data>
  <data name="tcRecordFieldInconsistentTypes" xml:space="preserve">
    <value>This record contains fields from inconsistent types</value>
  </data>
  <data name="tcDllImportStubsCannotBeInlined" xml:space="preserve">
    <value>DLLImport stubs cannot be inlined</value>
  </data>
  <data name="tcStructsCanOnlyBindThisAtMemberDeclaration" xml:space="preserve">
    <value>Structs may only bind a 'this' parameter at member declarations</value>
  </data>
  <data name="tcUnexpectedExprAtRecInfPoint" xml:space="preserve">
    <value>Unexpected expression at recursive inference point</value>
  </data>
  <data name="tcLessGenericBecauseOfAnnotation" xml:space="preserve">
    <value>This code is less generic than required by its annotations because the explicit type variable '{0}' could not be generalized. It was constrained to be '{1}'.</value>
  </data>
  <data name="tcConstrainedTypeVariableCannotBeGeneralized" xml:space="preserve">
    <value>One or more of the explicit class or function type variables for this binding could not be generalized, because they were constrained to other types</value>
  </data>
  <data name="tcGenericParameterHasBeenConstrained" xml:space="preserve">
    <value>A generic type parameter has been used in a way that constrains it to always be '{0}'</value>
  </data>
  <data name="tcTypeParameterHasBeenConstrained" xml:space="preserve">
    <value>This type parameter has been used in a way that constrains it to always be '{0}'</value>
  </data>
  <data name="tcTypeParametersInferredAreNotStable" xml:space="preserve">
    <value>The type parameters inferred for this value are not stable under the erasure of type abbreviations. This is due to the use of type abbreviations which drop or reorder type parameters, e.g. \n\ttype taggedInt&lt;'a&gt; = int or\n\ttype swap&lt;'a,'b&gt; = 'b * 'a.\nConsider declaring the type parameters for this value explicitly, e.g.\n\tlet f&lt;'a,'b&gt; ((x,y) : swap&lt;'b,'a&gt;) : swap&lt;'a,'b&gt; = (y,x).</value>
  </data>
  <data name="tcExplicitTypeParameterInvalid" xml:space="preserve">
    <value>Explicit type parameters may only be used on module or member bindings</value>
  </data>
  <data name="tcOverridingMethodRequiresAllOrNoTypeParameters" xml:space="preserve">
    <value>You must explicitly declare either all or no type parameters when overriding a generic abstract method</value>
  </data>
  <data name="tcFieldsDoNotDetermineUniqueRecordType" xml:space="preserve">
    <value>The field labels and expected type of this record expression or pattern do not uniquely determine a corresponding record type</value>
  </data>
  <data name="tcFieldAppearsTwiceInRecord" xml:space="preserve">
    <value>The field '{0}' appears twice in this record expression or pattern</value>
  </data>
  <data name="tcUnknownUnion" xml:space="preserve">
    <value>Unknown union case</value>
  </data>
  <data name="tcNotSufficientlyGenericBecauseOfScope" xml:space="preserve">
    <value>This code is not sufficiently generic. The type variable {0} could not be generalized because it would escape its scope.</value>
  </data>
  <data name="tcPropertyRequiresExplicitTypeParameters" xml:space="preserve">
    <value>A property cannot have explicit type parameters. Consider using a method instead.</value>
  </data>
  <data name="tcConstructorCannotHaveTypeParameters" xml:space="preserve">
    <value>A constructor cannot have explicit type parameters. Consider using a static construction method instead.</value>
  </data>
  <data name="tcInstanceMemberRequiresTarget" xml:space="preserve">
    <value>This instance member needs a parameter to represent the object being invoked. Make the member static or use the notation 'member x.Member(args) = ...'.</value>
  </data>
  <data name="tcUnexpectedPropertyInSyntaxTree" xml:space="preserve">
    <value>Unexpected source-level property specification in syntax tree</value>
  </data>
  <data name="tcStaticInitializerRequiresArgument" xml:space="preserve">
    <value>A static initializer requires an argument</value>
  </data>
  <data name="tcObjectConstructorRequiresArgument" xml:space="preserve">
    <value>An object constructor requires an argument</value>
  </data>
  <data name="tcStaticMemberShouldNotHaveThis" xml:space="preserve">
    <value>This static member should not have a 'this' parameter. Consider using the notation 'member Member(args) = ...'.</value>
  </data>
  <data name="tcExplicitStaticInitializerSyntax" xml:space="preserve">
    <value>An explicit static initializer should use the syntax 'static new(args) = expr'</value>
  </data>
  <data name="tcExplicitObjectConstructorSyntax" xml:space="preserve">
    <value>An explicit object constructor should use the syntax 'new(args) = expr'</value>
  </data>
  <data name="tcUnexpectedPropertySpec" xml:space="preserve">
    <value>Unexpected source-level property specification</value>
  </data>
  <data name="tcObjectExpressionFormDeprecated" xml:space="preserve">
    <value>This form of object expression is not used in F#. Use 'member this.MemberName ... = ...' to define member implementations in object expressions.</value>
  </data>
  <data name="tcInvalidDeclaration" xml:space="preserve">
    <value>Invalid declaration</value>
  </data>
  <data name="tcAttributesInvalidInPatterns" xml:space="preserve">
    <value>Attributes are not allowed within patterns</value>
  </data>
  <data name="tcFunctionRequiresExplicitTypeArguments" xml:space="preserve">
    <value>The generic function '{0}' must be given explicit type argument(s)</value>
  </data>
  <data name="tcDoesNotAllowExplicitTypeArguments" xml:space="preserve">
    <value>The method or function '{0}' should not be given explicit type argument(s) because it does not declare its type parameters explicitly</value>
  </data>
  <data name="tcTypeParameterArityMismatch" xml:space="preserve">
    <value>This value, type or method expects {0} type parameter(s) but was given {1}</value>
  </data>
  <data name="tcDefaultStructConstructorCall" xml:space="preserve">
    <value>The default, zero-initializing constructor of a struct type may only be used if all the fields of the struct type admit default initialization</value>
  </data>
  <data name="tcCouldNotFindIDisposable" xml:space="preserve">
    <value>Couldn't find Dispose on IDisposable, or it was overloaded</value>
  </data>
  <data name="tcNonLiteralCannotBeUsedInPattern" xml:space="preserve">
    <value>This value is not a literal and cannot be used in a pattern</value>
  </data>
  <data name="tcFieldIsReadonly" xml:space="preserve">
    <value>This field is readonly</value>
  </data>
  <data name="tcNameArgumentsMustAppearLast" xml:space="preserve">
    <value>Named arguments must appear after all other arguments</value>
  </data>
  <data name="tcFunctionRequiresExplicitLambda" xml:space="preserve">
    <value>This function value is being used to construct a delegate type whose signature includes a byref argument. You must use an explicit lambda expression taking {0} arguments.</value>
  </data>
  <data name="tcTypeCannotBeEnumerated" xml:space="preserve">
    <value>The type '{0}' is not a type whose values can be enumerated with this syntax, i.e. is not compatible with either seq&lt;_&gt;, IEnumerable&lt;_&gt; or IEnumerable and does not have a GetEnumerator method</value>
  </data>
  <data name="tcInvalidMixtureOfRecursiveForms" xml:space="preserve">
    <value>This recursive binding uses an invalid mixture of recursive forms</value>
  </data>
  <data name="tcInvalidObjectConstructionExpression" xml:space="preserve">
    <value>This is not a valid object construction expression. Explicit object constructors must either call an alternate constructor or initialize all fields of the object and specify a call to a super class constructor.</value>
  </data>
  <data name="tcInvalidConstraint" xml:space="preserve">
    <value>Invalid constraint</value>
  </data>
  <data name="tcInvalidConstraintTypeSealed" xml:space="preserve">
    <value>Invalid constraint: the type used for the constraint is sealed, which means the constraint could only be satisfied by at most one solution</value>
  </data>
  <data name="tcInvalidEnumConstraint" xml:space="preserve">
    <value>An 'enum' constraint must be of the form 'enum&lt;type&gt;'</value>
  </data>
  <data name="tcInvalidNewConstraint" xml:space="preserve">
    <value>'new' constraints must take one argument of type 'unit' and return the constructed type</value>
  </data>
  <data name="tcInvalidPropertyType" xml:space="preserve">
    <value>This property has an invalid type. Properties taking multiple indexer arguments should have types of the form 'ty1 * ty2 -&gt; ty3'. Properties returning functions should have types of the form '(ty1 -&gt; ty2)'.</value>
  </data>
  <data name="tcExpectedUnitOfMeasureMarkWithAttribute" xml:space="preserve">
    <value>Expected unit-of-measure parameter, not type parameter. Explicit unit-of-measure parameters must be marked with the [&lt;Measure&gt;] attribute.</value>
  </data>
  <data name="tcExpectedTypeParameter" xml:space="preserve">
    <value>Expected type parameter, not unit-of-measure parameter</value>
  </data>
  <data name="tcExpectedTypeNotUnitOfMeasure" xml:space="preserve">
    <value>Expected type, not unit-of-measure</value>
  </data>
  <data name="tcExpectedUnitOfMeasureNotType" xml:space="preserve">
    <value>Expected unit-of-measure, not type</value>
  </data>
  <data name="tcInvalidUnitsOfMeasurePrefix" xml:space="preserve">
    <value>Units-of-measure cannot be used as prefix arguments to a type. Rewrite as postfix arguments in angle brackets.</value>
  </data>
  <data name="tcUnitsOfMeasureInvalidInTypeConstructor" xml:space="preserve">
    <value>Unit-of-measure cannot be used in type constructor application</value>
  </data>
  <data name="tcRequireBuilderMethod" xml:space="preserve">
    <value>This control construct may only be used if the computation expression builder defines a '{0}' method</value>
  </data>
  <data name="tcTypeHasNoNestedTypes" xml:space="preserve">
    <value>This type has no nested types</value>
  </data>
  <data name="tcUnexpectedSymbolInTypeExpression" xml:space="preserve">
    <value>Unexpected {0} in type expression</value>
  </data>
  <data name="tcTypeParameterInvalidAsTypeConstructor" xml:space="preserve">
    <value>Type parameter cannot be used as type constructor</value>
  </data>
  <data name="tcIllegalSyntaxInTypeExpression" xml:space="preserve">
    <value>Illegal syntax in type expression</value>
  </data>
  <data name="tcAnonymousUnitsOfMeasureCannotBeNested" xml:space="preserve">
    <value>Anonymous unit-of-measure cannot be nested inside another unit-of-measure expression</value>
  </data>
  <data name="tcAnonymousTypeInvalidInDeclaration" xml:space="preserve">
    <value>Anonymous type variables are not permitted in this declaration</value>
  </data>
  <data name="tcUnexpectedSlashInType" xml:space="preserve">
    <value>Unexpected / in type</value>
  </data>
  <data name="tcUnexpectedTypeArguments" xml:space="preserve">
    <value>Unexpected type arguments</value>
  </data>
  <data name="tcOptionalArgsOnlyOnMembers" xml:space="preserve">
    <value>Optional arguments are only permitted on type members</value>
  </data>
  <data name="tcNameNotBoundInPattern" xml:space="preserve">
    <value>Name '{0}' not bound in pattern context</value>
  </data>
  <data name="tcInvalidNonPrimitiveLiteralInPatternMatch" xml:space="preserve">
    <value>Non-primitive numeric literal constants cannot be used in pattern matches because they can be mapped to multiple different types through the use of a NumericLiteral module. Consider using replacing with a variable, and use 'when &lt;variable&gt; = &lt;constant&gt;' at the end of the match clause.</value>
  </data>
  <data name="tcInvalidTypeArgumentUsage" xml:space="preserve">
    <value>Type arguments cannot be specified here</value>
  </data>
  <data name="tcRequireActivePatternWithOneResult" xml:space="preserve">
    <value>Only active patterns returning exactly one result may accept arguments</value>
  </data>
  <data name="tcInvalidArgForParameterizedPattern" xml:space="preserve">
    <value>Invalid argument to parameterized pattern label</value>
  </data>
  <data name="tcInvalidIndexIntoActivePatternArray" xml:space="preserve">
    <value>Internal error. Invalid index into active pattern array</value>
  </data>
  <data name="tcUnionCaseDoesNotTakeArguments" xml:space="preserve">
    <value>This union case does not take arguments</value>
  </data>
  <data name="tcUnionCaseRequiresOneArgument" xml:space="preserve">
    <value>This union case takes one argument</value>
  </data>
  <data name="tcUnionCaseExpectsTupledArguments" xml:space="preserve">
    <value>This union case expects {0} arguments in tupled form</value>
  </data>
  <data name="tcFieldIsNotStatic" xml:space="preserve">
    <value>Field '{0}' is not static</value>
  </data>
  <data name="tcFieldNotLiteralCannotBeUsedInPattern" xml:space="preserve">
    <value>This field is not a literal and cannot be used in a pattern</value>
  </data>
  <data name="tcRequireVarConstRecogOrLiteral" xml:space="preserve">
    <value>This is not a variable, constant, active recognizer or literal</value>
  </data>
  <data name="tcInvalidPattern" xml:space="preserve">
    <value>This is not a valid pattern</value>
  </data>
  <data name="tcUseWhenPatternGuard" xml:space="preserve">
    <value>Character range matches have been removed in F#. Consider using a 'when' pattern guard instead.</value>
  </data>
  <data name="tcIllegalPattern" xml:space="preserve">
    <value>Illegal pattern</value>
  </data>
  <data name="tcSyntaxErrorUnexpectedQMark" xml:space="preserve">
    <value>Syntax error - unexpected '?' symbol</value>
  </data>
  <data name="tcExpressionCountMisMatch" xml:space="preserve">
    <value>Expected {0} expressions, got {1}</value>
  </data>
  <data name="tcExprUndelayed" xml:space="preserve">
    <value>TcExprUndelayed: delayed</value>
  </data>
  <data name="tcExpressionRequiresSequence" xml:space="preserve">
    <value>This expression form may only be used in sequence and computation expressions</value>
  </data>
  <data name="tcInvalidObjectExpressionSyntaxForm" xml:space="preserve">
    <value>Invalid object expression. Objects without overrides or interfaces should use the expression form 'new Type(args)' without braces.</value>
  </data>
  <data name="tcInvalidObjectSequenceOrRecordExpression" xml:space="preserve">
    <value>Invalid object, sequence or record expression</value>
  </data>
  <data name="tcInvalidSequenceExpressionSyntaxForm" xml:space="preserve">
    <value>Invalid record, sequence or computation expression. Sequence expressions should be of the form 'seq {{ ... }}'</value>
  </data>
  <data name="tcExpressionWithIfRequiresParenthesis" xml:space="preserve">
    <value>This list or array expression includes an element of the form 'if ... then ... else'. Parenthesize this expression to indicate it is an individual element of the list or array, to disambiguate this from a list generated using a sequence expression</value>
  </data>
  <data name="tcUnableToParseFormatString" xml:space="preserve">
    <value>Unable to parse format string '{0}'</value>
  </data>
  <data name="tcListLiteralMaxSize" xml:space="preserve">
    <value>This list expression exceeds the maximum size for list literals. Use an array for larger literals and call Array.ToList.</value>
  </data>
  <data name="tcExpressionFormRequiresObjectConstructor" xml:space="preserve">
    <value>The expression form 'expr then expr' may only be used as part of an explicit object constructor</value>
  </data>
  <data name="tcNamedArgumentsCannotBeUsedInMemberTraits" xml:space="preserve">
    <value>Named arguments cannot be given to member trait calls</value>
  </data>
  <data name="tcNotValidEnumCaseName" xml:space="preserve">
    <value>This is not a valid name for an enumeration case</value>
  </data>
  <data name="tcFieldIsNotMutable" xml:space="preserve">
    <value>This field is not mutable</value>
  </data>
  <data name="tcConstructRequiresListArrayOrSequence" xml:space="preserve">
    <value>This construct may only be used within list, array and sequence expressions, e.g. expressions of the form 'seq {{ ... }}', '[ ... ]' or '[| ... |]'. These use the syntax 'for ... in ... do ... yield...' to generate elements</value>
  </data>
  <data name="tcConstructRequiresComputationExpressions" xml:space="preserve">
    <value>This construct may only be used within computation expressions. To return a value from an ordinary function simply write the expression without 'return'.</value>
  </data>
  <data name="tcConstructRequiresSequenceOrComputations" xml:space="preserve">
    <value>This construct may only be used within sequence or computation expressions</value>
  </data>
  <data name="tcConstructRequiresComputationExpression" xml:space="preserve">
    <value>This construct may only be used within computation expressions</value>
  </data>
  <data name="tcInvalidIndexerExpression" xml:space="preserve">
    <value>Invalid indexer expression</value>
  </data>
  <data name="tcObjectOfIndeterminateTypeUsedRequireTypeConstraint" xml:space="preserve">
    <value>The operator 'expr.[idx]' has been used on an object of indeterminate type based on information prior to this program point. Consider adding further type constraints</value>
  </data>
  <data name="tcCannotInheritFromVariableType" xml:space="preserve">
    <value>Cannot inherit from a variable type</value>
  </data>
  <data name="tcObjectConstructorsOnTypeParametersCannotTakeArguments" xml:space="preserve">
    <value>Calls to object constructors on type parameters cannot be given arguments</value>
  </data>
  <data name="tcCompiledNameAttributeMisused" xml:space="preserve">
    <value>The 'CompiledName' attribute cannot be used with this language element</value>
  </data>
  <data name="tcNamedTypeRequired" xml:space="preserve">
    <value>'{0}' may only be used with named types</value>
  </data>
  <data name="tcInheritCannotBeUsedOnInterfaceType" xml:space="preserve">
    <value>'inherit' cannot be used on interface types. Consider implementing the interface by using 'interface ... with ... end' instead.</value>
  </data>
  <data name="tcNewCannotBeUsedOnInterfaceType" xml:space="preserve">
    <value>'new' cannot be used on interface types. Consider using an object expression '{{ new ... with ... }}' instead.</value>
  </data>
  <data name="tcAbstractTypeCannotBeInstantiated" xml:space="preserve">
    <value>Instances of this type cannot be created since it has been marked abstract or not all methods have been given implementations. Consider using an object expression '{{ new ... with ... }}' instead.</value>
  </data>
  <data name="tcIDisposableTypeShouldUseNew" xml:space="preserve">
    <value>It is recommended that objects supporting the IDisposable interface are created using the syntax 'new Type(args)', rather than 'Type(args)' or 'Type' as a function value representing the constructor, to indicate that resources may be owned by the generated value</value>
  </data>
  <data name="tcSyntaxCanOnlyBeUsedToCreateObjectTypes" xml:space="preserve">
    <value>'{0}' may only be used to construct object types</value>
  </data>
  <data name="tcConstructorRequiresCall" xml:space="preserve">
    <value>Constructors for the type '{0}' must directly or indirectly call its implicit object constructor. Use a call to the implicit object constructor instead of a record expression.</value>
  </data>
  <data name="tcUndefinedField" xml:space="preserve">
    <value>The field '{0}' has been given a value, but is not present in the type '{1}'</value>
  </data>
  <data name="tcFieldRequiresAssignment" xml:space="preserve">
    <value>No assignment given for field '{0}' of type '{1}'</value>
  </data>
  <data name="tcExtraneousFieldsGivenValues" xml:space="preserve">
    <value>Extraneous fields have been given values</value>
  </data>
  <data name="tcObjectExpressionsCanOnlyOverrideAbstractOrVirtual" xml:space="preserve">
    <value>Only overrides of abstract and virtual members may be specified in object expressions</value>
  </data>
  <data name="tcNoAbstractOrVirtualMemberFound" xml:space="preserve">
    <value>The member '{0}' does not correspond to any abstract or virtual method available to override or implement.</value>
  </data>
  <data name="tcMemberFoundIsNotAbstractOrVirtual" xml:space="preserve">
    <value>The type {0} contains the member '{1}' but it is not a virtual or abstract method that is available to override or implement.</value>
  </data>
  <data name="tcArgumentArityMismatch" xml:space="preserve">
    <value>The member '{0}' does not accept the correct number of arguments. {1} argument(s) are expected, but {2} were given. The required signature is '{3}'.{4}</value>
  </data>
  <data name="tcArgumentArityMismatchOneOverload" xml:space="preserve">
    <value>The member '{0}' does not accept the correct number of arguments. One overload accepts {1} arguments, but {2} were given. The required signature is '{3}'.{4}</value>
  </data>
  <data name="tcSimpleMethodNameRequired" xml:space="preserve">
    <value>A simple method name is required here</value>
  </data>
  <data name="tcPredefinedTypeCannotBeUsedAsSuperType" xml:space="preserve">
    <value>The types System.ValueType, System.Enum, System.Delegate, System.MulticastDelegate and System.Array cannot be used as super types in an object expression or class</value>
  </data>
  <data name="tcNewMustBeUsedWithNamedType" xml:space="preserve">
    <value>'new' must be used with a named type</value>
  </data>
  <data name="tcCannotCreateExtensionOfSealedType" xml:space="preserve">
    <value>Cannot create an extension of a sealed type</value>
  </data>
  <data name="tcNoArgumentsForRecordValue" xml:space="preserve">
    <value>No arguments may be given when constructing a record value</value>
  </data>
  <data name="tcNoInterfaceImplementationForConstructionExpression" xml:space="preserve">
    <value>Interface implementations cannot be given on construction expressions</value>
  </data>
  <data name="tcObjectConstructionCanOnlyBeUsedInClassTypes" xml:space="preserve">
    <value>Object construction expressions may only be used to implement constructors in class types</value>
  </data>
  <data name="tcOnlySimpleBindingsCanBeUsedInConstructionExpressions" xml:space="preserve">
    <value>Only simple bindings of the form 'id = expr' can be used in construction expressions</value>
  </data>
  <data name="tcObjectsMustBeInitializedWithObjectExpression" xml:space="preserve">
    <value>Objects must be initialized by an object construction expression that calls an inherited object constructor and assigns a value to each field</value>
  </data>
  <data name="tcExpectedInterfaceType" xml:space="preserve">
    <value>Expected an interface type</value>
  </data>
  <data name="tcConstructorForInterfacesDoNotTakeArguments" xml:space="preserve">
    <value>Constructor expressions for interfaces do not take arguments</value>
  </data>
  <data name="tcConstructorRequiresArguments" xml:space="preserve">
    <value>This object constructor requires arguments</value>
  </data>
  <data name="tcNewRequiresObjectConstructor" xml:space="preserve">
    <value>'new' may only be used with object constructors</value>
  </data>
  <data name="tcAtLeastOneOverrideIsInvalid" xml:space="preserve">
    <value>At least one override did not correctly implement its corresponding abstract member</value>
  </data>
  <data name="tcNumericLiteralRequiresModule" xml:space="preserve">
    <value>This numeric literal requires that a module '{0}' defining functions FromZero, FromOne, FromInt32, FromInt64 and FromString be in scope</value>
  </data>
  <data name="tcInvalidRecordConstruction" xml:space="preserve">
    <value>Invalid record construction</value>
  </data>
  <data name="tcExpressionFormRequiresRecordTypes" xml:space="preserve">
    <value>The expression form {{ expr with ... }} may only be used with record types. To build object types use {{ new Type(...) with ... }}</value>
  </data>
  <data name="tcInheritedTypeIsNotObjectModelType" xml:space="preserve">
    <value>The inherited type is not an object model type</value>
  </data>
  <data name="tcObjectConstructionExpressionCanOnlyImplementConstructorsInObjectModelTypes" xml:space="preserve">
    <value>Object construction expressions (i.e. record expressions with inheritance specifications) may only be used to implement constructors in object model types. Use 'new ObjectType(args)' to construct instances of object model types outside of constructors</value>
  </data>
  <data name="tcEmptyRecordInvalid" xml:space="preserve">
    <value>'{{ }}' is not a valid expression. Records must include at least one field. Empty sequences are specified by using Seq.empty or an empty list '[]'.</value>
  </data>
  <data name="tcTypeIsNotARecordTypeNeedConstructor" xml:space="preserve">
    <value>This type is not a record type. Values of class and struct types must be created using calls to object constructors.</value>
  </data>
  <data name="tcTypeIsNotARecordType" xml:space="preserve">
    <value>This type is not a record type</value>
  </data>
  <data name="tcConstructIsAmbiguousInComputationExpression" xml:space="preserve">
    <value>This construct is ambiguous as part of a computation expression. Nested expressions may be written using 'let _ = (...)' and nested computations using 'let! res = builder {{ ... }}'.</value>
  </data>
  <data name="tcConstructIsAmbiguousInSequenceExpression" xml:space="preserve">
    <value>This construct is ambiguous as part of a sequence expression. Nested expressions may be written using 'let _ = (...)' and nested sequences using 'yield! seq {{... }}'.</value>
  </data>
  <data name="tcDoBangIllegalInSequenceExpression" xml:space="preserve">
    <value>'do!' cannot be used within sequence expressions</value>
  </data>
  <data name="tcUseForInSequenceExpression" xml:space="preserve">
    <value>The use of 'let! x = coll' in sequence expressions is not permitted. Use 'for x in coll' instead.</value>
  </data>
  <data name="tcTryIllegalInSequenceExpression" xml:space="preserve">
    <value>'try'/'with' cannot be used within sequence expressions</value>
  </data>
  <data name="tcUseYieldBangForMultipleResults" xml:space="preserve">
    <value>In sequence expressions, multiple results are generated using 'yield!'</value>
  </data>
  <data name="tcInvalidAssignment" xml:space="preserve">
    <value>Invalid assignment</value>
  </data>
  <data name="tcInvalidUseOfTypeName" xml:space="preserve">
    <value>Invalid use of a type name</value>
  </data>
  <data name="tcTypeHasNoAccessibleConstructor" xml:space="preserve">
    <value>This type has no accessible object constructors</value>
  </data>
  <data name="tcInvalidUseOfInterfaceType" xml:space="preserve">
    <value>Invalid use of an interface type</value>
  </data>
  <data name="tcInvalidUseOfDelegate" xml:space="preserve">
    <value>Invalid use of a delegate constructor. Use the syntax 'new Type(args)' or just 'Type(args)'.</value>
  </data>
  <data name="tcPropertyIsNotStatic" xml:space="preserve">
    <value>Property '{0}' is not static</value>
  </data>
  <data name="tcPropertyIsNotReadable" xml:space="preserve">
    <value>Property '{0}' is not readable</value>
  </data>
  <data name="tcLookupMayNotBeUsedHere" xml:space="preserve">
    <value>This lookup cannot be used here</value>
  </data>
  <data name="tcPropertyIsStatic" xml:space="preserve">
    <value>Property '{0}' is static</value>
  </data>
  <data name="tcPropertyCannotBeSet1" xml:space="preserve">
    <value>Property '{0}' cannot be set</value>
  </data>
  <data name="tcConstructorsCannotBeFirstClassValues" xml:space="preserve">
    <value>Constructors must be applied to arguments and cannot be used as first-class values. If necessary use an anonymous function '(fun arg1 ... argN -&gt; new Type(arg1,...,argN))'.</value>
  </data>
  <data name="tcSyntaxFormUsedOnlyWithRecordLabelsPropertiesAndFields" xml:space="preserve">
    <value>The syntax 'expr.id' may only be used with record labels, properties and fields</value>
  </data>
  <data name="tcEventIsStatic" xml:space="preserve">
    <value>Event '{0}' is static</value>
  </data>
  <data name="tcEventIsNotStatic" xml:space="preserve">
    <value>Event '{0}' is not static</value>
  </data>
  <data name="tcNamedArgumentDidNotMatch" xml:space="preserve">
    <value>The named argument '{0}' did not match any argument or mutable property</value>
  </data>
  <data name="tcOverloadsCannotHaveCurriedArguments" xml:space="preserve">
    <value>One or more of the overloads of this method has curried arguments. Consider redesigning these members to take arguments in tupled form.</value>
  </data>
  <data name="tcUnnamedArgumentsDoNotFormPrefix" xml:space="preserve">
    <value>The unnamed arguments do not form a prefix of the arguments of the method called</value>
  </data>
  <data name="tcStaticOptimizationConditionalsOnlyForFSharpLibrary" xml:space="preserve">
    <value>Static optimization conditionals are only for use within the F# library</value>
  </data>
  <data name="tcFormalArgumentIsNotOptional" xml:space="preserve">
    <value>The corresponding formal argument is not optional</value>
  </data>
  <data name="tcInvalidOptionalAssignmentToPropertyOrField" xml:space="preserve">
    <value>Invalid optional assignment to a property or field</value>
  </data>
  <data name="tcDelegateConstructorMustBePassed" xml:space="preserve">
    <value>A delegate constructor must be passed a single function value</value>
  </data>
  <data name="tcBindingCannotBeUseAndRec" xml:space="preserve">
    <value>A binding cannot be marked both 'use' and 'rec'</value>
  </data>
  <data name="tcVolatileOnlyOnClassLetBindings" xml:space="preserve">
    <value>The 'VolatileField' attribute may only be used on 'let' bindings in classes</value>
  </data>
  <data name="tcAttributesAreNotPermittedOnLetBindings" xml:space="preserve">
    <value>Attributes are not permitted on 'let' bindings in expressions</value>
  </data>
  <data name="tcDefaultValueAttributeRequiresVal" xml:space="preserve">
    <value>The 'DefaultValue' attribute may only be used on 'val' declarations</value>
  </data>
  <data name="tcConditionalAttributeRequiresMembers" xml:space="preserve">
    <value>The 'ConditionalAttribute' attribute may only be used on members</value>
  </data>
  <data name="tcInvalidActivePatternName" xml:space="preserve">
    <value>This is not a valid name for an active pattern</value>
  </data>
  <data name="tcEntryPointAttributeRequiresFunctionInModule" xml:space="preserve">
    <value>The 'EntryPointAttribute' attribute may only be used on function definitions in modules</value>
  </data>
  <data name="tcMutableValuesCannotBeInline" xml:space="preserve">
    <value>Mutable values cannot be marked 'inline'</value>
  </data>
  <data name="tcMutableValuesMayNotHaveGenericParameters" xml:space="preserve">
    <value>Mutable values cannot have generic parameters</value>
  </data>
  <data name="tcMutableValuesSyntax" xml:space="preserve">
    <value>Mutable function values should be written 'let mutable f = (fun args -&gt; ...)'</value>
  </data>
  <data name="tcOnlyFunctionsCanBeInline" xml:space="preserve">
    <value>Only functions may be marked 'inline'</value>
  </data>
  <data name="tcIllegalAttributesForLiteral" xml:space="preserve">
    <value>A literal value cannot be given the [&lt;ThreadStatic&gt;] or [&lt;ContextStatic&gt;] attributes</value>
  </data>
  <data name="tcLiteralCannotBeMutable" xml:space="preserve">
    <value>A literal value cannot be marked 'mutable'</value>
  </data>
  <data name="tcLiteralCannotBeInline" xml:space="preserve">
    <value>A literal value cannot be marked 'inline'</value>
  </data>
  <data name="tcLiteralCannotHaveGenericParameters" xml:space="preserve">
    <value>Literal values cannot have generic parameters</value>
  </data>
  <data name="tcInvalidConstantExpression" xml:space="preserve">
    <value>This is not a valid constant expression</value>
  </data>
  <data name="tcTypeIsInaccessible" xml:space="preserve">
    <value>This type is not accessible from this code location</value>
  </data>
  <data name="tcUnexpectedConditionInImportedAssembly" xml:space="preserve">
    <value>Unexpected condition in imported assembly: failed to decode AttributeUsage attribute</value>
  </data>
  <data name="tcUnrecognizedAttributeTarget" xml:space="preserve">
    <value>Unrecognized attribute target. Valid attribute targets are 'assembly', 'module', 'type', 'method', 'property', 'return', 'param', 'field', 'event', 'constructor'.</value>
  </data>
  <data name="tcAttributeIsNotValidForLanguageElementUseDo" xml:space="preserve">
    <value>This attribute is not valid for use on this language element. Assembly attributes should be attached to a 'do ()' declaration, if necessary within an F# module.</value>
  </data>
  <data name="tcAttributeIsNotValidForLanguageElement" xml:space="preserve">
    <value>This attribute is not valid for use on this language element</value>
  </data>
  <data name="tcOptionalArgumentsCannotBeUsedInCustomAttribute" xml:space="preserve">
    <value>Optional arguments cannot be used in custom attributes</value>
  </data>
  <data name="tcPropertyCannotBeSet0" xml:space="preserve">
    <value>This property cannot be set</value>
  </data>
  <data name="tcPropertyOrFieldNotFoundInAttribute" xml:space="preserve">
    <value>This property or field was not found on this custom attribute type</value>
  </data>
  <data name="tcCustomAttributeMustBeReferenceType" xml:space="preserve">
    <value>A custom attribute must be a reference type</value>
  </data>
  <data name="tcCustomAttributeArgumentMismatch" xml:space="preserve">
    <value>The number of args for a custom attribute does not match the expected number of args for the attribute constructor</value>
  </data>
  <data name="tcCustomAttributeMustInvokeConstructor" xml:space="preserve">
    <value>A custom attribute must invoke an object constructor</value>
  </data>
  <data name="tcAttributeExpressionsMustBeConstructorCalls" xml:space="preserve">
    <value>Attribute expressions must be calls to object constructors</value>
  </data>
  <data name="tcUnsupportedAttribute" xml:space="preserve">
    <value>This attribute cannot be used in this version of F#</value>
  </data>
  <data name="tcInvalidInlineSpecification" xml:space="preserve">
    <value>Invalid inline specification</value>
  </data>
  <data name="tcInvalidUseBinding" xml:space="preserve">
    <value>'use' bindings must be of the form 'use &lt;var&gt; = &lt;expr&gt;'</value>
  </data>
  <data name="tcAbstractMembersIllegalInAugmentation" xml:space="preserve">
    <value>Abstract members are not permitted in an augmentation - they must be defined as part of the type itself</value>
  </data>
  <data name="tcMethodOverridesIllegalHere" xml:space="preserve">
    <value>Method overrides and interface implementations are not permitted here</value>
  </data>
  <data name="tcNoMemberFoundForOverride" xml:space="preserve">
    <value>No abstract or interface member was found that corresponds to this override</value>
  </data>
  <data name="tcOverrideArityMismatch" xml:space="preserve">
    <value>This override takes a different number of arguments to the corresponding abstract member. The following abstract members were found:{0}</value>
  </data>
  <data name="tcDefaultImplementationAlreadyExists" xml:space="preserve">
    <value>This method already has a default implementation</value>
  </data>
  <data name="tcDefaultAmbiguous" xml:space="preserve">
    <value>The method implemented by this default is ambiguous</value>
  </data>
  <data name="tcNoPropertyFoundForOverride" xml:space="preserve">
    <value>No abstract property was found that corresponds to this override</value>
  </data>
  <data name="tcAbstractPropertyMissingGetOrSet" xml:space="preserve">
    <value>This property overrides or implements an abstract property but the abstract property doesn't have a corresponding {0}</value>
  </data>
  <data name="tcInvalidSignatureForSet" xml:space="preserve">
    <value>Invalid signature for set member</value>
  </data>
  <data name="tcNewMemberHidesAbstractMember" xml:space="preserve">
    <value>This new member hides the abstract member '{0}'. Rename the member or use 'override' instead.</value>
  </data>
  <data name="tcNewMemberHidesAbstractMemberWithSuffix" xml:space="preserve">
    <value>This new member hides the abstract member '{0}' once tuples, functions, units of measure and/or provided types are erased. Rename the member or use 'override' instead.</value>
  </data>
  <data name="tcStaticInitializersIllegalInInterface" xml:space="preserve">
    <value>Interfaces cannot contain definitions of static initializers</value>
  </data>
  <data name="tcObjectConstructorsIllegalInInterface" xml:space="preserve">
    <value>Interfaces cannot contain definitions of object constructors</value>
  </data>
  <data name="tcMemberOverridesIllegalInInterface" xml:space="preserve">
    <value>Interfaces cannot contain definitions of member overrides</value>
  </data>
  <data name="tcConcreteMembersIllegalInInterface" xml:space="preserve">
    <value>Interfaces cannot contain definitions of concrete members. You may need to define a constructor on your type to indicate that the type is a class.</value>
  </data>
  <data name="tcConstructorsDisallowedInExceptionAugmentation" xml:space="preserve">
    <value>Constructors cannot be specified in exception augmentations</value>
  </data>
  <data name="tcStructsCannotHaveConstructorWithNoArguments" xml:space="preserve">
    <value>Structs cannot have an object constructor with no arguments. This is a restriction imposed on all CLI languages as structs automatically support a default constructor.</value>
  </data>
  <data name="tcConstructorsIllegalForThisType" xml:space="preserve">
    <value>Constructors cannot be defined for this type</value>
  </data>
  <data name="tcRecursiveBindingsWithMembersMustBeDirectAugmentation" xml:space="preserve">
    <value>Recursive bindings that include member specifications can only occur as a direct augmentation of a type</value>
  </data>
  <data name="tcOnlySimplePatternsInLetRec" xml:space="preserve">
    <value>Only simple variable patterns can be bound in 'let rec' constructs</value>
  </data>
  <data name="tcOnlyRecordFieldsAndSimpleLetCanBeMutable" xml:space="preserve">
    <value>Only record fields and simple, non-recursive 'let' bindings may be marked mutable</value>
  </data>
  <data name="tcMemberIsNotSufficientlyGeneric" xml:space="preserve">
    <value>This member is not sufficiently generic</value>
  </data>
  <data name="tcLiteralAttributeRequiresConstantValue" xml:space="preserve">
    <value>A declaration may only be the [&lt;Literal&gt;] attribute if a constant value is also given, e.g. 'val x : int = 1'</value>
  </data>
  <data name="tcValueInSignatureRequiresLiteralAttribute" xml:space="preserve">
    <value>A declaration may only be given a value in a signature if the declaration has the [&lt;Literal&gt;] attribute</value>
  </data>
  <data name="tcThreadStaticAndContextStaticMustBeStatic" xml:space="preserve">
    <value>Thread-static and context-static variables must be static and given the [&lt;DefaultValue&gt;] attribute to indicate that the value is initialized to the default value on each new thread</value>
  </data>
  <data name="tcVolatileFieldsMustBeMutable" xml:space="preserve">
    <value>Volatile fields must be marked 'mutable' and cannot be thread-static</value>
  </data>
  <data name="tcUninitializedValFieldsMustBeMutable" xml:space="preserve">
    <value>Uninitialized 'val' fields must be mutable and marked with the '[&lt;DefaultValue&gt;]' attribute. Consider using a 'let' binding instead of a 'val' field.</value>
  </data>
  <data name="tcStaticValFieldsMustBeMutableAndPrivate" xml:space="preserve">
    <value>Static 'val' fields in types must be mutable, private and marked with the '[&lt;DefaultValue&gt;]' attribute. They are initialized to the 'null' or 'zero' value for their type. Consider also using a 'static let mutable' binding in a class type.</value>
  </data>
  <data name="tcFieldRequiresName" xml:space="preserve">
    <value>This field requires a name</value>
  </data>
  <data name="tcInvalidNamespaceModuleTypeUnionName" xml:space="preserve">
    <value>Invalid namespace, module, type or union case name</value>
  </data>
  <data name="tcIllegalFormForExplicitTypeDeclaration" xml:space="preserve">
    <value>Explicit type declarations for constructors must be of the form 'ty1 * ... * tyN -&gt; resTy'. Parentheses may be required around 'resTy'</value>
  </data>
  <data name="tcReturnTypesForUnionMustBeSameAsType" xml:space="preserve">
    <value>Return types of union cases must be identical to the type being defined, up to abbreviations</value>
  </data>
  <data name="tcInvalidEnumerationLiteral" xml:space="preserve">
    <value>This is not a valid value for an enumeration literal</value>
  </data>
  <data name="tcTypeIsNotInterfaceType1" xml:space="preserve">
    <value>The type '{0}' is not an interface type</value>
  </data>
  <data name="tcDuplicateSpecOfInterface" xml:space="preserve">
    <value>Duplicate specification of an interface</value>
  </data>
  <data name="tcFieldValIllegalHere" xml:space="preserve">
    <value>A field/val declaration is not permitted here</value>
  </data>
  <data name="tcInheritIllegalHere" xml:space="preserve">
    <value>A inheritance declaration is not permitted here</value>
  </data>
  <data name="tcModuleRequiresQualifiedAccess" xml:space="preserve">
    <value>This declaration opens the module '{0}', which is marked as 'RequireQualifiedAccess'. Adjust your code to use qualified references to the elements of the module instead, e.g. 'List.map' instead of 'map'. This change will ensure that your code is robust as new constructs are added to libraries.</value>
  </data>
  <data name="tcOpenUsedWithPartiallyQualifiedPath" xml:space="preserve">
    <value>This declaration opens the namespace or module '{0}' through a partially qualified path. Adjust this code to use the full path of the namespace. This change will make your code more robust as new constructs are added to the F# and CLI libraries.</value>
  </data>
  <data name="tcLocalClassBindingsCannotBeInline" xml:space="preserve">
    <value>Local class bindings cannot be marked inline. Consider lifting the definition out of the class or else do not mark it as inline.</value>
  </data>
  <data name="tcTypeAbbreviationsMayNotHaveMembers" xml:space="preserve">
    <value>Type abbreviations cannot have members</value>
  </data>
  <data name="tcTypeAbbreviationsCheckedAtCompileTime" xml:space="preserve">
    <value>As of F# 4.1, the accessibility of type abbreviations is checked at compile-time. Consider changing the accessibility of the type abbreviation. Ignoring this warning might lead to runtime errors.</value>
  </data>
  <data name="tcEnumerationsMayNotHaveMembers" xml:space="preserve">
    <value>Enumerations cannot have members</value>
  </data>
  <data name="tcMeasureDeclarationsRequireStaticMembers" xml:space="preserve">
    <value>Measure declarations may have only static members</value>
  </data>
  <data name="tcStructsMayNotContainDoBindings" xml:space="preserve">
    <value>Structs cannot contain 'do' bindings because the default constructor for structs would not execute these bindings</value>
  </data>
  <data name="tcStructsMayNotContainLetBindings" xml:space="preserve">
    <value>Structs cannot contain value definitions because the default constructor for structs will not execute these bindings. Consider adding additional arguments to the primary constructor for the type.</value>
  </data>
  <data name="tcStaticLetBindingsRequireClassesWithImplicitConstructors" xml:space="preserve">
    <value>Static value definitions may only be used in types with a primary constructor. Consider adding arguments to the type definition, e.g. 'type X(args) = ...'.</value>
  </data>
  <data name="tcMeasureDeclarationsRequireStaticMembersNotConstructors" xml:space="preserve">
    <value>Measure declarations may have only static members: constructors are not available</value>
  </data>
  <data name="tcMemberAndLocalClassBindingHaveSameName" xml:space="preserve">
    <value>A member and a local class binding both have the name '{0}'</value>
  </data>
  <data name="tcTypeAbbreviationsCannotHaveInterfaceDeclaration" xml:space="preserve">
    <value>Type abbreviations cannot have interface declarations</value>
  </data>
  <data name="tcEnumerationsCannotHaveInterfaceDeclaration" xml:space="preserve">
    <value>Enumerations cannot have interface declarations</value>
  </data>
  <data name="tcTypeIsNotInterfaceType0" xml:space="preserve">
    <value>This type is not an interface type</value>
  </data>
  <data name="tcAllImplementedInterfacesShouldBeDeclared" xml:space="preserve">
    <value>All implemented interfaces should be declared on the initial declaration of the type</value>
  </data>
  <data name="tcDefaultImplementationForInterfaceHasAlreadyBeenAdded" xml:space="preserve">
    <value>A default implementation of this interface has already been added because the explicit implementation of the interface was not specified at the definition of the type</value>
  </data>
  <data name="tcMemberNotPermittedInInterfaceImplementation" xml:space="preserve">
    <value>This member is not permitted in an interface implementation</value>
  </data>
  <data name="tcDeclarationElementNotPermittedInAugmentation" xml:space="preserve">
    <value>This declaration element is not permitted in an augmentation</value>
  </data>
  <data name="tcTypesCannotContainNestedTypes" xml:space="preserve">
    <value>Types cannot contain nested type definitions</value>
  </data>
  <data name="tcTypeExceptionOrModule" xml:space="preserve">
    <value>type, exception or module</value>
  </data>
  <data name="tcTypeOrModule" xml:space="preserve">
    <value>type or module</value>
  </data>
  <data name="tcImplementsIStructuralEquatableExplicitly" xml:space="preserve">
    <value>The struct, record or union type '{0}' implements the interface 'System.IStructuralEquatable' explicitly. Apply the 'CustomEquality' attribute to the type.</value>
  </data>
  <data name="tcImplementsIEquatableExplicitly" xml:space="preserve">
    <value>The struct, record or union type '{0}' implements the interface 'System.IEquatable&lt;_&gt;' explicitly. Apply the 'CustomEquality' attribute to the type and provide a consistent implementation of the non-generic override 'System.Object.Equals(obj)'.</value>
  </data>
  <data name="tcExplicitTypeSpecificationCannotBeUsedForExceptionConstructors" xml:space="preserve">
    <value>Explicit type specifications cannot be used for exception constructors</value>
  </data>
  <data name="tcExceptionAbbreviationsShouldNotHaveArgumentList" xml:space="preserve">
    <value>Exception abbreviations should not have argument lists</value>
  </data>
  <data name="tcAbbreviationsFordotNetExceptionsCannotTakeArguments" xml:space="preserve">
    <value>Abbreviations for Common IL exceptions cannot take arguments</value>
  </data>
  <data name="tcExceptionAbbreviationsMustReferToValidExceptions" xml:space="preserve">
    <value>Exception abbreviations must refer to existing exceptions or F# types deriving from System.Exception</value>
  </data>
  <data name="tcAbbreviationsFordotNetExceptionsMustHaveMatchingObjectConstructor" xml:space="preserve">
    <value>Abbreviations for Common IL exception types must have a matching object constructor</value>
  </data>
  <data name="tcNotAnException" xml:space="preserve">
    <value>Not an exception</value>
  </data>
  <data name="tcInvalidModuleName" xml:space="preserve">
    <value>Invalid module name</value>
  </data>
  <data name="tcInvalidTypeExtension" xml:space="preserve">
    <value>Invalid type extension</value>
  </data>
  <data name="tcAttributesOfTypeSpecifyMultipleKindsForType" xml:space="preserve">
    <value>The attributes of this type specify multiple kinds for the type</value>
  </data>
  <data name="tcKindOfTypeSpecifiedDoesNotMatchDefinition" xml:space="preserve">
    <value>The kind of the type specified by its attributes does not match the kind implied by its definition</value>
  </data>
  <data name="tcMeasureDefinitionsCannotHaveTypeParameters" xml:space="preserve">
    <value>Measure definitions cannot have type parameters</value>
  </data>
  <data name="tcTypeRequiresDefinition" xml:space="preserve">
    <value>This type requires a definition</value>
  </data>
  <data name="tcTypeAbbreviationHasTypeParametersMissingOnType" xml:space="preserve">
    <value>This type abbreviation has one or more declared type parameters that do not appear in the type being abbreviated. Type abbreviations must use all declared type parameters in the type being abbreviated. Consider removing one or more type parameters, or use a concrete type definition that wraps an underlying type, such as 'type C&lt;'a&gt; = C of ...'.</value>
  </data>
  <data name="tcStructsInterfacesEnumsDelegatesMayNotInheritFromOtherTypes" xml:space="preserve">
    <value>Structs, interfaces, enums and delegates cannot inherit from other types</value>
  </data>
  <data name="tcTypesCannotInheritFromMultipleConcreteTypes" xml:space="preserve">
    <value>Types cannot inherit from multiple concrete types</value>
  </data>
  <data name="tcRecordsUnionsAbbreviationsStructsMayNotHaveAllowNullLiteralAttribute" xml:space="preserve">
    <value>Records, union, abbreviations and struct types cannot have the 'AllowNullLiteral' attribute</value>
  </data>
  <data name="tcAllowNullTypesMayOnlyInheritFromAllowNullTypes" xml:space="preserve">
    <value>Types with the 'AllowNullLiteral' attribute may only inherit from or implement types which also allow the use of the null literal</value>
  </data>
  <data name="tcGenericTypesCannotHaveStructLayout" xml:space="preserve">
    <value>Generic types cannot be given the 'StructLayout' attribute</value>
  </data>
  <data name="tcOnlyStructsCanHaveStructLayout" xml:space="preserve">
    <value>Only structs and classes without primary constructors may be given the 'StructLayout' attribute</value>
  </data>
  <data name="tcRepresentationOfTypeHiddenBySignature" xml:space="preserve">
    <value>The representation of this type is hidden by the signature. It must be given an attribute such as [&lt;Sealed&gt;], [&lt;Class&gt;] or [&lt;Interface&gt;] to indicate the characteristics of the type.</value>
  </data>
  <data name="tcOnlyClassesCanHaveAbstract" xml:space="preserve">
    <value>Only classes may be given the 'AbstractClass' attribute</value>
  </data>
  <data name="tcOnlyTypesRepresentingUnitsOfMeasureCanHaveMeasure" xml:space="preserve">
    <value>Only types representing units-of-measure may be given the 'Measure' attribute</value>
  </data>
  <data name="tcOverridesCannotHaveVisibilityDeclarations" xml:space="preserve">
    <value>Accessibility modifiers are not permitted on overrides or interface implementations</value>
  </data>
  <data name="tcTypesAreAlwaysSealedDU" xml:space="preserve">
    <value>Discriminated union types are always sealed</value>
  </data>
  <data name="tcTypesAreAlwaysSealedRecord" xml:space="preserve">
    <value>Record types are always sealed</value>
  </data>
  <data name="tcTypesAreAlwaysSealedAssemblyCode" xml:space="preserve">
    <value>Assembly code types are always sealed</value>
  </data>
  <data name="tcTypesAreAlwaysSealedStruct" xml:space="preserve">
    <value>Struct types are always sealed</value>
  </data>
  <data name="tcTypesAreAlwaysSealedDelegate" xml:space="preserve">
    <value>Delegate types are always sealed</value>
  </data>
  <data name="tcTypesAreAlwaysSealedEnum" xml:space="preserve">
    <value>Enum types are always sealed</value>
  </data>
  <data name="tcInterfaceTypesAndDelegatesCannotContainFields" xml:space="preserve">
    <value>Interface types and delegate types cannot contain fields</value>
  </data>
  <data name="tcAbbreviatedTypesCannotBeSealed" xml:space="preserve">
    <value>Abbreviated types cannot be given the 'Sealed' attribute</value>
  </data>
  <data name="tcCannotInheritFromSealedType" xml:space="preserve">
    <value>Cannot inherit a sealed type</value>
  </data>
  <data name="tcCannotInheritFromInterfaceType" xml:space="preserve">
    <value>Cannot inherit from interface type. Use interface ... with instead.</value>
  </data>
  <data name="tcStructTypesCannotContainAbstractMembers" xml:space="preserve">
    <value>Struct types cannot contain abstract members</value>
  </data>
  <data name="tcInterfaceTypesCannotBeSealed" xml:space="preserve">
    <value>Interface types cannot be sealed</value>
  </data>
  <data name="tcInvalidDelegateSpecification" xml:space="preserve">
    <value>Delegate specifications must be of the form 'typ -&gt; typ'</value>
  </data>
  <data name="tcDelegatesCannotBeCurried" xml:space="preserve">
    <value>Delegate specifications must not be curried types. Use 'typ * ... * typ -&gt; typ' for multi-argument delegates, and 'typ -&gt; (typ -&gt; typ)' for delegates returning function values.</value>
  </data>
  <data name="tcInvalidTypeForLiteralEnumeration" xml:space="preserve">
    <value>Literal enumerations must have type int, uint, int16, uint16, int64, uint64, byte, sbyte or char</value>
  </data>
  <data name="tcTypeDefinitionIsCyclic" xml:space="preserve">
    <value>This type definition involves an immediate cyclic reference through an abbreviation</value>
  </data>
  <data name="tcTypeDefinitionIsCyclicThroughInheritance" xml:space="preserve">
    <value>This type definition involves an immediate cyclic reference through a struct field or inheritance relation</value>
  </data>
  <data name="tcReservedSyntaxForAugmentation" xml:space="preserve">
    <value>The syntax 'type X with ...' is reserved for augmentations. Types whose representations are hidden but which have members are now declared in signatures using 'type X = ...'. You may also need to add the '[&lt;Sealed&gt;] attribute to the type definition in the signature</value>
  </data>
  <data name="tcMembersThatExtendInterfaceMustBePlacedInSeparateModule" xml:space="preserve">
    <value>Members that extend interface, delegate or enum types must be placed in a module separate to the definition of the type. This module must either have the AutoOpen attribute or be opened explicitly by client code to bring the extension members into scope.</value>
  </data>
  <data name="tcDeclaredTypeParametersForExtensionDoNotMatchOriginal" xml:space="preserve">
    <value>One or more of the declared type parameters for this type extension have a missing or wrong type constraint not matching the original type constraints on '{0}'</value>
  </data>
  <data name="tcTypeDefinitionsWithImplicitConstructionMustHaveOneInherit" xml:space="preserve">
    <value>Type definitions may only have one 'inherit' specification and it must be the first declaration</value>
  </data>
  <data name="tcTypeDefinitionsWithImplicitConstructionMustHaveLocalBindingsBeforeMembers" xml:space="preserve">
    <value>'let' and 'do' bindings must come before member and interface definitions in type definitions</value>
  </data>
  <data name="tcInheritDeclarationMissingArguments" xml:space="preserve">
    <value>This 'inherit' declaration specifies the inherited type but no arguments. Consider supplying arguments, e.g. 'inherit BaseType(args)'.</value>
  </data>
  <data name="tcInheritConstructionCallNotPartOfImplicitSequence" xml:space="preserve">
    <value>This 'inherit' declaration has arguments, but is not in a type with a primary constructor. Consider adding arguments to your type definition, e.g. 'type X(args) = ...'.</value>
  </data>
  <data name="tcLetAndDoRequiresImplicitConstructionSequence" xml:space="preserve">
    <value>This definition may only be used in a type with a primary constructor. Consider adding arguments to your type definition, e.g. 'type X(args) = ...'.</value>
  </data>
  <data name="tcTypeAbbreviationsCannotHaveAugmentations" xml:space="preserve">
    <value>Type abbreviations cannot have augmentations</value>
  </data>
  <data name="tcModuleAbbreviationForNamespace" xml:space="preserve">
    <value>The path '{0}' is a namespace. A module abbreviation may not abbreviate a namespace.</value>
  </data>
  <data name="tcTypeUsedInInvalidWay" xml:space="preserve">
    <value>The type '{0}' is used in an invalid way. A value prior to '{1}' has an inferred type involving '{2}', which is an invalid forward reference.</value>
  </data>
  <data name="tcMemberUsedInInvalidWay" xml:space="preserve">
    <value>The member '{0}' is used in an invalid way. A use of '{1}' has been inferred prior to the definition of '{2}', which is an invalid forward reference.</value>
  </data>
  <data name="tcAttributeAutoOpenWasIgnored" xml:space="preserve">
    <value>The attribute 'AutoOpen(\"{0}\")' in the assembly '{1}' did not refer to a valid module or namespace in that assembly and has been ignored</value>
  </data>
  <data name="ilUndefinedValue" xml:space="preserve">
    <value>Undefined value '{0}'</value>
  </data>
  <data name="ilLabelNotFound" xml:space="preserve">
    <value>Label {0} not found</value>
  </data>
  <data name="ilIncorrectNumberOfTypeArguments" xml:space="preserve">
    <value>Incorrect number of type arguments to local call</value>
  </data>
  <data name="ilDynamicInvocationNotSupported" xml:space="preserve">
    <value>Dynamic invocation of {0} is not supported</value>
  </data>
  <data name="ilAddressOfLiteralFieldIsInvalid" xml:space="preserve">
    <value>Taking the address of a literal field is invalid</value>
  </data>
  <data name="ilAddressOfValueHereIsInvalid" xml:space="preserve">
    <value>This operation involves taking the address of a value '{0}' represented using a local variable or other special representation. This is invalid.</value>
  </data>
  <data name="ilCustomMarshallersCannotBeUsedInFSharp" xml:space="preserve">
    <value>Custom marshallers cannot be specified in F# code. Consider using a C# helper function.</value>
  </data>
  <data name="ilMarshalAsAttributeCannotBeDecoded" xml:space="preserve">
    <value>The MarshalAs attribute could not be decoded</value>
  </data>
  <data name="ilSignatureForExternalFunctionContainsTypeParameters" xml:space="preserve">
    <value>The signature for this external function contains type parameters. Constrain the argument and return types to indicate the types of the corresponding C function.</value>
  </data>
  <data name="ilDllImportAttributeCouldNotBeDecoded" xml:space="preserve">
    <value>The DllImport attribute could not be decoded</value>
  </data>
  <data name="ilLiteralFieldsCannotBeSet" xml:space="preserve">
    <value>Literal fields cannot be set</value>
  </data>
  <data name="ilStaticMethodIsNotLambda" xml:space="preserve">
    <value>GenSetStorage: {0} was represented as a static method but was not an appropriate lambda expression</value>
  </data>
  <data name="ilMutableVariablesCannotEscapeMethod" xml:space="preserve">
    <value>Mutable variables cannot escape their method</value>
  </data>
  <data name="ilUnexpectedUnrealizedValue" xml:space="preserve">
    <value>Compiler error: unexpected unrealized value</value>
  </data>
  <data name="ilMainModuleEmpty" xml:space="preserve">
    <value>Main module of program is empty: nothing will happen when it is run</value>
  </data>
  <data name="ilTypeCannotBeUsedForLiteralField" xml:space="preserve">
    <value>This type cannot be used for a literal field</value>
  </data>
  <data name="ilUnexpectedGetSetAnnotation" xml:space="preserve">
    <value>Unexpected GetSet annotation on a property</value>
  </data>
  <data name="ilFieldOffsetAttributeCouldNotBeDecoded" xml:space="preserve">
    <value>The FieldOffset attribute could not be decoded</value>
  </data>
  <data name="ilStructLayoutAttributeCouldNotBeDecoded" xml:space="preserve">
    <value>The StructLayout attribute could not be decoded</value>
  </data>
  <data name="ilDefaultAugmentationAttributeCouldNotBeDecoded" xml:space="preserve">
    <value>The DefaultAugmentation attribute could not be decoded</value>
  </data>
  <data name="ilReflectedDefinitionsCannotUseSliceOperator" xml:space="preserve">
    <value>Reflected definitions cannot contain uses of the prefix splice operator '%'</value>
  </data>
  <data name="optsProblemWithCodepage" xml:space="preserve">
    <value>Problem with codepage '{0}': {1}</value>
  </data>
  <data name="optsCopyright" xml:space="preserve">
    <value>Copyright (c) Microsoft Corporation. All Rights Reserved.</value>
  </data>
  <data name="optsCopyrightCommunity" xml:space="preserve">
    <value>Freely distributed under the MIT Open Source License.  https://github.com/Microsoft/visualfsharp/blob/master/License.txt</value>
  </data>
  <data name="optsNameOfOutputFile" xml:space="preserve">
    <value>Name of the output file (Short form: -o)</value>
  </data>
  <data name="optsBuildConsole" xml:space="preserve">
    <value>Build a console executable</value>
  </data>
  <data name="optsBuildWindows" xml:space="preserve">
    <value>Build a Windows executable</value>
  </data>
  <data name="optsBuildLibrary" xml:space="preserve">
    <value>Build a library (Short form: -a)</value>
  </data>
  <data name="optsBuildModule" xml:space="preserve">
    <value>Build a module that can be added to another assembly</value>
  </data>
  <data name="optsDelaySign" xml:space="preserve">
    <value>Delay-sign the assembly using only the public portion of the strong name key</value>
  </data>
  <data name="optsPublicSign" xml:space="preserve">
    <value>Public-sign the assembly using only the public portion of the strong name key, and mark the assembly as signed</value>
  </data>
  <data name="optsWriteXml" xml:space="preserve">
    <value>Write the xmldoc of the assembly to the given file</value>
  </data>
  <data name="optsStrongKeyFile" xml:space="preserve">
    <value>Specify a strong name key file</value>
  </data>
  <data name="optsStrongKeyContainer" xml:space="preserve">
    <value>Specify a strong name key container</value>
  </data>
  <data name="optsPlatform" xml:space="preserve">
    <value>Limit which platforms this code can run on: x86, Itanium, x64, anycpu32bitpreferred, or anycpu. The default is anycpu.</value>
  </data>
  <data name="optsNoOpt" xml:space="preserve">
    <value>Only include optimization information essential for implementing inlined constructs. Inhibits cross-module inlining but improves binary compatibility.</value>
  </data>
  <data name="optsNoInterface" xml:space="preserve">
    <value>Don't add a resource to the generated assembly containing F#-specific metadata</value>
  </data>
  <data name="optsSig" xml:space="preserve">
    <value>Print the inferred interface of the assembly to a file</value>
  </data>
  <data name="optsReference" xml:space="preserve">
    <value>Reference an assembly (Short form: -r)</value>
  </data>
  <data name="optsWin32res" xml:space="preserve">
    <value>Specify a Win32 resource file (.res)</value>
  </data>
  <data name="optsWin32manifest" xml:space="preserve">
    <value>Specify a Win32 manifest file</value>
  </data>
  <data name="optsNowin32manifest" xml:space="preserve">
    <value>Do not include the default Win32 manifest</value>
  </data>
  <data name="optsEmbedAllSource" xml:space="preserve">
    <value>Embed all source files in the portable PDB file</value>
  </data>
  <data name="optsEmbedSource" xml:space="preserve">
    <value>Embed specific source files in the portable PDB file</value>
  </data>
  <data name="optsSourceLink" xml:space="preserve">
    <value>Source link information file to embed in the portable PDB file</value>
  </data>
  <data name="optsEmbeddedSourceRequirePortablePDBs" xml:space="preserve">
    <value>--embed switch only supported when emitting a Portable PDB (--debug:portable or --debug:embedded)</value>
  </data>
  <data name="optsSourceLinkRequirePortablePDBs" xml:space="preserve">
    <value>--sourcelink switch only supported when emitting a Portable PDB (--debug:portable or --debug:embedded)</value>
  </data>
  <data name="srcFileTooLarge" xml:space="preserve">
    <value>Source file is too large to embed in a portable PDB</value>
  </data>
  <data name="optsResource" xml:space="preserve">
    <value>Embed the specified managed resource</value>
  </data>
  <data name="optsLinkresource" xml:space="preserve">
    <value>Link the specified resource to this assembly where the resinfo format is &lt;file&gt;[,&lt;string name&gt;[,public|private]]</value>
  </data>
  <data name="optsDebugPM" xml:space="preserve">
    <value>Emit debug information (Short form: -g)</value>
  </data>
  <data name="optsDebug" xml:space="preserve">
    <value>Specify debugging type: full, portable, embedded, pdbonly. ('{0}' is the default if no debuggging type specified and enables attaching a debugger to a running program, 'portable' is a cross-platform format, 'embedded' is a cross-platform format embedded into the output file).</value>
  </data>
  <data name="optsOptimize" xml:space="preserve">
    <value>Enable optimizations (Short form: -O)</value>
  </data>
  <data name="optsTailcalls" xml:space="preserve">
    <value>Enable or disable tailcalls</value>
  </data>
  <data name="optsDeterministic" xml:space="preserve">
    <value>Produce a deterministic assembly (including module version GUID and timestamp)</value>
  </data>
  <data name="optsCrossoptimize" xml:space="preserve">
    <value>Enable or disable cross-module optimizations</value>
  </data>
  <data name="optsWarnaserrorPM" xml:space="preserve">
    <value>Report all warnings as errors</value>
  </data>
  <data name="optsWarnaserror" xml:space="preserve">
    <value>Report specific warnings as errors</value>
  </data>
  <data name="optsWarn" xml:space="preserve">
    <value>Set a warning level (0-5)</value>
  </data>
  <data name="optsNowarn" xml:space="preserve">
    <value>Disable specific warning messages</value>
  </data>
  <data name="optsWarnOn" xml:space="preserve">
    <value>Enable specific warnings that may be off by default</value>
  </data>
  <data name="optsChecked" xml:space="preserve">
    <value>Generate overflow checks</value>
  </data>
  <data name="optsDefine" xml:space="preserve">
    <value>Define conditional compilation symbols (Short form: -d)</value>
  </data>
  <data name="optsMlcompatibility" xml:space="preserve">
    <value>Ignore ML compatibility warnings</value>
  </data>
  <data name="optsNologo" xml:space="preserve">
    <value>Suppress compiler copyright message</value>
  </data>
  <data name="optsHelp" xml:space="preserve">
    <value>Display this usage message (Short form: -?)</value>
  </data>
  <data name="optsResponseFile" xml:space="preserve">
    <value>Read response file for more options</value>
  </data>
  <data name="optsCodepage" xml:space="preserve">
    <value>Specify the codepage used to read source files</value>
  </data>
  <data name="optsUtf8output" xml:space="preserve">
    <value>Output messages in UTF-8 encoding</value>
  </data>
  <data name="optsFullpaths" xml:space="preserve">
    <value>Output messages with fully qualified paths</value>
  </data>
  <data name="optsLib" xml:space="preserve">
    <value>Specify a directory for the include path which is used to resolve source files and assemblies (Short form: -I)</value>
  </data>
  <data name="optsBaseaddress" xml:space="preserve">
    <value>Base address for the library to be built</value>
  </data>
  <data name="optsNoframework" xml:space="preserve">
    <value>Do not reference the default CLI assemblies by default</value>
  </data>
  <data name="optsStandalone" xml:space="preserve">
    <value>Statically link the F# library and all referenced DLLs that depend on it into the assembly being generated</value>
  </data>
  <data name="optsStaticlink" xml:space="preserve">
    <value>Statically link the given assembly and all referenced DLLs that depend on this assembly. Use an assembly name e.g. mylib, not a DLL name.</value>
  </data>
  <data name="optsResident" xml:space="preserve">
    <value>Use a resident background compilation service to improve compiler startup times.</value>
  </data>
  <data name="optsPdb" xml:space="preserve">
    <value>Name the output debug file</value>
  </data>
  <data name="optsSimpleresolution" xml:space="preserve">
    <value>Resolve assembly references using directory-based rules rather than MSBuild resolution</value>
  </data>
  <data name="optsUnrecognizedTarget" xml:space="preserve">
    <value>Unrecognized target '{0}', expected 'exe', 'winexe', 'library' or 'module'</value>
  </data>
  <data name="optsUnrecognizedDebugType" xml:space="preserve">
    <value>Unrecognized debug type '{0}', expected 'pdbonly' or 'full'</value>
  </data>
  <data name="optsInvalidWarningLevel" xml:space="preserve">
    <value>Invalid warning level '{0}'</value>
  </data>
  <data name="optsShortFormOf" xml:space="preserve">
    <value>Short form of '{0}'</value>
  </data>
  <data name="optsClirootDeprecatedMsg" xml:space="preserve">
    <value>The command-line option '--cliroot' has been deprecated. Use an explicit reference to a specific copy of mscorlib.dll instead.</value>
  </data>
  <data name="optsClirootDescription" xml:space="preserve">
    <value>Use to override where the compiler looks for mscorlib.dll and framework components</value>
  </data>
  <data name="optsHelpBannerOutputFiles" xml:space="preserve">
    <value>- OUTPUT FILES -</value>
  </data>
  <data name="optsHelpBannerInputFiles" xml:space="preserve">
    <value>- INPUT FILES -</value>
  </data>
  <data name="optsHelpBannerResources" xml:space="preserve">
    <value>- RESOURCES -</value>
  </data>
  <data name="optsHelpBannerCodeGen" xml:space="preserve">
    <value>- CODE GENERATION -</value>
  </data>
  <data name="optsHelpBannerAdvanced" xml:space="preserve">
    <value>- ADVANCED -</value>
  </data>
  <data name="optsHelpBannerMisc" xml:space="preserve">
    <value>- MISCELLANEOUS -</value>
  </data>
  <data name="optsHelpBannerLanguage" xml:space="preserve">
    <value>- LANGUAGE -</value>
  </data>
  <data name="optsHelpBannerErrsAndWarns" xml:space="preserve">
    <value>- ERRORS AND WARNINGS -</value>
  </data>
  <data name="optsUnknownArgumentToTheTestSwitch" xml:space="preserve">
    <value>Unknown --test argument: '{0}'</value>
  </data>
  <data name="optsUnknownPlatform" xml:space="preserve">
    <value>Unrecognized platform '{0}', valid values are 'x86', 'x64', 'Itanium', 'anycpu32bitpreferred', and 'anycpu'</value>
  </data>
  <data name="optsInternalNoDescription" xml:space="preserve">
    <value>The command-line option '{0}' is for test purposes only</value>
  </data>
  <data name="optsDCLONoDescription" xml:space="preserve">
    <value>The command-line option '{0}' has been deprecated</value>
  </data>
  <data name="optsDCLODeprecatedSuggestAlternative" xml:space="preserve">
    <value>The command-line option '{0}' has been deprecated. Use '{1}' instead.</value>
  </data>
  <data name="optsDCLOHtmlDoc" xml:space="preserve">
    <value>The command-line option '{0}' has been deprecated. HTML document generation is now part of the F# Power Pack, via the tool FsHtmlDoc.exe.</value>
  </data>
  <data name="optsConsoleColors" xml:space="preserve">
    <value>Output warning and error messages in color</value>
  </data>
  <data name="optsUseHighEntropyVA" xml:space="preserve">
    <value>Enable high-entropy ASLR</value>
  </data>
  <data name="optsSubSystemVersion" xml:space="preserve">
    <value>Specify subsystem version of this assembly</value>
  </data>
  <data name="optsTargetProfile" xml:space="preserve">
    <value>Specify target framework profile of this assembly. Valid values are mscorlib, netcore or netstandard. Default - mscorlib</value>
  </data>
  <data name="optsEmitDebugInfoInQuotations" xml:space="preserve">
    <value>Emit debug information in quotations</value>
  </data>
  <data name="optsPreferredUiLang" xml:space="preserve">
    <value>Specify the preferred output language culture name (e.g. es-ES, ja-JP)</value>
  </data>
  <data name="optsNoCopyFsharpCore" xml:space="preserve">
    <value>Don't copy FSharp.Core.dll along the produced binaries</value>
  </data>
  <data name="optsInvalidSubSystemVersion" xml:space="preserve">
    <value>Invalid version '{0}' for '--subsystemversion'. The version must be 4.00 or greater.</value>
  </data>
  <data name="optsInvalidTargetProfile" xml:space="preserve">
    <value>Invalid value '{0}' for '--targetprofile', valid values are 'mscorlib', 'netcore' or 'netstandard'.</value>
  </data>
  <data name="typeInfoFullName" xml:space="preserve">
    <value>Full name</value>
  </data>
  <data name="typeInfoOtherOverloads" xml:space="preserve">
    <value>and {0} other overloads</value>
  </data>
  <data name="typeInfoUnionCase" xml:space="preserve">
    <value>union case</value>
  </data>
  <data name="typeInfoActivePatternResult" xml:space="preserve">
    <value>active pattern result</value>
  </data>
  <data name="typeInfoActiveRecognizer" xml:space="preserve">
    <value>active recognizer</value>
  </data>
  <data name="typeInfoField" xml:space="preserve">
    <value>field</value>
  </data>
  <data name="typeInfoEvent" xml:space="preserve">
    <value>event</value>
  </data>
  <data name="typeInfoProperty" xml:space="preserve">
    <value>property</value>
  </data>
  <data name="typeInfoExtension" xml:space="preserve">
    <value>extension</value>
  </data>
  <data name="typeInfoCustomOperation" xml:space="preserve">
    <value>custom operation</value>
  </data>
  <data name="typeInfoArgument" xml:space="preserve">
    <value>argument</value>
  </data>
  <data name="typeInfoAnonRecdField" xml:space="preserve">
    <value>anonymous record field</value>
  </data>
  <data name="typeInfoPatternVariable" xml:space="preserve">
    <value>patvar</value>
  </data>
  <data name="typeInfoNamespace" xml:space="preserve">
    <value>namespace</value>
  </data>
  <data name="typeInfoModule" xml:space="preserve">
    <value>module</value>
  </data>
  <data name="typeInfoNamespaceOrModule" xml:space="preserve">
    <value>namespace/module</value>
  </data>
  <data name="typeInfoFromFirst" xml:space="preserve">
    <value>from {0}</value>
  </data>
  <data name="typeInfoFromNext" xml:space="preserve">
    <value>also from {0}</value>
  </data>
  <data name="typeInfoGeneratedProperty" xml:space="preserve">
    <value>generated property</value>
  </data>
  <data name="typeInfoGeneratedType" xml:space="preserve">
    <value>generated type</value>
  </data>
  <data name="assemblyResolutionFoundByAssemblyFoldersKey" xml:space="preserve">
    <value>Found by AssemblyFolders registry key</value>
  </data>
  <data name="assemblyResolutionFoundByAssemblyFoldersExKey" xml:space="preserve">
    <value>Found by AssemblyFoldersEx registry key</value>
  </data>
  <data name="assemblyResolutionNetFramework" xml:space="preserve">
    <value>.NET Framework</value>
  </data>
  <data name="assemblyResolutionGAC" xml:space="preserve">
    <value>Global Assembly Cache</value>
  </data>
  <data name="recursiveClassHierarchy" xml:space="preserve">
    <value>Recursive class hierarchy in type '{0}'</value>
  </data>
  <data name="InvalidRecursiveReferenceToAbstractSlot" xml:space="preserve">
    <value>Invalid recursive reference to an abstract slot</value>
  </data>
  <data name="eventHasNonStandardType" xml:space="preserve">
    <value>The event '{0}' has a non-standard type. If this event is declared in another CLI language, you may need to access this event using the explicit {1} and {2} methods for the event. If this event is declared in F#, make the type of the event an instantiation of either 'IDelegateEvent&lt;_&gt;' or 'IEvent&lt;_,_&gt;'.</value>
  </data>
  <data name="typeIsNotAccessible" xml:space="preserve">
    <value>The type '{0}' is not accessible from this code location</value>
  </data>
  <data name="unionCasesAreNotAccessible" xml:space="preserve">
    <value>The union cases or fields of the type '{0}' are not accessible from this code location</value>
  </data>
  <data name="valueIsNotAccessible" xml:space="preserve">
    <value>The value '{0}' is not accessible from this code location</value>
  </data>
  <data name="unionCaseIsNotAccessible" xml:space="preserve">
    <value>The union case '{0}' is not accessible from this code location</value>
  </data>
  <data name="fieldIsNotAccessible" xml:space="preserve">
    <value>The record, struct or class field '{0}' is not accessible from this code location</value>
  </data>
  <data name="structOrClassFieldIsNotAccessible" xml:space="preserve">
    <value>The struct or class field '{0}' is not accessible from this code location</value>
  </data>
  <data name="experimentalConstruct" xml:space="preserve">
    <value>This construct is experimental</value>
  </data>
  <data name="noInvokeMethodsFound" xml:space="preserve">
    <value>No Invoke methods found for delegate type</value>
  </data>
  <data name="moreThanOneInvokeMethodFound" xml:space="preserve">
    <value>More than one Invoke method found for delegate type</value>
  </data>
  <data name="delegatesNotAllowedToHaveCurriedSignatures" xml:space="preserve">
    <value>Delegates are not allowed to have curried signatures</value>
  </data>
  <data name="tlrUnexpectedTExpr" xml:space="preserve">
    <value>Unexpected Expr.TyChoose</value>
  </data>
  <data name="tlrLambdaLiftingOptimizationsNotApplied" xml:space="preserve">
    <value>Note: Lambda-lifting optimizations have not been applied because of the use of this local constrained generic function as a first class value. Adding type constraints may resolve this condition.</value>
  </data>
  <data name="lexhlpIdentifiersContainingAtSymbolReserved" xml:space="preserve">
    <value>Identifiers containing '@' are reserved for use in F# code generation</value>
  </data>
  <data name="lexhlpIdentifierReserved" xml:space="preserve">
    <value>The identifier '{0}' is reserved for future use by F#</value>
  </data>
  <data name="patcMissingVariable" xml:space="preserve">
    <value>Missing variable '{0}'</value>
  </data>
  <data name="patcPartialActivePatternsGenerateOneResult" xml:space="preserve">
    <value>Partial active patterns may only generate one result</value>
  </data>
  <data name="impTypeRequiredUnavailable" xml:space="preserve">
    <value>The type '{0}' is required here and is unavailable. You must add a reference to assembly '{1}'.</value>
  </data>
  <data name="impReferencedTypeCouldNotBeFoundInAssembly" xml:space="preserve">
    <value>A reference to the type '{0}' in assembly '{1}' was found, but the type could not be found in that assembly</value>
  </data>
  <data name="impNotEnoughTypeParamsInScopeWhileImporting" xml:space="preserve">
    <value>Internal error or badly formed metadata: not enough type parameters were in scope while importing</value>
  </data>
  <data name="impReferenceToDllRequiredByAssembly" xml:space="preserve">
    <value>A reference to the DLL {0} is required by assembly {1}. The imported type {2} is located in the first assembly and could not be resolved.</value>
  </data>
  <data name="impImportedAssemblyUsesNotPublicType" xml:space="preserve">
    <value>An imported assembly uses the type '{0}' but that type is not public</value>
  </data>
  <data name="optValueMarkedInlineButIncomplete" xml:space="preserve">
    <value>The value '{0}' was marked inline but its implementation makes use of an internal or private function which is not sufficiently accessible</value>
  </data>
  <data name="optValueMarkedInlineButWasNotBoundInTheOptEnv" xml:space="preserve">
    <value>The value '{0}' was marked inline but was not bound in the optimization environment</value>
  </data>
  <data name="optLocalValueNotFoundDuringOptimization" xml:space="preserve">
    <value>Local value {0} not found during optimization</value>
  </data>
  <data name="optValueMarkedInlineHasUnexpectedValue" xml:space="preserve">
    <value>A value marked as 'inline' has an unexpected value</value>
  </data>
  <data name="optValueMarkedInlineCouldNotBeInlined" xml:space="preserve">
    <value>A value marked as 'inline' could not be inlined</value>
  </data>
  <data name="optFailedToInlineValue" xml:space="preserve">
    <value>Failed to inline the value '{0}' marked 'inline', perhaps because a recursive value was marked 'inline'</value>
  </data>
  <data name="optRecursiveValValue" xml:space="preserve">
    <value>Recursive ValValue {0}</value>
  </data>
  <data name="lexfltIncorrentIndentationOfIn" xml:space="preserve">
    <value>The indentation of this 'in' token is incorrect with respect to the corresponding 'let'</value>
  </data>
  <data name="lexfltTokenIsOffsideOfContextStartedEarlier" xml:space="preserve">
    <value>Possible incorrect indentation: this token is offside of context started at position {0}. Try indenting this token further or using standard formatting conventions.</value>
  </data>
  <data name="lexfltSeparatorTokensOfPatternMatchMisaligned" xml:space="preserve">
    <value>The '|' tokens separating rules of this pattern match are misaligned by one column. Consider realigning your code or using further indentation.</value>
  </data>
  <data name="nrInvalidModuleExprType" xml:space="preserve">
    <value>Invalid module/expression/type</value>
  </data>
  <data name="nrTypeInstantiationNeededToDisambiguateTypesWithSameName" xml:space="preserve">
    <value>Multiple types exist called '{0}', taking different numbers of generic parameters. Provide a type instantiation to disambiguate the type resolution, e.g. '{1}'.</value>
  </data>
  <data name="nrTypeInstantiationIsMissingAndCouldNotBeInferred" xml:space="preserve">
    <value>The instantiation of the generic type '{0}' is missing and can't be inferred from the arguments or return type of this member. Consider providing a type instantiation when accessing this type, e.g. '{1}'.</value>
  </data>
  <data name="nrGlobalUsedOnlyAsFirstName" xml:space="preserve">
    <value>'global' may only be used as the first name in a qualified path</value>
  </data>
  <data name="nrIsNotConstructorOrLiteral" xml:space="preserve">
    <value>This is not a constructor or literal, or a constructor is being used incorrectly</value>
  </data>
  <data name="nrUnexpectedEmptyLongId" xml:space="preserve">
    <value>Unexpected empty long identifier</value>
  </data>
  <data name="nrRecordDoesNotContainSuchLabel" xml:space="preserve">
    <value>The record type '{0}' does not contain a label '{1}'.</value>
  </data>
  <data name="nrInvalidFieldLabel" xml:space="preserve">
    <value>Invalid field label</value>
  </data>
  <data name="nrInvalidExpression" xml:space="preserve">
    <value>Invalid expression '{0}'</value>
  </data>
  <data name="nrNoConstructorsAvailableForType" xml:space="preserve">
    <value>No constructors are available for the type '{0}'</value>
  </data>
  <data name="nrUnionTypeNeedsQualifiedAccess" xml:space="preserve">
    <value>The union type for union case '{0}' was defined with the RequireQualifiedAccessAttribute. Include the name of the union type ('{1}') in the name you are using.</value>
  </data>
  <data name="nrRecordTypeNeedsQualifiedAccess" xml:space="preserve">
    <value>The record type for the record field '{0}' was defined with the RequireQualifiedAccessAttribute. Include the name of the record type ('{1}') in the name you are using.</value>
  </data>
  <data name="ilwriteErrorCreatingPdb" xml:space="preserve">
    <value>Unexpected error creating debug information file '{0}'</value>
  </data>
  <data name="lexOutsideIntegerRange" xml:space="preserve">
    <value>This number is outside the allowable range for this integer type</value>
  </data>
  <data name="lexCharNotAllowedInOperatorNames" xml:space="preserve">
    <value>'{0}' is not permitted as a character in operator names and is reserved for future use</value>
  </data>
  <data name="lexUnexpectedChar" xml:space="preserve">
    <value>Unexpected character '{0}'</value>
  </data>
  <data name="lexByteArrayCannotEncode" xml:space="preserve">
    <value>This byte array literal contains characters that do not encode as a single byte</value>
  </data>
  <data name="lexIdentEndInMarkReserved" xml:space="preserve">
    <value>Identifiers followed by '{0}' are reserved for future use</value>
  </data>
  <data name="lexOutsideEightBitSigned" xml:space="preserve">
    <value>This number is outside the allowable range for 8-bit signed integers</value>
  </data>
  <data name="lexOutsideEightBitSignedHex" xml:space="preserve">
    <value>This number is outside the allowable range for hexadecimal 8-bit signed integers</value>
  </data>
  <data name="lexOutsideEightBitUnsigned" xml:space="preserve">
    <value>This number is outside the allowable range for 8-bit unsigned integers</value>
  </data>
  <data name="lexOutsideSixteenBitSigned" xml:space="preserve">
    <value>This number is outside the allowable range for 16-bit signed integers</value>
  </data>
  <data name="lexOutsideSixteenBitUnsigned" xml:space="preserve">
    <value>This number is outside the allowable range for 16-bit unsigned integers</value>
  </data>
  <data name="lexOutsideThirtyTwoBitSigned" xml:space="preserve">
    <value>This number is outside the allowable range for 32-bit signed integers</value>
  </data>
  <data name="lexOutsideThirtyTwoBitUnsigned" xml:space="preserve">
    <value>This number is outside the allowable range for 32-bit unsigned integers</value>
  </data>
  <data name="lexOutsideSixtyFourBitSigned" xml:space="preserve">
    <value>This number is outside the allowable range for 64-bit signed integers</value>
  </data>
  <data name="lexOutsideSixtyFourBitUnsigned" xml:space="preserve">
    <value>This number is outside the allowable range for 64-bit unsigned integers</value>
  </data>
  <data name="lexOutsideNativeSigned" xml:space="preserve">
    <value>This number is outside the allowable range for signed native integers</value>
  </data>
  <data name="lexOutsideNativeUnsigned" xml:space="preserve">
    <value>This number is outside the allowable range for unsigned native integers</value>
  </data>
  <data name="lexInvalidFloat" xml:space="preserve">
    <value>Invalid floating point number</value>
  </data>
  <data name="lexOusideDecimal" xml:space="preserve">
    <value>This number is outside the allowable range for decimal literals</value>
  </data>
  <data name="lexOusideThirtyTwoBitFloat" xml:space="preserve">
    <value>This number is outside the allowable range for 32-bit floats</value>
  </data>
  <data name="lexInvalidNumericLiteral" xml:space="preserve">
    <value>This is not a valid numeric literal. Valid numeric literals include 1, 0x1, 0b0001 (int), 1u (uint32), 1L (int64), 1UL (uint64), 1s (int16), 1y (sbyte), 1uy (byte), 1.0 (float), 1.0f (float32), 1.0m (decimal), 1I (BigInteger).</value>
  </data>
  <data name="lexInvalidByteLiteral" xml:space="preserve">
    <value>This is not a valid byte literal</value>
  </data>
  <data name="lexInvalidCharLiteral" xml:space="preserve">
    <value>This is not a valid character literal</value>
  </data>
  <data name="lexThisUnicodeOnlyInStringLiterals" xml:space="preserve">
    <value>This Unicode encoding is only valid in string literals</value>
  </data>
  <data name="lexTokenReserved" xml:space="preserve">
    <value>This token is reserved for future use</value>
  </data>
  <data name="lexTabsNotAllowed" xml:space="preserve">
    <value>TABs are not allowed in F# code unless the #indent \"off\" option is used</value>
  </data>
  <data name="lexInvalidLineNumber" xml:space="preserve">
    <value>Invalid line number: '{0}'</value>
  </data>
  <data name="lexHashIfMustBeFirst" xml:space="preserve">
    <value>#if directive must appear as the first non-whitespace character on a line</value>
  </data>
  <data name="lexHashElseNoMatchingIf" xml:space="preserve">
    <value>#else has no matching #if</value>
  </data>
  <data name="lexHashEndifRequiredForElse" xml:space="preserve">
    <value>#endif required for #else</value>
  </data>
  <data name="lexHashElseMustBeFirst" xml:space="preserve">
    <value>#else directive must appear as the first non-whitespace character on a line</value>
  </data>
  <data name="lexHashEndingNoMatchingIf" xml:space="preserve">
    <value>#endif has no matching #if</value>
  </data>
  <data name="lexHashEndifMustBeFirst" xml:space="preserve">
    <value>#endif directive must appear as the first non-whitespace character on a line</value>
  </data>
  <data name="lexHashIfMustHaveIdent" xml:space="preserve">
    <value>#if directive should be immediately followed by an identifier</value>
  </data>
  <data name="lexWrongNestedHashEndif" xml:space="preserve">
    <value>Syntax error. Wrong nested #endif, unexpected tokens before it.</value>
  </data>
  <data name="lexHashBangMustBeFirstInFile" xml:space="preserve">
    <value>#! may only appear as the first line at the start of a file.</value>
  </data>
  <data name="pplexExpectedSingleLineComment" xml:space="preserve">
    <value>Expected single line comment or end of line</value>
  </data>
  <data name="memberOperatorDefinitionWithNoArguments" xml:space="preserve">
    <value>Infix operator member '{0}' has no arguments. Expected a tuple of 2 arguments, e.g. static member (+) (x,y) = ...</value>
  </data>
  <data name="memberOperatorDefinitionWithNonPairArgument" xml:space="preserve">
    <value>Infix operator member '{0}' has {1} initial argument(s). Expected a tuple of 2 arguments, e.g. static member (+) (x,y) = ...</value>
  </data>
  <data name="memberOperatorDefinitionWithCurriedArguments" xml:space="preserve">
    <value>Infix operator member '{0}' has extra curried arguments. Expected a tuple of 2 arguments, e.g. static member (+) (x,y) = ...</value>
  </data>
  <data name="tcFSharpCoreRequiresExplicit" xml:space="preserve">
    <value>All record, union and struct types in FSharp.Core.dll must be explicitly labelled with 'StructuralComparison' or 'NoComparison'</value>
  </data>
  <data name="tcStructuralComparisonNotSatisfied1" xml:space="preserve">
    <value>The struct, record or union type '{0}' has the 'StructuralComparison' attribute but the type parameter '{1}' does not satisfy the 'comparison' constraint. Consider adding the 'comparison' constraint to the type parameter</value>
  </data>
  <data name="tcStructuralComparisonNotSatisfied2" xml:space="preserve">
    <value>The struct, record or union type '{0}' has the 'StructuralComparison' attribute but the component type '{1}' does not satisfy the 'comparison' constraint</value>
  </data>
  <data name="tcNoComparisonNeeded1" xml:space="preserve">
    <value>The struct, record or union type '{0}' is not structurally comparable because the type parameter {1} does not satisfy the 'comparison' constraint. Consider adding the 'NoComparison' attribute to the type '{2}' to clarify that the type is not comparable</value>
  </data>
  <data name="tcNoComparisonNeeded2" xml:space="preserve">
    <value>The struct, record or union type '{0}' is not structurally comparable because the type '{1}' does not satisfy the 'comparison' constraint. Consider adding the 'NoComparison' attribute to the type '{2}' to clarify that the type is not comparable</value>
  </data>
  <data name="tcNoEqualityNeeded1" xml:space="preserve">
    <value>The struct, record or union type '{0}' does not support structural equality because the type parameter {1} does not satisfy the 'equality' constraint. Consider adding the 'NoEquality' attribute to the type '{2}' to clarify that the type does not support structural equality</value>
  </data>
  <data name="tcNoEqualityNeeded2" xml:space="preserve">
    <value>The struct, record or union type '{0}' does not support structural equality because the type '{1}' does not satisfy the 'equality' constraint. Consider adding the 'NoEquality' attribute to the type '{2}' to clarify that the type does not support structural equality</value>
  </data>
  <data name="tcStructuralEqualityNotSatisfied1" xml:space="preserve">
    <value>The struct, record or union type '{0}' has the 'StructuralEquality' attribute but the type parameter '{1}' does not satisfy the 'equality' constraint. Consider adding the 'equality' constraint to the type parameter</value>
  </data>
  <data name="tcStructuralEqualityNotSatisfied2" xml:space="preserve">
    <value>The struct, record or union type '{0}' has the 'StructuralEquality' attribute but the component type '{1}' does not satisfy the 'equality' constraint</value>
  </data>
  <data name="tcStructsMustDeclareTypesOfImplicitCtorArgsExplicitly" xml:space="preserve">
    <value>Each argument of the primary constructor for a struct must be given a type, for example 'type S(x1:int, x2: int) = ...'. These arguments determine the fields of the struct.</value>
  </data>
  <data name="chkUnusedValue" xml:space="preserve">
    <value>The value '{0}' is unused</value>
  </data>
  <data name="chkUnusedThisVariable" xml:space="preserve">
    <value>The recursive object reference '{0}' is unused. The presence of a recursive object reference adds runtime initialization checks to members in this and derived types. Consider removing this recursive object reference.</value>
  </data>
  <data name="parsGetterAtMostOneArgument" xml:space="preserve">
    <value>A getter property may have at most one argument group</value>
  </data>
  <data name="parsSetterAtMostTwoArguments" xml:space="preserve">
    <value>A setter property may have at most two argument groups</value>
  </data>
  <data name="parsInvalidProperty" xml:space="preserve">
    <value>Invalid property getter or setter</value>
  </data>
  <data name="parsIndexerPropertyRequiresAtLeastOneArgument" xml:space="preserve">
    <value>An indexer property must be given at least one argument</value>
  </data>
  <data name="tastInvalidAddressOfMutableAcrossAssemblyBoundary" xml:space="preserve">
    <value>This operation accesses a mutable top-level value defined in another assembly in an unsupported way. The value cannot be accessed through its address. Consider copying the expression to a mutable local, e.g. 'let mutable x = ...', and if necessary assigning the value back after the completion of the operation</value>
  </data>
  <data name="parsNonAdjacentTypars" xml:space="preserve">
    <value>Remove spaces between the type name and type parameter, e.g. \"type C&lt;'T&gt;\", not type \"C   &lt;'T&gt;\". Type parameters must be placed directly adjacent to the type name.</value>
  </data>
  <data name="parsNonAdjacentTyargs" xml:space="preserve">
    <value>Remove spaces between the type name and type parameter, e.g. \"C&lt;'T&gt;\", not \"C &lt;'T&gt;\". Type parameters must be placed directly adjacent to the type name.</value>
  </data>
  <data name="parsNonAtomicType" xml:space="preserve">
    <value>The use of the type syntax 'int C' and 'C  &lt;int&gt;' is not permitted here. Consider adjusting this type to be written in the form 'C&lt;int&gt;'</value>
  </data>
  <data name="tastUndefinedItemRefModuleNamespace" xml:space="preserve">
    <value>The module/namespace '{0}' from compilation unit '{1}' did not contain the module/namespace '{2}'</value>
  </data>
  <data name="tastUndefinedItemRefVal" xml:space="preserve">
    <value>The module/namespace '{0}' from compilation unit '{1}' did not contain the val '{2}'</value>
  </data>
  <data name="tastUndefinedItemRefModuleNamespaceType" xml:space="preserve">
    <value>The module/namespace '{0}' from compilation unit '{1}' did not contain the namespace, module or type '{2}'</value>
  </data>
  <data name="tcInvalidUseNullAsTrueValue" xml:space="preserve">
    <value>The 'UseNullAsTrueValue' attribute flag may only be used with union types that have one nullary case and at least one non-nullary case</value>
  </data>
  <data name="tcParameterInferredByref" xml:space="preserve">
    <value>The parameter '{0}' was inferred to have byref type. Parameters of byref type must be given an explicit type annotation, e.g. 'x1: byref&lt;int&gt;'. When used, a byref parameter is implicitly dereferenced.</value>
  </data>
  <data name="tcNonUniformMemberUse" xml:space="preserve">
    <value>The generic member '{0}' has been used at a non-uniform instantiation prior to this program point. Consider reordering the members so this member occurs first. Alternatively, specify the full type of the member explicitly, including argument types, return type and any additional generic parameters and constraints.</value>
  </data>
  <data name="tcAttribArgsDiffer" xml:space="preserve">
    <value>The attribute '{0}' appears in both the implementation and the signature, but the attribute arguments differ. Only the attribute from the signature will be included in the compiled code.</value>
  </data>
  <data name="tcCannotCallAbstractBaseMember" xml:space="preserve">
    <value>Cannot call an abstract base member: '{0}'</value>
  </data>
  <data name="typrelCannotResolveAmbiguityInUnmanaged" xml:space="preserve">
    <value>Could not resolve the ambiguity in the use of a generic construct with an 'unmanaged' constraint at or near this position</value>
  </data>
  <data name="mlCompatMessage" xml:space="preserve">
    <value>This construct is for ML compatibility. {0}. You can disable this warning by using '--mlcompatibility' or '--nowarn:62'.</value>
  </data>
  <data name="ilFieldDoesNotHaveValidOffsetForStructureLayout" xml:space="preserve">
    <value>The type '{0}' has been marked as having an Explicit layout, but the field '{1}' has not been marked with the 'FieldOffset' attribute</value>
  </data>
  <data name="tcInterfacesShouldUseInheritNotInterface" xml:space="preserve">
    <value>Interfaces inherited by other interfaces should be declared using 'inherit ...' instead of 'interface ...'</value>
  </data>
  <data name="parsInvalidPrefixOperator" xml:space="preserve">
    <value>Invalid prefix operator</value>
  </data>
  <data name="parsInvalidPrefixOperatorDefinition" xml:space="preserve">
    <value>Invalid operator definition. Prefix operator definitions must use a valid prefix operator name.</value>
  </data>
  <data name="buildCompilingExtensionIsForML" xml:space="preserve">
    <value>The file extensions '.ml' and '.mli' are for ML compatibility</value>
  </data>
  <data name="lexIndentOffForML" xml:space="preserve">
    <value>Consider using a file with extension '.ml' or '.mli' instead</value>
  </data>
  <data name="activePatternIdentIsNotFunctionTyped" xml:space="preserve">
    <value>Active pattern '{0}' is not a function</value>
  </data>
  <data name="activePatternChoiceHasFreeTypars" xml:space="preserve">
    <value>Active pattern '{0}' has a result type containing type variables that are not determined by the input. The common cause is a when a result case is not mentioned, e.g. 'let (|A|B|) (x:int) = A x'. This can be fixed with a type constraint, e.g. 'let (|A|B|) (x:int) : Choice&lt;int,unit&gt; = A x'</value>
  </data>
  <data name="ilFieldHasOffsetForSequentialLayout" xml:space="preserve">
    <value>The FieldOffset attribute can only be placed on members of types marked with the StructLayout(LayoutKind.Explicit)</value>
  </data>
  <data name="tcOptionalArgsMustComeAfterNonOptionalArgs" xml:space="preserve">
    <value>Optional arguments must come at the end of the argument list, after any non-optional arguments</value>
  </data>
  <data name="tcConditionalAttributeUsage" xml:space="preserve">
    <value>Attribute 'System.Diagnostics.ConditionalAttribute' is only valid on methods or attribute classes</value>
  </data>
  <data name="tcMemberOperatorDefinitionInExtrinsic" xml:space="preserve">
    <value>Extension members cannot provide operator overloads.  Consider defining the operator as part of the type definition instead.</value>
  </data>
  <data name="ilwriteMDBFileNameCannotBeChangedWarning" xml:space="preserve">
    <value>The name of the MDB file must be &lt;assembly-file-name&gt;.mdb. The --pdb option will be ignored.</value>
  </data>
  <data name="ilwriteMDBMemberMissing" xml:space="preserve">
    <value>MDB generation failed. Could not find compatible member {0}</value>
  </data>
  <data name="ilwriteErrorCreatingMdb" xml:space="preserve">
    <value>Cannot generate MDB debug information. Failed to load the 'MonoSymbolWriter' type from the 'Mono.CompilerServices.SymbolWriter.dll' assembly.</value>
  </data>
  <data name="tcUnionCaseNameConflictsWithGeneratedType" xml:space="preserve">
    <value>The union case named '{0}' conflicts with the generated type '{1}'</value>
  </data>
  <data name="chkNoReflectedDefinitionOnStructMember" xml:space="preserve">
    <value>ReflectedDefinitionAttribute may not be applied to an instance member on a struct type, because the instance member takes an implicit 'this' byref parameter</value>
  </data>
  <data name="tcDllImportNotAllowed" xml:space="preserve">
    <value>DLLImport bindings must be static members in a class or function definitions in a module</value>
  </data>
  <data name="buildExplicitCoreLibRequiresNoFramework" xml:space="preserve">
    <value>When mscorlib.dll or FSharp.Core.dll is explicitly referenced the {0} option must also be passed</value>
  </data>
  <data name="buildExpectedSigdataFile" xml:space="preserve">
    <value>FSharp.Core.sigdata not found alongside FSharp.Core. File expected in {0}. Consider upgrading to a more recent version of FSharp.Core, where this file is no longer be required.</value>
  </data>
  <data name="buildExpectedFileAlongSideFSharpCore" xml:space="preserve">
    <value>File '{0}' not found alongside FSharp.Core. File expected in {1}. Consider upgrading to a more recent version of FSharp.Core, where this file is no longer be required.</value>
  </data>
  <data name="buildUnexpectedFileNameCharacter" xml:space="preserve">
    <value>Filename '{0}' contains invalid character '{1}'</value>
  </data>
  <data name="tcInvalidUseBangBinding" xml:space="preserve">
    <value>'use!' bindings must be of the form 'use! &lt;var&gt; = &lt;expr&gt;'</value>
  </data>
  <data name="crefNoInnerGenericsInQuotations" xml:space="preserve">
    <value>Inner generic functions are not permitted in quoted expressions. Consider adding some type constraints until this function is no longer generic.</value>
  </data>
  <data name="tcEnumTypeCannotBeEnumerated" xml:space="preserve">
    <value>The type '{0}' is not a valid enumerator type , i.e. does not have a 'MoveNext()' method returning a bool, and a 'Current' property</value>
  </data>
  <data name="parsEofInTripleQuoteString" xml:space="preserve">
    <value>End of file in triple-quote string begun at or before here</value>
  </data>
  <data name="parsEofInTripleQuoteStringInComment" xml:space="preserve">
    <value>End of file in triple-quote string embedded in comment begun at or before here</value>
  </data>
  <data name="tcTypeTestLosesMeasures" xml:space="preserve">
    <value>This type test or downcast will ignore the unit-of-measure '{0}'</value>
  </data>
  <data name="parsMissingTypeArgs" xml:space="preserve">
    <value>Expected type argument or static argument</value>
  </data>
  <data name="parsMissingGreaterThan" xml:space="preserve">
    <value>Unmatched '&lt;'. Expected closing '&gt;'</value>
  </data>
  <data name="parsUnexpectedQuotationOperatorInTypeAliasDidYouMeanVerbatimString" xml:space="preserve">
    <value>Unexpected quotation operator '&lt;@' in type definition. If you intend to pass a verbatim string as a static argument to a type provider, put a space between the '&lt;' and '@' characters.</value>
  </data>
  <data name="parsErrorParsingAsOperatorName" xml:space="preserve">
    <value>Attempted to parse this as an operator name, but failed</value>
  </data>
  <data name="lexInvalidUnicodeLiteral" xml:space="preserve">
    <value>\U{0} is not a valid Unicode character escape sequence</value>
  </data>
  <data name="tcCallerInfoWrongType" xml:space="preserve">
    <value>'{0}' must be applied to an argument of type '{1}', but has been applied to an argument of type '{2}'</value>
  </data>
  <data name="tcCallerInfoNotOptional" xml:space="preserve">
    <value>'{0}' can only be applied to optional arguments</value>
  </data>
  <data name="toolLocationHelperUnsupportedFrameworkVersion" xml:space="preserve">
    <value>The specified .NET Framework version '{0}' is not supported. Please specify a value from the enumeration Microsoft.Build.Utilities.TargetDotNetFrameworkVersion.</value>
  </data>
  <data name="ilSignInvalidMagicValue" xml:space="preserve">
    <value>Invalid Magic value in CLR Header</value>
  </data>
  <data name="ilSignBadImageFormat" xml:space="preserve">
    <value>Bad image format</value>
  </data>
  <data name="ilSignPrivateKeyExpected" xml:space="preserve">
    <value>Private key expected</value>
  </data>
  <data name="ilSignRsaKeyExpected" xml:space="preserve">
    <value>RSA key expected</value>
  </data>
  <data name="ilSignInvalidBitLen" xml:space="preserve">
    <value>Invalid bit Length</value>
  </data>
  <data name="ilSignInvalidRSAParams" xml:space="preserve">
    <value>Invalid RSAParameters structure - '{{0}}' expected</value>
  </data>
  <data name="ilSignInvalidAlgId" xml:space="preserve">
    <value>Invalid algId - 'Exponent' expected</value>
  </data>
  <data name="ilSignInvalidSignatureSize" xml:space="preserve">
    <value>Invalid signature size</value>
  </data>
  <data name="ilSignNoSignatureDirectory" xml:space="preserve">
    <value>No signature directory</value>
  </data>
  <data name="ilSignInvalidPKBlob" xml:space="preserve">
    <value>Invalid Public Key blob</value>
  </data>
  <data name="fscTooManyErrors" xml:space="preserve">
    <value>Exiting - too many errors</value>
  </data>
  <data name="docfileNoXmlSuffix" xml:space="preserve">
    <value>The documentation file has no .xml suffix</value>
  </data>
  <data name="fscNoImplementationFiles" xml:space="preserve">
    <value>No implementation files specified</value>
  </data>
  <data name="fscBadAssemblyVersion" xml:space="preserve">
    <value>The attribute {0} specified version '{1}', but this value is invalid and has been ignored</value>
  </data>
  <data name="fscTwoResourceManifests" xml:space="preserve">
    <value>Conflicting options specified: 'win32manifest' and 'win32res'. Only one of these can be used.</value>
  </data>
  <data name="fscQuotationLiteralsStaticLinking" xml:space="preserve">
    <value>The code in assembly '{0}' makes uses of quotation literals. Static linking may not include components that make use of quotation literals unless all assemblies are compiled with at least F# 4.0.</value>
  </data>
  <data name="fscQuotationLiteralsStaticLinking0" xml:space="preserve">
    <value>Code in this assembly makes uses of quotation literals. Static linking may not include components that make use of quotation literals unless all assemblies are compiled with at least F# 4.0.</value>
  </data>
  <data name="fscStaticLinkingNoEXE" xml:space="preserve">
    <value>Static linking may not include a .EXE</value>
  </data>
  <data name="fscStaticLinkingNoMixedDLL" xml:space="preserve">
    <value>Static linking may not include a mixed managed/unmanaged DLL</value>
  </data>
  <data name="fscIgnoringMixedWhenLinking" xml:space="preserve">
    <value>Ignoring mixed managed/unmanaged assembly '{0}' during static linking</value>
  </data>
  <data name="fscAssumeStaticLinkContainsNoDependencies" xml:space="preserve">
    <value>Assembly '{0}' was referenced transitively and the assembly could not be resolved automatically. Static linking will assume this DLL has no dependencies on the F# library or other statically linked DLLs. Consider adding an explicit reference to this DLL.</value>
  </data>
  <data name="fscAssemblyNotFoundInDependencySet" xml:space="preserve">
    <value>Assembly '{0}' not found in dependency set of target binary. Statically linked roots should be specified using an assembly name, without a DLL or EXE extension. If this assembly was referenced explicitly then it is possible the assembly was not actually required by the generated binary, in which case it should not be statically linked.</value>
  </data>
  <data name="fscKeyFileCouldNotBeOpened" xml:space="preserve">
    <value>The key file '{0}' could not be opened</value>
  </data>
  <data name="fscProblemWritingBinary" xml:space="preserve">
    <value>A problem occurred writing the binary '{0}': {1}</value>
  </data>
  <data name="fscAssemblyVersionAttributeIgnored" xml:space="preserve">
    <value>The 'AssemblyVersionAttribute' has been ignored because a version was given using a command line option</value>
  </data>
  <data name="fscAssemblyCultureAttributeError" xml:space="preserve">
    <value>Error emitting 'System.Reflection.AssemblyCultureAttribute' attribute -- 'Executables cannot be satellite assemblies, Culture should always be empty'</value>
  </data>
  <data name="fscDelaySignWarning" xml:space="preserve">
    <value>Option '--delaysign' overrides attribute 'System.Reflection.AssemblyDelaySignAttribute' given in a source file or added module</value>
  </data>
  <data name="fscKeyFileWarning" xml:space="preserve">
    <value>Option '--keyfile' overrides attribute 'System.Reflection.AssemblyKeyFileAttribute' given in a source file or added module</value>
  </data>
  <data name="fscKeyNameWarning" xml:space="preserve">
    <value>Option '--keycontainer' overrides attribute 'System.Reflection.AssemblyNameAttribute' given in a source file or added module</value>
  </data>
  <data name="fscReferenceOnCommandLine" xml:space="preserve">
    <value>The assembly '{0}' is listed on the command line. Assemblies should be referenced using a command line flag such as '-r'.</value>
  </data>
  <data name="fscRemotingError" xml:space="preserve">
    <value>The resident compilation service was not used because a problem occured in communicating with the server.</value>
  </data>
  <data name="pathIsInvalid" xml:space="preserve">
    <value>Problem with filename '{0}': Illegal characters in path.</value>
  </data>
  <data name="fscResxSourceFileDeprecated" xml:space="preserve">
    <value>Passing a .resx file ({0}) as a source file to the compiler is deprecated. Use resgen.exe to transform the .resx file into a .resources file to pass as a --resource option. If you are using MSBuild, this can be done via an &lt;EmbeddedResource&gt; item in the .fsproj project file.</value>
  </data>
  <data name="fscStaticLinkingNoProfileMismatches" xml:space="preserve">
    <value>Static linking may not be used on an assembly referencing mscorlib (e.g. a .NET Framework assembly) when generating an assembly that references System.Runtime (e.g. a .NET Core or Portable assembly).</value>
  </data>
  <data name="fscAssemblyWildcardAndDeterminism" xml:space="preserve">
    <value>An {0} specified version '{1}', but this value is a wildcard, and you have requested a deterministic build, these are in conflict.</value>
  </data>
  <data name="fscDeterministicDebugRequiresPortablePdb" xml:space="preserve">
    <value>Determinstic builds only support portable PDBs (--debug:portable or --debug:embedded)</value>
  </data>
  <data name="etIllegalCharactersInNamespaceName" xml:space="preserve">
    <value>Character '{0}' is not allowed in provided namespace name '{1}'</value>
  </data>
  <data name="etNullOrEmptyMemberName" xml:space="preserve">
    <value>The provided type '{0}' returned a member with a null or empty member name</value>
  </data>
  <data name="etNullMember" xml:space="preserve">
    <value>The provided type '{0}' returned a null member</value>
  </data>
  <data name="etNullMemberDeclaringType" xml:space="preserve">
    <value>The provided type '{0}' member info '{1}' has null declaring type</value>
  </data>
  <data name="etNullMemberDeclaringTypeDifferentFromProvidedType" xml:space="preserve">
    <value>The provided type '{0}' has member '{1}' which has declaring type '{2}'. Expected declaring type to be the same as provided type.</value>
  </data>
  <data name="etHostingAssemblyFoundWithoutHosts" xml:space="preserve">
    <value>Referenced assembly '{0}' has assembly level attribute '{1}' but no public type provider classes were found</value>
  </data>
  <data name="etEmptyNamespaceOfTypeNotAllowed" xml:space="preserve">
    <value>Type '{0}' from type provider '{1}' has an empty namespace. Use 'null' for the global namespace.</value>
  </data>
  <data name="etEmptyNamespaceNotAllowed" xml:space="preserve">
    <value>Empty namespace found from the type provider '{0}'. Use 'null' for the global namespace.</value>
  </data>
  <data name="etMustNotBeGeneric" xml:space="preserve">
    <value>Provided type '{0}' has 'IsGenericType' as true, but generic types are not supported.</value>
  </data>
  <data name="etMustNotBeAnArray" xml:space="preserve">
    <value>Provided type '{0}' has 'IsArray' as true, but array types are not supported.</value>
  </data>
  <data name="etMethodHasRequirements" xml:space="preserve">
    <value>Invalid member '{0}' on provided type '{1}'. Provided type members must be public, and not be generic, virtual, or abstract.</value>
  </data>
  <data name="etUnsupportedMemberKind" xml:space="preserve">
    <value>Invalid member '{0}' on provided type '{1}'. Only properties, methods and constructors are allowed</value>
  </data>
  <data name="etPropertyCanReadButHasNoGetter" xml:space="preserve">
    <value>Property '{0}' on provided type '{1}' has CanRead=true but there was no value from GetGetMethod()</value>
  </data>
  <data name="etPropertyHasGetterButNoCanRead" xml:space="preserve">
    <value>Property '{0}' on provided type '{1}' has CanRead=false but GetGetMethod() returned a method</value>
  </data>
  <data name="etPropertyCanWriteButHasNoSetter" xml:space="preserve">
    <value>Property '{0}' on provided type '{1}' has CanWrite=true but there was no value from GetSetMethod()</value>
  </data>
  <data name="etPropertyHasSetterButNoCanWrite" xml:space="preserve">
    <value>Property '{0}' on provided type '{1}' has CanWrite=false but GetSetMethod() returned a method</value>
  </data>
  <data name="etOneOrMoreErrorsSeenDuringExtensionTypeSetting" xml:space="preserve">
    <value>One or more errors seen during provided type setup</value>
  </data>
  <data name="etUnexpectedExceptionFromProvidedTypeMember" xml:space="preserve">
    <value>Unexpected exception from provided type '{0}' member '{1}': {2}</value>
  </data>
  <data name="etUnsupportedConstantType" xml:space="preserve">
    <value>Unsupported constant type '{0}'. Quotations provided by type providers can only contain simple constants. The implementation of the type provider may need to be adjusted by moving a value declared outside a provided quotation literal to be a 'let' binding inside the quotation literal.</value>
  </data>
  <data name="etUnsupportedProvidedExpression" xml:space="preserve">
    <value>Unsupported expression '{0}' from type provider. If you are the author of this type provider, consider adjusting it to provide a different provided expression.</value>
  </data>
  <data name="etProvidedTypeHasUnexpectedName" xml:space="preserve">
    <value>Expected provided type named '{0}' but provided type has 'Name' with value '{1}'</value>
  </data>
  <data name="etEventNoAdd" xml:space="preserve">
    <value>Event '{0}' on provided type '{1}' has no value from GetAddMethod()</value>
  </data>
  <data name="etEventNoRemove" xml:space="preserve">
    <value>Event '{0}' on provided type '{1}' has no value from GetRemoveMethod()</value>
  </data>
  <data name="etProviderHasWrongDesignerAssembly" xml:space="preserve">
    <value>Assembly attribute '{0}' refers to a designer assembly '{1}' which cannot be loaded or doesn't exist. {2}</value>
  </data>
  <data name="etProviderDoesNotHaveValidConstructor" xml:space="preserve">
    <value>The type provider does not have a valid constructor. A constructor taking either no arguments or one argument of type 'TypeProviderConfig' was expected.</value>
  </data>
  <data name="etProviderError" xml:space="preserve">
    <value>The type provider '{0}' reported an error: {1}</value>
  </data>
  <data name="etIncorrectParameterExpression" xml:space="preserve">
    <value>The type provider '{0}' used an invalid parameter in the ParameterExpression: {1}</value>
  </data>
  <data name="etIncorrectProvidedMethod" xml:space="preserve">
    <value>The type provider '{0}' provided a method with a name '{1}' and metadata token '{2}', which is not reported among its methods of its declaring type '{3}'</value>
  </data>
  <data name="etIncorrectProvidedConstructor" xml:space="preserve">
    <value>The type provider '{0}' provided a constructor which is not reported among the constructors of its declaring type '{1}'</value>
  </data>
  <data name="etDirectReferenceToGeneratedTypeNotAllowed" xml:space="preserve">
    <value>A direct reference to the generated type '{0}' is not permitted. Instead, use a type definition, e.g. 'type TypeAlias = &lt;path&gt;'. This indicates that a type provider adds generated types to your assembly.</value>
  </data>
  <data name="etProvidedTypeHasUnexpectedPath" xml:space="preserve">
    <value>Expected provided type with path '{0}' but provided type has path '{1}'</value>
  </data>
  <data name="etUnexpectedNullFromProvidedTypeMember" xml:space="preserve">
    <value>Unexpected 'null' return value from provided type '{0}' member '{1}'</value>
  </data>
  <data name="etUnexpectedExceptionFromProvidedMemberMember" xml:space="preserve">
    <value>Unexpected exception from member '{0}' of provided type '{1}' member '{2}': {3}</value>
  </data>
  <data name="etNestedProvidedTypesDoNotTakeStaticArgumentsOrGenericParameters" xml:space="preserve">
    <value>Nested provided types do not take static arguments or generic parameters</value>
  </data>
  <data name="etInvalidStaticArgument" xml:space="preserve">
    <value>Invalid static argument to provided type. Expected an argument of kind '{0}'.</value>
  </data>
  <data name="etErrorApplyingStaticArgumentsToType" xml:space="preserve">
    <value>An error occured applying the static arguments to a provided type</value>
  </data>
  <data name="etUnknownStaticArgumentKind" xml:space="preserve">
    <value>Unknown static argument kind '{0}' when resolving a reference to a provided type or method '{1}'</value>
  </data>
  <data name="invalidNamespaceForProvidedType" xml:space="preserve">
    <value>invalid namespace for provided type</value>
  </data>
  <data name="invalidFullNameForProvidedType" xml:space="preserve">
    <value>invalid full name for provided type</value>
  </data>
  <data name="etProviderReturnedNull" xml:space="preserve">
    <value>The type provider returned 'null', which is not a valid return value from '{0}'</value>
  </data>
  <data name="etTypeProviderConstructorException" xml:space="preserve">
    <value>The type provider constructor has thrown an exception: {0}</value>
  </data>
  <data name="etNullProvidedExpression" xml:space="preserve">
    <value>Type provider '{0}' returned null from GetInvokerExpression.</value>
  </data>
  <data name="etProvidedAppliedTypeHadWrongName" xml:space="preserve">
    <value>The type provider '{0}' returned an invalid type from 'ApplyStaticArguments'. A type with name '{1}' was expected, but a type with name '{2}' was returned.</value>
  </data>
  <data name="etProvidedAppliedMethodHadWrongName" xml:space="preserve">
    <value>The type provider '{0}' returned an invalid method from 'ApplyStaticArgumentsForMethod'. A method with name '{1}' was expected, but a method with name '{2}' was returned.</value>
  </data>
  <data name="tcTypeTestLossy" xml:space="preserve">
    <value>This type test or downcast will erase the provided type '{0}' to the type '{1}'</value>
  </data>
  <data name="tcTypeCastErased" xml:space="preserve">
    <value>This downcast will erase the provided type '{0}' to the type '{1}'.</value>
  </data>
  <data name="tcTypeTestErased" xml:space="preserve">
    <value>This type test with a provided type '{0}' is not allowed because this provided type will be erased to '{1}' at runtime.</value>
  </data>
  <data name="tcCannotInheritFromErasedType" xml:space="preserve">
    <value>Cannot inherit from erased provided type</value>
  </data>
  <data name="etInvalidTypeProviderAssemblyName" xml:space="preserve">
    <value>Assembly '{0}' hase TypeProviderAssembly attribute with invalid value '{1}'. The value should be a valid assembly name</value>
  </data>
  <data name="tcInvalidMemberNameCtor" xml:space="preserve">
    <value>Invalid member name. Members may not have name '.ctor' or '.cctor'</value>
  </data>
  <data name="tcInferredGenericTypeGivesRiseToInconsistency" xml:space="preserve">
    <value>The function or member '{0}' is used in a way that requires further type annotations at its definition to ensure consistency of inferred types. The inferred signature is '{1}'.</value>
  </data>
  <data name="tcInvalidTypeArgumentCount" xml:space="preserve">
    <value>The number of type arguments did not match: '{0}' given, '{1}' expected. This may be related to a previously reported error.</value>
  </data>
  <data name="tcCannotOverrideSealedMethod" xml:space="preserve">
    <value>Cannot override inherited member '{0}' because it is sealed</value>
  </data>
  <data name="etProviderErrorWithContext" xml:space="preserve">
    <value>The type provider '{0}' reported an error in the context of provided type '{1}', member '{2}'. The error: {3}</value>
  </data>
  <data name="etProvidedTypeWithNameException" xml:space="preserve">
    <value>An exception occurred when accessing the '{0}' of a provided type: {1}</value>
  </data>
  <data name="etProvidedTypeWithNullOrEmptyName" xml:space="preserve">
    <value>The '{0}' of a provided type was null or empty.</value>
  </data>
  <data name="etIllegalCharactersInTypeName" xml:space="preserve">
    <value>Character '{0}' is not allowed in provided type name '{1}'</value>
  </data>
  <data name="tcJoinMustUseSimplePattern" xml:space="preserve">
    <value>In queries, '{0}' must use a simple pattern</value>
  </data>
  <data name="tcMissingCustomOperation" xml:space="preserve">
    <value>A custom query operation for '{0}' is required but not specified</value>
  </data>
  <data name="etBadUnnamedStaticArgs" xml:space="preserve">
    <value>Named static arguments must come after all unnamed static arguments</value>
  </data>
  <data name="etStaticParameterRequiresAValue" xml:space="preserve">
    <value>The static parameter '{0}' of the provided type or method '{1}' requires a value. Static parameters to type providers may be optionally specified using named arguments, e.g. '{2}&lt;{3}=...&gt;'.</value>
  </data>
  <data name="etNoStaticParameterWithName" xml:space="preserve">
    <value>No static parameter exists with name '{0}'</value>
  </data>
  <data name="etStaticParameterAlreadyHasValue" xml:space="preserve">
    <value>The static parameter '{0}' has already been given a value</value>
  </data>
  <data name="etMultipleStaticParameterWithName" xml:space="preserve">
    <value>Multiple static parameters exist with name '{0}'</value>
  </data>
  <data name="tcCustomOperationMayNotBeUsedInConjunctionWithNonSimpleLetBindings" xml:space="preserve">
    <value>A custom operation may not be used in conjunction with a non-value or recursive 'let' binding in another part of this computation expression</value>
  </data>
  <data name="tcCustomOperationMayNotBeUsedHere" xml:space="preserve">
    <value>A custom operation may not be used in conjunction with 'use', 'try/with', 'try/finally', 'if/then/else' or 'match' operators within this computation expression</value>
  </data>
  <data name="tcCustomOperationMayNotBeOverloaded" xml:space="preserve">
    <value>The custom operation '{0}' refers to a method which is overloaded. The implementations of custom operations may not be overloaded.</value>
  </data>
  <data name="tcIfThenElseMayNotBeUsedWithinQueries" xml:space="preserve">
    <value>An if/then/else expression may not be used within queries. Consider using either an if/then expression, or use a sequence expression instead.</value>
  </data>
  <data name="ilxgenUnexpectedArgumentToMethodHandleOfDuringCodegen" xml:space="preserve">
    <value>Invalid argument to 'methodhandleof' during codegen</value>
  </data>
  <data name="etProvidedTypeReferenceMissingArgument" xml:space="preserve">
    <value>A reference to a provided type was missing a value for the static parameter '{0}'. You may need to recompile one or more referenced assemblies.</value>
  </data>
  <data name="etProvidedTypeReferenceInvalidText" xml:space="preserve">
    <value>A reference to a provided type had an invalid value '{0}' for a static parameter. You may need to recompile one or more referenced assemblies.</value>
  </data>
  <data name="tcCustomOperationNotUsedCorrectly" xml:space="preserve">
    <value>'{0}' is not used correctly. This is a custom operation in this query or computation expression.</value>
  </data>
  <data name="tcCustomOperationNotUsedCorrectly2" xml:space="preserve">
    <value>'{0}' is not used correctly. Usage: {1}. This is a custom operation in this query or computation expression.</value>
  </data>
  <data name="customOperationTextLikeJoin" xml:space="preserve">
    <value>{0} var in collection {1} (outerKey = innerKey). Note that parentheses are required after '{2}'</value>
  </data>
  <data name="customOperationTextLikeGroupJoin" xml:space="preserve">
    <value>{0} var in collection {1} (outerKey = innerKey) into group. Note that parentheses are required after '{2}'</value>
  </data>
  <data name="customOperationTextLikeZip" xml:space="preserve">
    <value>{0} var in collection</value>
  </data>
  <data name="tcBinaryOperatorRequiresVariable" xml:space="preserve">
    <value>'{0}' must be followed by a variable name. Usage: {1}.</value>
  </data>
  <data name="tcOperatorIncorrectSyntax" xml:space="preserve">
    <value>Incorrect syntax for '{0}'. Usage: {1}.</value>
  </data>
  <data name="tcBinaryOperatorRequiresBody" xml:space="preserve">
    <value>'{0}' must come after a 'for' selection clause and be followed by the rest of the query. Syntax: ... {1} ...</value>
  </data>
  <data name="tcCustomOperationHasIncorrectArgCount" xml:space="preserve">
    <value>'{0}' is used with an incorrect number of arguments. This is a custom operation in this query or computation expression. Expected {1} argument(s), but given {2}.</value>
  </data>
  <data name="parsExpectedExpressionAfterToken" xml:space="preserve">
    <value>Expected an expression after this point</value>
  </data>
  <data name="parsExpectedTypeAfterToken" xml:space="preserve">
    <value>Expected a type after this point</value>
  </data>
  <data name="parsUnmatchedLBrackLess" xml:space="preserve">
    <value>Unmatched '[&lt;'. Expected closing '&gt;]'</value>
  </data>
  <data name="parsUnexpectedEndOfFileMatch" xml:space="preserve">
    <value>Unexpected end of input in 'match' expression. Expected 'match &lt;expr&gt; with | &lt;pat&gt; -&gt; &lt;expr&gt; | &lt;pat&gt; -&gt; &lt;expr&gt; ...'.</value>
  </data>
  <data name="parsUnexpectedEndOfFileTry" xml:space="preserve">
    <value>Unexpected end of input in 'try' expression. Expected 'try &lt;expr&gt; with &lt;rules&gt;' or 'try &lt;expr&gt; finally &lt;expr&gt;'.</value>
  </data>
  <data name="parsUnexpectedEndOfFileWhile" xml:space="preserve">
    <value>Unexpected end of input in 'while' expression. Expected 'while &lt;expr&gt; do &lt;expr&gt;'.</value>
  </data>
  <data name="parsUnexpectedEndOfFileFor" xml:space="preserve">
    <value>Unexpected end of input in 'for' expression. Expected 'for &lt;pat&gt; in &lt;expr&gt; do &lt;expr&gt;'.</value>
  </data>
  <data name="parsUnexpectedEndOfFileWith" xml:space="preserve">
    <value>Unexpected end of input in 'match' or 'try' expression</value>
  </data>
  <data name="parsUnexpectedEndOfFileThen" xml:space="preserve">
    <value>Unexpected end of input in 'then' branch of conditional expression. Expected 'if &lt;expr&gt; then &lt;expr&gt;' or 'if &lt;expr&gt; then &lt;expr&gt; else &lt;expr&gt;'.</value>
  </data>
  <data name="parsUnexpectedEndOfFileElse" xml:space="preserve">
    <value>Unexpected end of input in 'else' branch of conditional expression. Expected 'if &lt;expr&gt; then &lt;expr&gt;' or 'if &lt;expr&gt; then &lt;expr&gt; else &lt;expr&gt;'.</value>
  </data>
  <data name="parsUnexpectedEndOfFileFunBody" xml:space="preserve">
    <value>Unexpected end of input in body of lambda expression. Expected 'fun &lt;pat&gt; ... &lt;pat&gt; -&gt; &lt;expr&gt;'.</value>
  </data>
  <data name="parsUnexpectedEndOfFileTypeArgs" xml:space="preserve">
    <value>Unexpected end of input in type arguments</value>
  </data>
  <data name="parsUnexpectedEndOfFileTypeSignature" xml:space="preserve">
    <value>Unexpected end of input in type signature</value>
  </data>
  <data name="parsUnexpectedEndOfFileTypeDefinition" xml:space="preserve">
    <value>Unexpected end of input in type definition</value>
  </data>
  <data name="parsUnexpectedEndOfFileObjectMembers" xml:space="preserve">
    <value>Unexpected end of input in object members</value>
  </data>
  <data name="parsUnexpectedEndOfFileDefinition" xml:space="preserve">
    <value>Unexpected end of input in value, function or member definition</value>
  </data>
  <data name="parsUnexpectedEndOfFileExpression" xml:space="preserve">
    <value>Unexpected end of input in expression</value>
  </data>
  <data name="parsExpectedNameAfterToken" xml:space="preserve">
    <value>Unexpected end of type. Expected a name after this point.</value>
  </data>
  <data name="parsUnmatchedLet" xml:space="preserve">
    <value>Incomplete value or function definition. If this is in an expression, the body of the expression must be indented to the same column as the 'let' keyword.</value>
  </data>
  <data name="parsUnmatchedLetBang" xml:space="preserve">
    <value>Incomplete value definition. If this is in an expression, the body of the expression must be indented to the same column as the 'let!' keyword.</value>
  </data>
  <data name="parsUnmatchedUseBang" xml:space="preserve">
    <value>Incomplete value definition. If this is in an expression, the body of the expression must be indented to the same column as the 'use!' keyword.</value>
  </data>
  <data name="parsUnmatchedUse" xml:space="preserve">
    <value>Incomplete value definition. If this is in an expression, the body of the expression must be indented to the same column as the 'use' keyword.</value>
  </data>
  <data name="parsWhileDoExpected" xml:space="preserve">
    <value>Missing 'do' in 'while' expression. Expected 'while &lt;expr&gt; do &lt;expr&gt;'.</value>
  </data>
  <data name="parsForDoExpected" xml:space="preserve">
    <value>Missing 'do' in 'for' expression. Expected 'for &lt;pat&gt; in &lt;expr&gt; do &lt;expr&gt;'.</value>
  </data>
  <data name="tcInvalidRelationInJoin" xml:space="preserve">
    <value>Invalid join relation in '{0}'. Expected 'expr &lt;op&gt; expr', where &lt;op&gt; is =, =?, ?= or ?=?.</value>
  </data>
  <data name="typeInfoCallsWord" xml:space="preserve">
    <value>Calls</value>
  </data>
  <data name="impInvalidNumberOfGenericArguments" xml:space="preserve">
    <value>Invalid number of generic arguments to type '{0}' in provided type. Expected '{1}' arguments, given '{2}'.</value>
  </data>
  <data name="impInvalidMeasureArgument1" xml:space="preserve">
    <value>Invalid value '{0}' for unit-of-measure parameter '{1}'</value>
  </data>
  <data name="impInvalidMeasureArgument2" xml:space="preserve">
    <value>Invalid value unit-of-measure parameter '{0}'</value>
  </data>
  <data name="etPropertyNeedsCanWriteOrCanRead" xml:space="preserve">
    <value>Property '{0}' on provided type '{1}' is neither readable nor writable as it has CanRead=false and CanWrite=false</value>
  </data>
  <data name="tcIntoNeedsRestOfQuery" xml:space="preserve">
    <value>A use of 'into' must be followed by the remainder of the computation</value>
  </data>
  <data name="tcOperatorDoesntAcceptInto" xml:space="preserve">
    <value>The operator '{0}' does not accept the use of 'into'</value>
  </data>
  <data name="tcCustomOperationInvalid" xml:space="preserve">
    <value>The definition of the custom operator '{0}' does not use a valid combination of attribute flags</value>
  </data>
  <data name="tcThisTypeMayNotHaveACLIMutableAttribute" xml:space="preserve">
    <value>This type definition may not have the 'CLIMutable' attribute. Only record types may have this attribute.</value>
  </data>
  <data name="tcAutoPropertyRequiresImplicitConstructionSequence" xml:space="preserve">
    <value>'member val' definitions are only permitted in types with a primary constructor. Consider adding arguments to your type definition, e.g. 'type X(args) = ...'.</value>
  </data>
  <data name="parsMutableOnAutoPropertyShouldBeGetSet" xml:space="preserve">
    <value>Property definitions may not be declared mutable. To indicate that this property can be set, use 'member val PropertyName = expr with get,set'.</value>
  </data>
  <data name="parsMutableOnAutoPropertyShouldBeGetSetNotJustSet" xml:space="preserve">
    <value>To indicate that this property can be set, use 'member val PropertyName = expr with get,set'.</value>
  </data>
  <data name="chkNoByrefsOfByrefs" xml:space="preserve">
    <value>Type '{0}' is illegal because in byref&lt;T&gt;, T cannot contain byref types.</value>
  </data>
  <data name="tastopsMaxArrayThirtyTwo" xml:space="preserve">
    <value>F# supports array ranks between 1 and 32. The value {0} is not allowed.</value>
  </data>
  <data name="tcNoIntegerForLoopInQuery" xml:space="preserve">
    <value>In queries, use the form 'for x in n .. m do ...' for ranging over integers</value>
  </data>
  <data name="tcNoWhileInQuery" xml:space="preserve">
    <value>'while' expressions may not be used in queries</value>
  </data>
  <data name="tcNoTryFinallyInQuery" xml:space="preserve">
    <value>'try/finally' expressions may not be used in queries</value>
  </data>
  <data name="tcUseMayNotBeUsedInQueries" xml:space="preserve">
    <value>'use' expressions may not be used in queries</value>
  </data>
  <data name="tcBindMayNotBeUsedInQueries" xml:space="preserve">
    <value>'let!', 'use!' and 'do!' expressions may not be used in queries</value>
  </data>
  <data name="tcReturnMayNotBeUsedInQueries" xml:space="preserve">
    <value>'return' and 'return!' may not be used in queries</value>
  </data>
  <data name="tcUnrecognizedQueryOperator" xml:space="preserve">
    <value>This is not a known query operator. Query operators are identifiers such as 'select', 'where', 'sortBy', 'thenBy', 'groupBy', 'groupValBy', 'join', 'groupJoin', 'sumBy' and 'averageBy', defined using corresponding methods on the 'QueryBuilder' type.</value>
  </data>
  <data name="tcTryWithMayNotBeUsedInQueries" xml:space="preserve">
    <value>'try/with' expressions may not be used in queries</value>
  </data>
  <data name="tcNonSimpleLetBindingInQuery" xml:space="preserve">
    <value>This 'let' definition may not be used in a query. Only simple value definitions may be used in queries.</value>
  </data>
  <data name="etTooManyStaticParameters" xml:space="preserve">
    <value>Too many static parameters. Expected at most {0} parameters, but got {1} unnamed and {2} named parameters.</value>
  </data>
  <data name="infosInvalidProvidedLiteralValue" xml:space="preserve">
    <value>Invalid provided literal value '{0}'</value>
  </data>
  <data name="invalidPlatformTarget" xml:space="preserve">
    <value>The 'anycpu32bitpreferred' platform can only be used with EXE targets. You must use 'anycpu' instead.</value>
  </data>
  <data name="tcThisValueMayNotBeInlined" xml:space="preserve">
    <value>This member, function or value declaration may not be declared 'inline'</value>
  </data>
  <data name="etErasedTypeUsedInGeneration" xml:space="preserve">
    <value>The provider '{0}' returned a non-generated type '{1}' in the context of a set of generated types. Consider adjusting the type provider to only return generated types.</value>
  </data>
  <data name="tcUnrecognizedQueryBinaryOperator" xml:space="preserve">
    <value>Arguments to query operators may require parentheses, e.g. 'where (x &gt; y)' or 'groupBy (x.Length / 10)'</value>
  </data>
  <data name="crefNoSetOfHole" xml:space="preserve">
    <value>A quotation may not involve an assignment to or taking the address of a captured local variable</value>
  </data>
  <data name="nicePrintOtherOverloads1" xml:space="preserve">
    <value>+ 1 overload</value>
  </data>
  <data name="nicePrintOtherOverloadsN" xml:space="preserve">
    <value>+ {0} overloads</value>
  </data>
  <data name="erasedTo" xml:space="preserve">
    <value>Erased to</value>
  </data>
  <data name="parsUnfinishedExpression" xml:space="preserve">
    <value>Unexpected token '{0}' or incomplete expression</value>
  </data>
  <data name="parsAttributeOnIncompleteCode" xml:space="preserve">
    <value>Cannot find code target for this attribute, possibly because the code after the attribute is incomplete.</value>
  </data>
  <data name="parsTypeNameCannotBeEmpty" xml:space="preserve">
    <value>Type name cannot be empty.</value>
  </data>
  <data name="buildProblemReadingAssembly" xml:space="preserve">
    <value>Problem reading assembly '{0}': {1}</value>
  </data>
  <data name="tcTPFieldMustBeLiteral" xml:space="preserve">
    <value>Invalid provided field. Provided fields of erased provided types must be literals.</value>
  </data>
  <data name="loadingDescription" xml:space="preserve">
    <value>(loading description...)</value>
  </data>
  <data name="descriptionUnavailable" xml:space="preserve">
    <value>(description unavailable...)</value>
  </data>
  <data name="chkTyparMultipleClassConstraints" xml:space="preserve">
    <value>A type variable has been constrained by multiple different class types. A type variable may only have one class constraint.</value>
  </data>
  <data name="tcMatchMayNotBeUsedWithQuery" xml:space="preserve">
    <value>'match' expressions may not be used in queries</value>
  </data>
  <data name="memberOperatorDefinitionWithNonTripleArgument" xml:space="preserve">
    <value>Infix operator member '{0}' has {1} initial argument(s). Expected a tuple of 3 arguments</value>
  </data>
  <data name="cannotResolveNullableOperators" xml:space="preserve">
    <value>The operator '{0}' cannot be resolved. Consider opening the module 'Microsoft.FSharp.Linq.NullableOperators'.</value>
  </data>
  <data name="tcOperatorRequiresIn" xml:space="preserve">
    <value>'{0}' must be followed by 'in'. Usage: {1}.</value>
  </data>
  <data name="parsIllegalMemberVarInObjectImplementation" xml:space="preserve">
    <value>Neither 'member val' nor 'override val' definitions are permitted in object expressions.</value>
  </data>
  <data name="tcEmptyCopyAndUpdateRecordInvalid" xml:space="preserve">
    <value>Copy-and-update record expressions must include at least one field.</value>
  </data>
  <data name="parsUnderscoreInvalidFieldName" xml:space="preserve">
    <value>'_' cannot be used as field name</value>
  </data>
  <data name="tcGeneratedTypesShouldBeInternalOrPrivate" xml:space="preserve">
    <value>The provided types generated by this use of a type provider may not be used from other F# assemblies and should be marked internal or private. Consider using 'type internal TypeName = ...' or 'type private TypeName = ...'.</value>
  </data>
  <data name="chkGetterAndSetterHaveSamePropertyType" xml:space="preserve">
    <value>A property's getter and setter must have the same type. Property '{0}' has getter of type '{1}' but setter of type '{2}'.</value>
  </data>
  <data name="tcRuntimeSuppliedMethodCannotBeUsedInUserCode" xml:space="preserve">
    <value>Array method '{0}' is supplied by the runtime and cannot be directly used in code. For operations with array elements consider using family of GetArray/SetArray functions from LanguagePrimitives.IntrinsicFunctions module.</value>
  </data>
  <data name="tcUnionCaseConstructorDoesNotHaveFieldWithGivenName" xml:space="preserve">
    <value>The union case '{0}' does not have a field named '{1}'.</value>
  </data>
  <data name="tcExceptionConstructorDoesNotHaveFieldWithGivenName" xml:space="preserve">
    <value>The exception '{0}' does not have a field named '{1}'.</value>
  </data>
  <data name="tcActivePatternsDoNotHaveFields" xml:space="preserve">
    <value>Active patterns do not have fields. This syntax is invalid.</value>
  </data>
  <data name="tcConstructorDoesNotHaveFieldWithGivenName" xml:space="preserve">
    <value>The constructor does not have a field named '{0}'.</value>
  </data>
  <data name="tcUnionCaseFieldCannotBeUsedMoreThanOnce" xml:space="preserve">
    <value>Union case/exception field '{0}' cannot be used more than once.</value>
  </data>
  <data name="tcFieldNameIsUsedModeThanOnce" xml:space="preserve">
    <value>Named field '{0}' is used more than once.</value>
  </data>
  <data name="tcFieldNameConflictsWithGeneratedNameForAnonymousField" xml:space="preserve">
    <value>Named field '{0}' conflicts with autogenerated name for anonymous field.</value>
  </data>
  <data name="tastConstantExpressionOverflow" xml:space="preserve">
    <value>This literal expression or attribute argument results in an arithmetic overflow.</value>
  </data>
  <data name="tcIllegalStructTypeForConstantExpression" xml:space="preserve">
    <value>This is not valid literal expression. The [&lt;Literal&gt;] attribute will be ignored.</value>
  </data>
  <data name="fscSystemRuntimeInteropServicesIsRequired" xml:space="preserve">
    <value>System.Runtime.InteropServices assembly is required to use UnknownWrapper\DispatchWrapper classes.</value>
  </data>
  <data name="abImplicitHeapAllocation" xml:space="preserve">
    <value>The mutable local '{0}' is implicitly allocated as a reference cell because it has been captured by a closure. This warning is for informational purposes only to indicate where implicit allocations are performed.</value>
  </data>
  <data name="estApplyStaticArgumentsForMethodNotImplemented" xml:space="preserve">
    <value>A type provider implemented GetStaticParametersForMethod, but ApplyStaticArgumentsForMethod was not implemented or invalid</value>
  </data>
  <data name="etErrorApplyingStaticArgumentsToMethod" xml:space="preserve">
    <value>An error occured applying the static arguments to a provided method</value>
  </data>
  <data name="pplexUnexpectedChar" xml:space="preserve">
    <value>Unexpected character '{0}' in preprocessor expression</value>
  </data>
  <data name="ppparsUnexpectedToken" xml:space="preserve">
    <value>Unexpected token '{0}' in preprocessor expression</value>
  </data>
  <data name="ppparsIncompleteExpression" xml:space="preserve">
    <value>Incomplete preprocessor expression</value>
  </data>
  <data name="ppparsMissingToken" xml:space="preserve">
    <value>Missing token '{0}' in preprocessor expression</value>
  </data>
  <data name="pickleMissingDefinition" xml:space="preserve">
    <value>An error occurred while reading the F# metadata node at position {0} in table '{1}' of assembly '{2}'. The node had no matching declaration. Please report this warning. You may need to recompile the F# assembly you are using.</value>
  </data>
  <data name="checkNotSufficientlyGenericBecauseOfScope" xml:space="preserve">
    <value>Type inference caused the type variable {0} to escape its scope. Consider adding an explicit type parameter declaration or adjusting your code to be less generic.</value>
  </data>
  <data name="checkNotSufficientlyGenericBecauseOfScopeAnon" xml:space="preserve">
    <value>Type inference caused an inference type variable to escape its scope. Consider adding type annotations to make your code less generic.</value>
  </data>
  <data name="checkRaiseFamilyFunctionArgumentCount" xml:space="preserve">
    <value>Redundant arguments are being ignored in function '{0}'. Expected {1} but got {2} arguments.</value>
  </data>
  <data name="checkLowercaseLiteralBindingInPattern" xml:space="preserve">
    <value>Lowercase literal '{0}' is being shadowed by a new pattern with the same name. Only uppercase and module-prefixed literals can be used as named patterns.</value>
  </data>
  <data name="tcLiteralDoesNotTakeArguments" xml:space="preserve">
    <value>This literal pattern does not take arguments</value>
  </data>
  <data name="tcConstructorsIllegalInAugmentation" xml:space="preserve">
    <value>Constructors are not permitted as extension members - they must be defined as part of the original definition of the type</value>
  </data>
  <data name="optsInvalidResponseFile" xml:space="preserve">
    <value>Invalid response file '{0}' ( '{1}' )</value>
  </data>
  <data name="optsResponseFileNotFound" xml:space="preserve">
    <value>Response file '{0}' not found in '{1}'</value>
  </data>
  <data name="optsResponseFileNameInvalid" xml:space="preserve">
    <value>Response file name '{0}' is empty, contains invalid characters, has a drive specification without an absolute path, or is too long</value>
  </data>
  <data name="fsharpCoreNotFoundToBeCopied" xml:space="preserve">
    <value>Cannot find FSharp.Core.dll in compiler's directory</value>
  </data>
  <data name="tcTupleStructMismatch" xml:space="preserve">
    <value>One tuple type is a struct tuple, the other is a reference tuple</value>
  </data>
  <data name="etMissingStaticArgumentsToMethod" xml:space="preserve">
    <value>This provided method requires static parameters</value>
  </data>
  <data name="considerUpcast" xml:space="preserve">
    <value>The conversion from {0} to {1} is a compile-time safe upcast, not a downcast. Consider using 'upcast' instead of 'downcast'.</value>
  </data>
  <data name="considerUpcastOperator" xml:space="preserve">
    <value>The conversion from {0} to {1} is a compile-time safe upcast, not a downcast. Consider using the :&gt; (upcast) operator instead of the :?&gt; (downcast) operator.</value>
  </data>
  <data name="tcRecImplied" xml:space="preserve">
    <value>The 'rec' on this module is implied by an outer 'rec' declaration and is being ignored</value>
  </data>
  <data name="tcOpenFirstInMutRec" xml:space="preserve">
    <value>In a recursive declaration group, 'open' declarations must come first in each module</value>
  </data>
  <data name="tcModuleAbbrevFirstInMutRec" xml:space="preserve">
    <value>In a recursive declaration group, module abbreviations must come after all 'open' declarations and before other declarations</value>
  </data>
  <data name="tcUnsupportedMutRecDecl" xml:space="preserve">
    <value>This declaration is not supported in recursive declaration groups</value>
  </data>
  <data name="parsInvalidUseOfRec" xml:space="preserve">
    <value>Invalid use of 'rec' keyword</value>
  </data>
  <data name="tcStructUnionMultiCaseDistinctFields" xml:space="preserve">
    <value>If a union type has more than one case and is a struct, then all fields within the union type must be given unique names.</value>
  </data>
  <data name="CallerMemberNameIsOverriden" xml:space="preserve">
    <value>The CallerMemberNameAttribute applied to parameter '{0}' will have no effect. It is overridden by the CallerFilePathAttribute.</value>
  </data>
  <data name="tcFixedNotAllowed" xml:space="preserve">
    <value>Invalid use of 'fixed'. 'fixed' may only be used in a declaration of the form 'use x = fixed expr' where the expression is an array, the address of a field, the address of an array element or a string'</value>
  </data>
  <data name="tcCouldNotFindOffsetToStringData" xml:space="preserve">
    <value>Could not find method System.Runtime.CompilerServices.OffsetToStringData in references when building 'fixed' expression.</value>
  </data>
  <data name="chkNoByrefAddressOfLocal" xml:space="preserve">
    <value>The address of the variable '{0}' or a related expression cannot be used at this point. This is to ensure the address of the local value does not escape its scope.</value>
  </data>
  <data name="tcNamedActivePattern" xml:space="preserve">
    <value>{0} is an active pattern and cannot be treated as a discriminated union case with named fields.</value>
  </data>
  <data name="DefaultParameterValueNotAppropriateForArgument" xml:space="preserve">
    <value>The default value does not have the same type as the argument. The DefaultParameterValue attribute and any Optional attribute will be ignored. Note: 'null' needs to be annotated with the correct type, e.g. 'DefaultParameterValue(null:obj)'.</value>
  </data>
  <data name="tcGlobalsSystemTypeNotFound" xml:space="preserve">
    <value>The system type '{0}' was required but no referenced system DLL contained this type</value>
  </data>
  <data name="typrelMemberHasMultiplePossibleDispatchSlots" xml:space="preserve">
    <value>The member '{0}' matches multiple overloads of the same method.\nPlease restrict it to one of the following:{1}.</value>
  </data>
  <data name="methodIsNotStatic" xml:space="preserve">
    <value>Method or object constructor '{0}' is not static</value>
  </data>
  <data name="parsUnexpectedSymbolEqualsInsteadOfIn" xml:space="preserve">
    <value>Unexpected symbol '=' in expression. Did you intend to use 'for x in y .. z do' instead?</value>
  </data>
  <data name="tcAnonRecdCcuMismatch" xml:space="preserve">
    <value>Two anonymous record types are from different assemblies '{0}' and '{1}'</value>
  </data>
  <data name="tcAnonRecdFieldNameMismatch" xml:space="preserve">
    <value>Two anonymous record types have mismatched sets of field names '{0}' and '{1}'</value>
  </data>
  <data name="keywordDescriptionAbstract" xml:space="preserve">
    <value>Indicates a method that either has no implementation in the type in which it is declared or that is virtual and has a default implementation.</value>
  </data>
  <data name="keyworkDescriptionAnd" xml:space="preserve">
    <value>Used in mutually recursive bindings, in property declarations, and with multiple constraints on generic parameters.</value>
  </data>
  <data name="keywordDescriptionAs" xml:space="preserve">
    <value>Used to give the current class object an object name. Also used to give a name to a whole pattern within a pattern match.</value>
  </data>
  <data name="keywordDescriptionAssert" xml:space="preserve">
    <value>Used to verify code during debugging.</value>
  </data>
  <data name="keywordDescriptionBase" xml:space="preserve">
    <value>Used as the name of the base class object.</value>
  </data>
  <data name="keywordDescriptionBegin" xml:space="preserve">
    <value>In verbose syntax, indicates the start of a code block.</value>
  </data>
  <data name="keywordDescriptionClass" xml:space="preserve">
    <value>In verbose syntax, indicates the start of a class definition.</value>
  </data>
  <data name="keywordDescriptionDefault" xml:space="preserve">
    <value>Indicates an implementation of an abstract method; used together with an abstract method declaration to create a virtual method.</value>
  </data>
  <data name="keywordDescriptionDelegate" xml:space="preserve">
    <value>Used to declare a delegate.</value>
  </data>
  <data name="keywordDescriptionDo" xml:space="preserve">
    <value>Used in looping constructs or to execute imperative code.</value>
  </data>
  <data name="keywordDescriptionDone" xml:space="preserve">
    <value>In verbose syntax, indicates the end of a block of code in a looping expression.</value>
  </data>
  <data name="keywordDescriptionDowncast" xml:space="preserve">
    <value>Used to convert to a type that is lower in the inheritance chain.</value>
  </data>
  <data name="keywordDescriptionDownto" xml:space="preserve">
    <value>In a for expression, used when counting in reverse.</value>
  </data>
  <data name="keywordDescriptionElif" xml:space="preserve">
    <value>Used in conditional branching. A short form of else if.</value>
  </data>
  <data name="keywordDescriptionElse" xml:space="preserve">
    <value>Used in conditional branching.</value>
  </data>
  <data name="keywordDescriptionEnd" xml:space="preserve">
    <value>In type definitions and type extensions, indicates the end of a section of member definitions. In verbose syntax, used to specify the end of a code block that starts with the begin keyword.</value>
  </data>
  <data name="keywordDescriptionException" xml:space="preserve">
    <value>Used to declare an exception type.</value>
  </data>
  <data name="keywordDescriptionExtern" xml:space="preserve">
    <value>Indicates that a declared program element is defined in another binary or assembly.</value>
  </data>
  <data name="keywordDescriptionTrueFalse" xml:space="preserve">
    <value>Used as a Boolean literal.</value>
  </data>
  <data name="keywordDescriptionFinally" xml:space="preserve">
    <value>Used together with try to introduce a block of code that executes regardless of whether an exception occurs.</value>
  </data>
  <data name="keywordDescriptionFor" xml:space="preserve">
    <value>Used in looping constructs.</value>
  </data>
  <data name="keywordDescriptionFun" xml:space="preserve">
    <value>Used in lambda expressions, also known as anonymous functions.</value>
  </data>
  <data name="keywordDescriptionFunction" xml:space="preserve">
    <value>Used as a shorter alternative to the fun keyword and a match expression in a lambda expression that has pattern matching on a single argument.</value>
  </data>
  <data name="keywordDescriptionGlobal" xml:space="preserve">
    <value>Used to reference the top-level .NET namespace.</value>
  </data>
  <data name="keywordDescriptionIf" xml:space="preserve">
    <value>Used in conditional branching constructs.</value>
  </data>
  <data name="keywordDescriptionIn" xml:space="preserve">
    <value>Used for sequence expressions and, in verbose syntax, to separate expressions from bindings.</value>
  </data>
  <data name="keywordDescriptionInherit" xml:space="preserve">
    <value>Used to specify a base class or base interface.</value>
  </data>
  <data name="keywordDescriptionInline" xml:space="preserve">
    <value>Used to indicate a function that should be integrated directly into the caller's code.</value>
  </data>
  <data name="keywordDescriptionInterface" xml:space="preserve">
    <value>Used to declare and implement interfaces.</value>
  </data>
  <data name="keywordDescriptionInternal" xml:space="preserve">
    <value>Used to specify that a member is visible inside an assembly but not outside it.</value>
  </data>
  <data name="keywordDescriptionLazy" xml:space="preserve">
    <value>Used to specify a computation that is to be performed only when a result is needed.</value>
  </data>
  <data name="keywordDescriptionLet" xml:space="preserve">
    <value>Used to associate, or bind, a name to a value or function.</value>
  </data>
  <data name="keywordDescriptionLetBang" xml:space="preserve">
    <value>Used in computation expressions to bind a name to the result of another computation expression.</value>
  </data>
  <data name="keywordDescriptionMatch" xml:space="preserve">
    <value>Used to branch by comparing a value to a pattern.</value>
  </data>
  <data name="keywordDescriptionMatchBang" xml:space="preserve">
    <value>Used in computation expressions to pattern match directly over the result of another computation expression.</value>
  </data>
  <data name="keywordDescriptionMember" xml:space="preserve">
    <value>Used to declare a property or method in an object type.</value>
  </data>
  <data name="keywordDescriptionModule" xml:space="preserve">
    <value>Used to associate a name with a group of related types, values, and functions, to logically separate it from other code.</value>
  </data>
  <data name="keywordDescriptionMutable" xml:space="preserve">
    <value>Used to declare a variable, that is, a value that can be changed.</value>
  </data>
  <data name="keywordDescriptionNamespace" xml:space="preserve">
    <value>Used to associate a name with a group of related types and modules, to logically separate it from other code.</value>
  </data>
  <data name="keywordDescriptionNew" xml:space="preserve">
    <value>Used to declare, define, or invoke a constructor that creates or that can create an object. Also used in generic parameter constraints to indicate that a type must have a certain constructor.</value>
  </data>
  <data name="keywordDescriptionNot" xml:space="preserve">
    <value>Not actually a keyword. However, not struct in combination is used as a generic parameter constraint.</value>
  </data>
  <data name="keywordDescriptionNull" xml:space="preserve">
    <value>Indicates the absence of an object. Also used in generic parameter constraints.</value>
  </data>
  <data name="keywordDescriptionOf" xml:space="preserve">
    <value>Used in discriminated unions to indicate the type of categories of values, and in delegate and exception declarations.</value>
  </data>
  <data name="keywordDescriptionOpen" xml:space="preserve">
    <value>Used to make the contents of a namespace or module available without qualification.</value>
  </data>
  <data name="keywordDescriptionOr" xml:space="preserve">
    <value>Used with Boolean conditions as a Boolean or operator. Equivalent to ||. Also used in member constraints.</value>
  </data>
  <data name="keywordDescriptionOverride" xml:space="preserve">
    <value>Used to implement a version of an abstract or virtual method that differs from the base version.</value>
  </data>
  <data name="keywordDescriptionPrivate" xml:space="preserve">
    <value>Restricts access to a member to code in the same type or module.</value>
  </data>
  <data name="keywordDescriptionPublic" xml:space="preserve">
    <value>Allows access to a member from outside the type.</value>
  </data>
  <data name="keywordDescriptionRec" xml:space="preserve">
    <value>Used to indicate that a function is recursive.</value>
  </data>
  <data name="keywordDescriptionReturn" xml:space="preserve">
    <value>Used to provide a value for the result of the containing computation expression.</value>
  </data>
  <data name="keywordDescriptionReturnBang" xml:space="preserve">
    <value>Used to provide a value for the result of the containing computation expression, where that value itself comes from the result another computation expression.</value>
  </data>
  <data name="keywordDescriptionSelect" xml:space="preserve">
    <value>Used in query expressions to specify what fields or columns to extract. Note that this is a contextual keyword, which means that it is not actually a reserved word and it only acts like a keyword in appropriate context.</value>
  </data>
  <data name="keywordDescriptionStatic" xml:space="preserve">
    <value>Used to indicate a method or property that can be called without an instance of a type, or a value member that is shared among all instances of a type.</value>
  </data>
  <data name="keywordDescriptionStruct" xml:space="preserve">
    <value>Used to declare a structure type. Also used in generic parameter constraints. Used for OCaml compatibility in module definitions.</value>
  </data>
  <data name="keywordDescriptionThen" xml:space="preserve">
    <value>Used in conditional expressions. Also used to perform side effects after object construction.</value>
  </data>
  <data name="keywordDescriptionTo" xml:space="preserve">
    <value>Used in for loops to indicate a range.</value>
  </data>
  <data name="keywordDescriptionTry" xml:space="preserve">
    <value>Used to introduce a block of code that might generate an exception. Used together with with or finally.</value>
  </data>
  <data name="keywordDescriptionType" xml:space="preserve">
    <value>Used to declare a class, record, structure, discriminated union, enumeration type, unit of measure, or type abbreviation.</value>
  </data>
  <data name="keywordDescriptionUpcast" xml:space="preserve">
    <value>Used to convert to a type that is higher in the inheritance chain.</value>
  </data>
  <data name="keywordDescriptionUse" xml:space="preserve">
    <value>Used instead of let for values that implement IDisposable"</value>
  </data>
  <data name="keywordDescriptionUseBang" xml:space="preserve">
    <value>Used instead of let! in computation expressions for computation expression results that implement IDisposable.</value>
  </data>
  <data name="keywordDescriptionVal" xml:space="preserve">
    <value>Used in a signature to indicate a value, or in a type to declare a member, in limited situations.</value>
  </data>
  <data name="keywordDescriptionVoid" xml:space="preserve">
    <value>Indicates the .NET void type. Used when interoperating with other .NET languages.</value>
  </data>
  <data name="keywordDescriptionWhen" xml:space="preserve">
    <value>Used for Boolean conditions (when guards) on pattern matches and to introduce a constraint clause for a generic type parameter.</value>
  </data>
  <data name="keywordDescriptionWhile" xml:space="preserve">
    <value>Introduces a looping construct.</value>
  </data>
  <data name="keywordDescriptionWith" xml:space="preserve">
    <value>Used together with the match keyword in pattern matching expressions. Also used in object expressions, record copying expressions, and type extensions to introduce member definitions, and to introduce exception handlers.</value>
  </data>
  <data name="keywordDescriptionYield" xml:space="preserve">
    <value>Used in a sequence expression to produce a value for a sequence.</value>
  </data>
  <data name="keywordDescriptionYieldBang" xml:space="preserve">
    <value>Used in a computation expression to append the result of a given computation expression to a collection of results for the containing computation expression.</value>
  </data>
  <data name="keywordDescriptionRightArrow" xml:space="preserve">
    <value>In function types, delimits arguments and return values. Yields an expression (in sequence expressions); equivalent to the yield keyword. Used in match expressions</value>
  </data>
  <data name="keywordDescriptionLeftArrow" xml:space="preserve">
    <value>Assigns a value to a variable.</value>
  </data>
  <data name="keywordDescriptionCast" xml:space="preserve">
    <value>Converts a type to type that is higher in the hierarchy.</value>
  </data>
  <data name="keywordDescriptionDynamicCast" xml:space="preserve">
    <value>Converts a type to a type that is lower in the hierarchy.</value>
  </data>
  <data name="keywordDescriptionTypedQuotation" xml:space="preserve">
    <value>Delimits a typed code quotation.</value>
  </data>
  <data name="keywordDescriptionUntypedQuotation" xml:space="preserve">
    <value>Delimits a untyped code quotation.</value>
  </data>
  <data name="itemNotFoundDuringDynamicCodeGen" xml:space="preserve">
    <value>{0} '{1}' not found in assembly '{2}'. A possible cause may be a version incompatibility. You may need to explicitly reference the correct version of this assembly to allow all referenced components to use the correct version.</value>
  </data>
  <data name="itemNotFoundInTypeDuringDynamicCodeGen" xml:space="preserve">
    <value>{0} '{1}' not found in type '{2}' from assembly '{3}'. A possible cause may be a version incompatibility. You may need to explicitly reference the correct version of this assembly to allow all referenced components to use the correct version.</value>
  </data>
  <data name="descriptionWordIs" xml:space="preserve">
    <value>is</value>
  </data>
  <data name="notAFunction" xml:space="preserve">
    <value>This value is not a function and cannot be applied.</value>
  </data>
  <data name="notAFunctionButMaybeIndexerWithName" xml:space="preserve">
    <value>This value is not a function and cannot be applied. Did you intend to access the indexer via {0}.[index] instead?</value>
  </data>
  <data name="notAFunctionButMaybeIndexer" xml:space="preserve">
    <value>This expression is not a function and cannot be applied. Did you intend to access the indexer via expr.[index] instead?</value>
  </data>
  <data name="notAFunctionButMaybeIndexerErrorCode" xml:space="preserve">
    <value>
    </value>
  </data>
  <data name="notAFunctionButMaybeDeclaration" xml:space="preserve">
    <value>This value is not a function and cannot be applied. Did you forget to terminate a declaration?</value>
  </data>
  <data name="ArgumentsInSigAndImplMismatch" xml:space="preserve">
    <value>The argument names in the signature '{0}' and implementation '{1}' do not match. The argument name from the signature file will be used. This may cause problems when debugging or profiling.</value>
  </data>
  <data name="pickleUnexpectedNonZero" xml:space="preserve">
    <value>An error occurred while reading the F# metadata of assembly '{0}'. A reserved construct was utilized. You may need to upgrade your F# compiler or use an earlier version of the assembly that doesn't make use of a specific construct.</value>
  </data>
  <data name="tcTupleMemberNotNormallyUsed" xml:space="preserve">
    <value>This method or property is not normally used from F# code, use an explicit tuple pattern for deconstruction instead.</value>
  </data>
  <data name="implicitlyDiscardedInSequenceExpression" xml:space="preserve">
    <value>This expression returns a value of type '{0}' but is implicitly discarded. Consider using 'let' to bind the result to a name, e.g. 'let result = expression'. If you intended to use the expression as a value in the sequence then use an explicit 'yield'.</value>
  </data>
  <data name="implicitlyDiscardedSequenceInSequenceExpression" xml:space="preserve">
    <value>This expression returns a value of type '{0}' but is implicitly discarded. Consider using 'let' to bind the result to a name, e.g. 'let result = expression'. If you intended to use the expression as a value in the sequence then use an explicit 'yield!'.</value>
  </data>
  <data name="ilreadFileChanged" xml:space="preserve">
    <value>The file '{0}' changed on disk unexpectedly, please reload.</value>
  </data>
  <data name="writeToReadOnlyByref" xml:space="preserve">
    <value>The byref pointer is readonly, so this write is not permitted.</value>
  </data>
  <data name="readOnlyAttributeOnStructWithMutableField" xml:space="preserve">
    <value>A ReadOnly attribute has been applied to a struct type with a mutable field.</value>
  </data>
  <data name="tcByrefReturnImplicitlyDereferenced" xml:space="preserve">
    <value>A byref pointer returned by a function or method is implicitly dereferenced as of F# 4.5. To acquire the return value as a pointer, use the address-of operator, e.g. '&amp;f(x)' or '&amp;obj.Method(arg1, arg2)'.</value>
  </data>
  <data name="tcByRefLikeNotStruct" xml:space="preserve">
    <value>A type annotated with IsByRefLike must also be a struct. Consider adding the [&lt;Struct&gt;] attribute to the type.</value>
  </data>
  <data name="chkNoByrefAddressOfValueFromExpression" xml:space="preserve">
    <value>The address of a value returned from the expression cannot be used at this point. This is to ensure the address of the local value does not escape its scope.</value>
  </data>
  <data name="chkNoWriteToLimitedSpan" xml:space="preserve">
    <value>This value can't be assigned because the target '{0}' may refer to non-stack-local memory, while the expression being assigned is assessed to potentially refer to stack-local memory. This is to help prevent pointers to stack-bound memory escaping their scope.</value>
  </data>
  <data name="tastValueMustBeLocal" xml:space="preserve">
    <value>A value defined in a module must be mutable in order to take its address, e.g. 'let mutable x = ...'</value>
  </data>
  <data name="tcIsReadOnlyNotStruct" xml:space="preserve">
    <value>A type annotated with IsReadOnly must also be a struct. Consider adding the [&lt;Struct&gt;] attribute to the type.</value>
  </data>
  <data name="chkStructsMayNotReturnAddressesOfContents" xml:space="preserve">
    <value>Struct members cannot return the address of fields of the struct by reference</value>
  </data>
  <data name="chkNoByrefLikeFunctionCall" xml:space="preserve">
    <value>The function or method call cannot be used at this point, because one argument that is a byref of a non-stack-local Span or IsByRefLike type is used with another argument that is a stack-local Span or IsByRefLike type. This is to ensure the address of the local value does not escape its scope.</value>
  </data>
  <data name="chkNoSpanLikeVariable" xml:space="preserve">
    <value>The Span or IsByRefLike variable '{0}' cannot be used at this point. This is to ensure the address of the local value does not escape its scope.</value>
  </data>
  <data name="chkNoSpanLikeValueFromExpression" xml:space="preserve">
    <value>A Span or IsByRefLike value returned from the expression cannot be used at ths point. This is to ensure the address of the local value does not escape its scope.</value>
  </data>
  <data name="tastCantTakeAddressOfExpression" xml:space="preserve">
    <value>Cannot take the address of the value returned from the expression. Assign the returned value to a let-bound value before taking the address.</value>
  </data>
<<<<<<< HEAD
  <data name="tcTypeDoesNotInheritAttribute" xml:space="preserve">
    <value>This type does not inherit Attribute, it will not work correctly with other .NET languages.</value>
  </data>
  <data name="parsInvalidAnonRecdExpr" xml:space="preserve">
    <value>Invalid anonymous record expression</value>
  </data>
  <data name="parsInvalidAnonRecdType" xml:space="preserve">
    <value>Invalid anonymous record type</value>
  </data>
  <data name="tcCopyAndUpdateNeedsRecordType" xml:space="preserve">
    <value>The input to a copy-and-update expression that creates an anonymous record must be either an anonymous record or a record</value>
=======
  <data name="tcCannotCallExtensionMethodInrefToByref" xml:space="preserve">
    <value>Cannot call the byref extension method '{0}. The first parameter requires the value to be mutable or a non-readonly byref type.</value>
  </data>
  <data name="tcByrefsMayNotHaveTypeExtensions" xml:space="preserve">
    <value>Byref types are not allowed to have optional type extensions.</value>
  </data>
  <data name="tcCannotPartiallyApplyExtensionMethodForByref" xml:space="preserve">
    <value>Cannot partially apply the extension method '{0}' because the first parameter is a byref type.</value>
  </data>
  <data name="chkInvalidFunctionParameterType" xml:space="preserve">
    <value>The parameter '{0}' has an invalid type '{1}'. This is not permitted by the rules of Common IL.</value>
  </data>
  <data name="chkInvalidFunctionReturnType" xml:space="preserve">
    <value>The function or method has an invalid return type '{0}'. This is not permitted by the rules of Common IL.</value>
>>>>>>> 7dd2bc2f
  </data>
</root><|MERGE_RESOLUTION|>--- conflicted
+++ resolved
@@ -4375,7 +4375,15 @@
   <data name="tastCantTakeAddressOfExpression" xml:space="preserve">
     <value>Cannot take the address of the value returned from the expression. Assign the returned value to a let-bound value before taking the address.</value>
   </data>
-<<<<<<< HEAD
+  <data name="tcCannotCallExtensionMethodInrefToByref" xml:space="preserve">
+    <value>Cannot call the byref extension method '{0}. The first parameter requires the value to be mutable or a non-readonly byref type.</value>
+  </data>
+  <data name="tcByrefsMayNotHaveTypeExtensions" xml:space="preserve">
+    <value>Byref types are not allowed to have optional type extensions.</value>
+  </data>
+  <data name="tcCannotPartiallyApplyExtensionMethodForByref" xml:space="preserve">
+    <value>Cannot partially apply the extension method '{0}' because the first parameter is a byref type.</value>
+  </data>
   <data name="tcTypeDoesNotInheritAttribute" xml:space="preserve">
     <value>This type does not inherit Attribute, it will not work correctly with other .NET languages.</value>
   </data>
@@ -4387,21 +4395,11 @@
   </data>
   <data name="tcCopyAndUpdateNeedsRecordType" xml:space="preserve">
     <value>The input to a copy-and-update expression that creates an anonymous record must be either an anonymous record or a record</value>
-=======
-  <data name="tcCannotCallExtensionMethodInrefToByref" xml:space="preserve">
-    <value>Cannot call the byref extension method '{0}. The first parameter requires the value to be mutable or a non-readonly byref type.</value>
-  </data>
-  <data name="tcByrefsMayNotHaveTypeExtensions" xml:space="preserve">
-    <value>Byref types are not allowed to have optional type extensions.</value>
-  </data>
-  <data name="tcCannotPartiallyApplyExtensionMethodForByref" xml:space="preserve">
-    <value>Cannot partially apply the extension method '{0}' because the first parameter is a byref type.</value>
   </data>
   <data name="chkInvalidFunctionParameterType" xml:space="preserve">
     <value>The parameter '{0}' has an invalid type '{1}'. This is not permitted by the rules of Common IL.</value>
   </data>
   <data name="chkInvalidFunctionReturnType" xml:space="preserve">
     <value>The function or method has an invalid return type '{0}'. This is not permitted by the rules of Common IL.</value>
->>>>>>> 7dd2bc2f
   </data>
 </root>