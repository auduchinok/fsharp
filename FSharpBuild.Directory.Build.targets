<Project>

  <Import Project="FSharp.Profiles.props" />

  <PropertyGroup>
    <XlfLanguages>en;$(XlfLanguages)</XlfLanguages>
  </PropertyGroup>

  <PropertyGroup Condition="'$(UseAssetTargetFallback)' == 'true'">
<<<<<<< HEAD
    <!--
    HACK: Necessary because the `netstandard1.6` version of FSharp.Compiler.Private requires a package that isn't
    necessary for `net46`, but the package has a requirement on `net462`.  The reference is excluded from the build
    during `net46`, but for purposes of restore needs to be present.
    -->
    <AssetTargetFallback>$(AssetTargetFallback);net462</AssetTargetFallback>
  </PropertyGroup>

  <PropertyGroup>
    <CompileDependsOn>$(CompileDependsOn);CopyAndSubstituteTextFiles</CompileDependsOn>
  </PropertyGroup>

  <Target Name="CopyAndSubstituteTextFiles"
          Inputs="@(CopyAndSubstituteText)"
          Outputs="@(CopyAndSubstituteText->'$(OutDir)%(TargetFilename)')">
    <PropertyGroup>
      <_ReplacementText>$([System.IO.File]::ReadAllText('%(CopyAndSubstituteText.FullPath)'))</_ReplacementText>
      <_ReplacementText Condition="'%(CopyAndSubstituteText.Pattern1)' != ''">$(_ReplacementText.Replace('%(CopyAndSubstituteText.Pattern1)', '%(CopyAndSubstituteText.Replacement1)'))</_ReplacementText>
      <_ReplacementText Condition="'%(CopyAndSubstituteText.Pattern2)' != ''">$(_ReplacementText.Replace('%(CopyAndSubstituteText.Pattern2)', '%(CopyAndSubstituteText.Replacement2)'))</_ReplacementText>
    </PropertyGroup>
    <WriteLinesToFile File="$(OutDir)%(CopyAndSubstituteText.TargetFilename)" Lines="$(_ReplacementText)" Overwrite="true" />
    <!-- Make sure it will get cleaned  -->
    <CreateItem Include="$(OutDir)%(CopyAndSubstituteText.TargetFilename)">
      <Output TaskParameter="Include" ItemName="FileWrites" />
    </CreateItem>
  </Target>

  <Target Name="ComputeFinalOutputPaths">
=======
>>>>>>> 99e307f3
    <!--
    HACK: Necessary because the `netstandard1.6` version of FSharp.Compiler.Private requires a package that isn't
    necessary for `net46`, but the package has a requirement on `net462`.  The reference is excluded from the build
    during `net46`, but for purposes of restore needs to be present.
    -->
    <AssetTargetFallback>$(AssetTargetFallback);net462</AssetTargetFallback>
  </PropertyGroup>

<<<<<<< HEAD
    <PropertyGroup>
      <TargetDotnetProfile Condition="$(TargetFramework.StartsWith('netstandard')) or $(TargetFramework.StartsWith('netcoreapp'))">coreclr</TargetDotnetProfile>
      <TargetDotnetProfile Condition="$(TargetFramework.StartsWith('net4'))">net40</TargetDotnetProfile>
      <ActualOutputPath Condition="'$(Language)' != 'VB'">$(MSBuildProjectDirectory)\$(OutputPath)</ActualOutputPath>
      <ActualOutputPath Condition="'$(Language)' == 'VB'">$(OutputPath)</ActualOutputPath>
      <FinalOutputPath>$(RepoRoot)$(Configuration)\$(TargetDotnetProfile)\bin</FinalOutputPath>
      <FinalIntermediateOutputPath>$(RepoRoot)$(Configuration)\$(TargetDotnetProfile)\obj</FinalIntermediateOutputPath>
    </PropertyGroup>
  </Target>

  <Target Name="HACK_CopyOutputsToTheProperLocation"
          AfterTargets="AfterBuild"
          DependsOnTargets="ComputeFinalOutputPaths"
          Condition="'$(DisableOutputPathCopying)' != 'true'">

    <ItemGroup>
      <OutputFilesToCopy Include="$(ActualOutputPath)**" />
      <IntermediateFilesToCopy Include="$(IntermediateOutputPath)\**" />
    </ItemGroup>

    <Message Text="Copying build artifacts to $(FinalOutputPath)" />
    <MakeDir Directories="$(FinalOutputPath);$(FinalIntermediateOutputPath)" />
    <Copy SourceFiles="@(OutputFilesToCopy)" DestinationFolder="$(FinalOutputPath)\%(RecursiveDir)" />
    <Copy SourceFiles="@(IntermediateFilesToCopy)" DestinationFolder="$(FinalIntermediateOutputPath)\%(RecursiveDir)" />
  </Target>

=======
  <PropertyGroup>
    <CompileDependsOn>$(CompileDependsOn);CopyAndSubstituteTextFiles</CompileDependsOn>
  </PropertyGroup>

  <Target Name="CopyAndSubstituteTextFiles"
          Inputs="@(CopyAndSubstituteText)"
          Outputs="@(CopyAndSubstituteText->'$(OutDir)%(TargetFilename)')">
    <PropertyGroup>
      <_ReplacementText>$([System.IO.File]::ReadAllText('%(CopyAndSubstituteText.FullPath)'))</_ReplacementText>
      <_ReplacementText Condition="'%(CopyAndSubstituteText.Pattern1)' != ''">$(_ReplacementText.Replace('%(CopyAndSubstituteText.Pattern1)', '%(CopyAndSubstituteText.Replacement1)'))</_ReplacementText>
      <_ReplacementText Condition="'%(CopyAndSubstituteText.Pattern2)' != ''">$(_ReplacementText.Replace('%(CopyAndSubstituteText.Pattern2)', '%(CopyAndSubstituteText.Replacement2)'))</_ReplacementText>
    </PropertyGroup>
    <WriteLinesToFile File="$(OutDir)%(CopyAndSubstituteText.TargetFilename)" Lines="$(_ReplacementText)" Overwrite="true" />
    <!-- Make sure it will get cleaned  -->
    <CreateItem Include="$(OutDir)%(CopyAndSubstituteText.TargetFilename)">
      <Output TaskParameter="Include" ItemName="FileWrites" />
    </CreateItem>
  </Target>

  <Import Project="build\targets\NGenOrCrossGen.targets" />
>>>>>>> 99e307f3
  <Import Project="build\targets\ConvertPortablePdbs.targets" />
  <Import Project="build\targets\GenerateAssemblyAttributes.targets" />
  <Import Project="build\targets\GenerateInternalsVisibleTo.targets" />

</Project><|MERGE_RESOLUTION|>--- conflicted
+++ resolved
@@ -7,7 +7,6 @@
   </PropertyGroup>
 
   <PropertyGroup Condition="'$(UseAssetTargetFallback)' == 'true'">
-<<<<<<< HEAD
     <!--
     HACK: Necessary because the `netstandard1.6` version of FSharp.Compiler.Private requires a package that isn't
     necessary for `net46`, but the package has a requirement on `net462`.  The reference is excluded from the build
@@ -35,66 +34,7 @@
     </CreateItem>
   </Target>
 
-  <Target Name="ComputeFinalOutputPaths">
-=======
->>>>>>> 99e307f3
-    <!--
-    HACK: Necessary because the `netstandard1.6` version of FSharp.Compiler.Private requires a package that isn't
-    necessary for `net46`, but the package has a requirement on `net462`.  The reference is excluded from the build
-    during `net46`, but for purposes of restore needs to be present.
-    -->
-    <AssetTargetFallback>$(AssetTargetFallback);net462</AssetTargetFallback>
-  </PropertyGroup>
-
-<<<<<<< HEAD
-    <PropertyGroup>
-      <TargetDotnetProfile Condition="$(TargetFramework.StartsWith('netstandard')) or $(TargetFramework.StartsWith('netcoreapp'))">coreclr</TargetDotnetProfile>
-      <TargetDotnetProfile Condition="$(TargetFramework.StartsWith('net4'))">net40</TargetDotnetProfile>
-      <ActualOutputPath Condition="'$(Language)' != 'VB'">$(MSBuildProjectDirectory)\$(OutputPath)</ActualOutputPath>
-      <ActualOutputPath Condition="'$(Language)' == 'VB'">$(OutputPath)</ActualOutputPath>
-      <FinalOutputPath>$(RepoRoot)$(Configuration)\$(TargetDotnetProfile)\bin</FinalOutputPath>
-      <FinalIntermediateOutputPath>$(RepoRoot)$(Configuration)\$(TargetDotnetProfile)\obj</FinalIntermediateOutputPath>
-    </PropertyGroup>
-  </Target>
-
-  <Target Name="HACK_CopyOutputsToTheProperLocation"
-          AfterTargets="AfterBuild"
-          DependsOnTargets="ComputeFinalOutputPaths"
-          Condition="'$(DisableOutputPathCopying)' != 'true'">
-
-    <ItemGroup>
-      <OutputFilesToCopy Include="$(ActualOutputPath)**" />
-      <IntermediateFilesToCopy Include="$(IntermediateOutputPath)\**" />
-    </ItemGroup>
-
-    <Message Text="Copying build artifacts to $(FinalOutputPath)" />
-    <MakeDir Directories="$(FinalOutputPath);$(FinalIntermediateOutputPath)" />
-    <Copy SourceFiles="@(OutputFilesToCopy)" DestinationFolder="$(FinalOutputPath)\%(RecursiveDir)" />
-    <Copy SourceFiles="@(IntermediateFilesToCopy)" DestinationFolder="$(FinalIntermediateOutputPath)\%(RecursiveDir)" />
-  </Target>
-
-=======
-  <PropertyGroup>
-    <CompileDependsOn>$(CompileDependsOn);CopyAndSubstituteTextFiles</CompileDependsOn>
-  </PropertyGroup>
-
-  <Target Name="CopyAndSubstituteTextFiles"
-          Inputs="@(CopyAndSubstituteText)"
-          Outputs="@(CopyAndSubstituteText->'$(OutDir)%(TargetFilename)')">
-    <PropertyGroup>
-      <_ReplacementText>$([System.IO.File]::ReadAllText('%(CopyAndSubstituteText.FullPath)'))</_ReplacementText>
-      <_ReplacementText Condition="'%(CopyAndSubstituteText.Pattern1)' != ''">$(_ReplacementText.Replace('%(CopyAndSubstituteText.Pattern1)', '%(CopyAndSubstituteText.Replacement1)'))</_ReplacementText>
-      <_ReplacementText Condition="'%(CopyAndSubstituteText.Pattern2)' != ''">$(_ReplacementText.Replace('%(CopyAndSubstituteText.Pattern2)', '%(CopyAndSubstituteText.Replacement2)'))</_ReplacementText>
-    </PropertyGroup>
-    <WriteLinesToFile File="$(OutDir)%(CopyAndSubstituteText.TargetFilename)" Lines="$(_ReplacementText)" Overwrite="true" />
-    <!-- Make sure it will get cleaned  -->
-    <CreateItem Include="$(OutDir)%(CopyAndSubstituteText.TargetFilename)">
-      <Output TaskParameter="Include" ItemName="FileWrites" />
-    </CreateItem>
-  </Target>
-
   <Import Project="build\targets\NGenOrCrossGen.targets" />
->>>>>>> 99e307f3
   <Import Project="build\targets\ConvertPortablePdbs.targets" />
   <Import Project="build\targets\GenerateAssemblyAttributes.targets" />
   <Import Project="build\targets\GenerateInternalsVisibleTo.targets" />
